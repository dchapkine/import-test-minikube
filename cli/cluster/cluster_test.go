package cluster

import (
	"fmt"
	"strings"
	"testing"

	"github.com/docker/machine/libmachine/host"
	"github.com/docker/machine/libmachine/state"
	"github.com/kubernetes/minikube/cli/constants"
	"github.com/kubernetes/minikube/cli/tests"
)

func TestCreateHost(t *testing.T) {
	api := &tests.MockAPI{}

	exists, _ := api.Exists(constants.MachineName)
	if exists {
		t.Fatal("Machine already exists.")
	}
	_, err := createHost(api)
	if err != nil {
		t.Fatalf("Error creating host: %v", err)
	}
	exists, _ = api.Exists(constants.MachineName)
	if !exists {
		t.Fatal("Machine does not exist, but should.")
	}

	h, err := api.Load(constants.MachineName)
	if err != nil {
		t.Fatalf("Error loading machine: %v", err)
	}

	if s, _ := h.Driver.GetState(); s != state.Running {
		t.Fatalf("Machine is not running. State is: %s", s)
	}

	if h.DriverName != "virtualbox" {
		t.Fatalf("Wrong driver name: %v. Should be virtualbox.", h.DriverName)
	}
}

type mockHost struct {
	Commands []string
}

func (m mockHost) RunSSHCommand(cmd string) (string, error) {
	m.Commands = append(m.Commands, cmd)
	return "", nil
}

func TestStartCluster(t *testing.T) {
	h := mockHost{}
	err := StartCluster(h)
	if err != nil {
		t.Fatalf("Error starting cluster: %s", err)
	}
}

type mockHostError struct{}

func (m mockHostError) RunSSHCommand(cmd string) (string, error) {
	return "", fmt.Errorf("Error calling command: %s", cmd)
}

func TestStartClusterError(t *testing.T) {
	h := mockHostError{}
	err := StartCluster(h)
	if err == nil {
		t.Fatal("Error not thrown starting cluster.")
	}
}

func TestStartHostExists(t *testing.T) {
	api := &tests.MockAPI{}
	// Create an initial host.
	_, err := createHost(api)
	if err != nil {
		t.Fatalf("Error creating host: %v", err)
	}

	// Make sure the next call to Create will fail, to assert it doesn't get called again.
	api.CreateError = true
	if err := api.Create(&host.Host{}); err == nil {
		t.Fatal("api.Create did not fail, but should have.")
	}

	// This should pass without calling Create because the host exists already.
	h, err := StartHost(api)
	if err != nil {
		t.Fatal("Error starting host.")
	}
	if h.Name != constants.MachineName {
		t.Fatalf("Machine created with incorrect name: %s", h.Name)
	}
	if s, _ := h.Driver.GetState(); s != state.Running {
		t.Fatalf("Machine not started.")
	}
}

func TestStartStoppedHost(t *testing.T) {
	api := &tests.MockAPI{}
	// Create an initial host.
	h, err := createHost(api)
	if err != nil {
		t.Fatalf("Error creating host: %v", err)
	}
	d := tests.MockDriver{}
	h.Driver = &d
	d.CurrentState = state.Stopped

	h, err = StartHost(api)
	if err != nil {
		t.Fatal("Error starting host.")
	}
	if h.Name != constants.MachineName {
		t.Fatalf("Machine created with incorrect name: %s", h.Name)
	}

	if s, _ := h.Driver.GetState(); s != state.Running {
		t.Fatalf("Machine not started.")
	}
}

func TestStartHost(t *testing.T) {
	api := &tests.MockAPI{}

	h, err := StartHost(api)
	if err != nil {
		t.Fatal("Error starting host.")
	}
	if h.Name != constants.MachineName {
		t.Fatalf("Machine created with incorrect name: %s", h.Name)
	}
	if exists, _ := api.Exists(h.Name); !exists {
		t.Fatal("Machine not saved.")
	}
	if s, _ := h.Driver.GetState(); s != state.Running {
		t.Fatalf("Machine not started.")
	}
}

func TestStopHostError(t *testing.T) {
	api := &tests.MockAPI{}
	if err := StopHost(api); err == nil {
		t.Fatal("An error should be thrown when stopping non-existing machine.")
	}
}

func TestStopHost(t *testing.T) {
	api := &tests.MockAPI{}
	h, _ := createHost(api)
	if err := StopHost(api); err != nil {
		t.Fatal("An error should be thrown when stopping non-existing machine.")
	}
	if s, _ := h.Driver.GetState(); s != state.Stopped {
		t.Fatalf("Machine not stopped. Currently in state: %s", s)
	}
<<<<<<< HEAD
}

func TestMultiError(t *testing.T) {
	m := multiError{}

	m.Collect(fmt.Errorf("Error 1"))
	m.Collect(fmt.Errorf("Error 2"))

	err := m.ToError()
	expected := `Error 1
Error 2`
	if err.Error() != expected {
		t.Fatalf("%s != %s", err, expected)
	}

	m = multiError{}
	if err := m.ToError(); err != nil {
		t.Fatalf("Unexpected error: %s", err)
	}
}

func TestDeleteHost(t *testing.T) {
	api := &tests.MockAPI{}
	createHost(api)

	if err := DeleteHost(api); err != nil {
		t.Fatalf("Unexpected error deleting host: %s", err)
	}
}

func TestDeleteHostErrorDeletingVM(t *testing.T) {
	api := &tests.MockAPI{}
	h, _ := createHost(api)

	d := &tests.MockDriver{RemoveError: true}

	h.Driver = d

	if err := DeleteHost(api); err == nil {
		t.Fatal("Expected error deleting host.")
	}
}

func TestDeleteHostErrorDeletingFiles(t *testing.T) {
	api := &tests.MockAPI{RemoveError: true}
	createHost(api)

	if err := DeleteHost(api); err == nil {
		t.Fatal("Expected error deleting host.")
	}
}

func TestDeleteHostMultipleErrors(t *testing.T) {
	api := &tests.MockAPI{
		RemoveError: true,
	}
	h, _ := createHost(api)

	d := &tests.MockDriver{RemoveError: true}

	h.Driver = d

	err := DeleteHost(api)

	if err == nil {
		t.Fatal("Expected error deleting host, didn't get one.")
	}

	expectedErrors := []string{"Error removing minikubeVM", "Error deleting machine"}
	for _, expectedError := range expectedErrors {
		if !strings.Contains(err.Error(), expectedError) {
			t.Fatalf("Error %s expected to contain: %s. ", err)
		}
	}
=======
>>>>>>> 969b6b0d
}<|MERGE_RESOLUTION|>--- conflicted
+++ resolved
@@ -157,7 +157,7 @@
 	if s, _ := h.Driver.GetState(); s != state.Stopped {
 		t.Fatalf("Machine not stopped. Currently in state: %s", s)
 	}
-<<<<<<< HEAD
+
 }
 
 func TestMultiError(t *testing.T) {
@@ -232,6 +232,4 @@
 			t.Fatalf("Error %s expected to contain: %s. ", err)
 		}
 	}
-=======
->>>>>>> 969b6b0d
 }