--- conflicted
+++ resolved
@@ -69,12 +69,8 @@
 	golang.org/x/term v0.4.0
 	golang.org/x/text v0.6.0
 	gonum.org/v1/plot v0.12.0
-<<<<<<< HEAD
-	google.golang.org/api v0.106.0
-=======
 	google.golang.org/api v0.107.0
 	gopkg.in/mgo.v2 v2.0.0-20190816093944-a6b53ec6cb22 // indirect
->>>>>>> 24865cdd
 	gopkg.in/yaml.v2 v2.4.0
 	k8s.io/api v0.26.0
 	k8s.io/apimachinery v0.26.0
