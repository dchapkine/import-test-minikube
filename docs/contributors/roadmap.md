--- conflicted
+++ resolved
@@ -1,65 +1,52 @@
 # minikube roadmap (2019)
 
-This roadmap is a living document outlining the major technical improvements which we would like to see in minikube during 2019. Please send a PR to suggest any improvements to it.
+This roadmap is a living document outlining the major technical improvements which we would like to see in minikube during 2019, divided by how they apply to the minikube [(guiding principles)[principles.md]
 
-## (#1) Make minikube the easiest way for developers to learn Kubernetes
+Please send a PR to suggest any improvements to it.
 
-- Single step installation
-<<<<<<< HEAD
-  - Users should not have to seperately install supporting binaries
-=======
-  - Users should not have to separately install supporting binaries
->>>>>>> 7b2797c3
+## (#1). User-friendly and accessible
+
 - Creation of a user-centric minikube website for installation & documentation
+- Localized output to 5+ written languages
+- Make minikube usable in environments with challenging connectivity requirements
+- Support lightweight deployment methods for environments where VM's are impractical
+- Add offline support
 
-## (#2) Diversify the minikube community
+## (#2) Inclusive and community-driven
 
-- Add documentation for new minikube contributors
-<<<<<<< HEAD
-- Ensure that all decisions are ratified publically by the minikube community
-
-## (#3) Make minikube robust and debuggable
-
-- Add pre-flight error checks for common connectivity issues 
-- Add pre-flight error checks for common configuration errors
-- Mark features & options not covered by continuous integration as `experimental`
-- Improve the `status` command so that it can diagnose common environmental issues
-- Make minikube usable offline
-
-## (#4) Official multi-node/multi-cluster support
-
-- Rebrand profiles as multi-cluster support
-- Integrate KIND for multi-node support
-- Add commands to add/remove nodes within an existing cluster
-
-## (#5) Improve minikube performance
-
-- Add support for lighter-weight deployment methods, such as container-based (LXD, Docker) or chroot
-- Reduce guest VM overhead by 50% for macOS users
-=======
-- Grow the number of maintainers
 - Increase community involvement in planning and decision making
 - Make the continuous integration and release infrastructure publicly available
+- Double the number of active maintainers
 
-## (#3) Make minikube robust and easy to debug
+## (#3) Cross-platform
+
+- Simplified installation process across all supported platforms
+- Users should never need to separately install supporting binaries
+
+## (#4) Support all Kubernetes features
+
+- Add multi-node support
+
+## (#5) High-fidelity
+
+- Reduce guest VM overhead by 50%
+- Disable swap in the guest VM
+
+## (#6) Compatible with all supported Kubernetes releases
+
+- Continuous Integration testing across all supported Kubernetes releases
+- Automatic PR generation for updating the default Kubernetes release minikube uses
+
+## (#7) Support all Kubernetes-friendly container runtimes
+
+- Run all integration tests across all supported container runtimes
+- Support for Kata Containers (help wanted!)
+
+## (#8) Stable and easy to debug
 
 - Pre-flight error checks for common connectivity and configuration errors
 - Improve the `minikube status` command so that it can diagnose common issues
-- Make minikube usable offline
-- Mark features & options not covered by continuous integration as `experimental`
-
-## (#4) Multi-node/multi-cluster support
-
-- Stabilize and improve profiles support (AKA multi-cluster)
-- Introduce multi-node support
-
-## (#5) Improve performance
-
-- Reduce guest VM overhead by 50%
-- Support lightweight deployment methods for environments where VM's are impractical
-
-## (#6) Reduce technical debt
-
+- Mark all features not covered by continuous integration as `experimental`
 - Replace built-in machine drivers (virtualbox, kvm2) with their upstream equivalents
 - Remove dependency on boot2docker (deprecated)
->>>>>>> 7b2797c3
+- Stabilize and improve profiles support (AKA multi-cluster)