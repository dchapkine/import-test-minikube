--- conflicted
+++ resolved
@@ -30,13 +30,8 @@
       --insecure-registry stringSlice   Insecure Docker registries to pass to the Docker daemon
       --iso-url string                  Location of the minikube iso (default "https://storage.googleapis.com/minikube/iso/minikube-v0.18.0.iso")
       --keep-context                    This will keep the existing kubectl context and will create a minikube context.
-<<<<<<< HEAD
-      --kubernetes-version string       The kubernetes version that the minikube VM will use (ex: v1.2.3) 
+      --kubernetes-version string       The kubernetes version that the minikube VM will use (ex: v1.2.3)
  OR a URI which contains a localkube binary (ex: https://storage.googleapis.com/minikube/k8sReleases/v1.3.0/localkube-linux-amd64) (default "v1.6.0")
-=======
-      --kubernetes-version string       The kubernetes version that the minikube VM will use (ex: v1.2.3)
- OR a URI which contains a localkube binary (ex: https://storage.googleapis.com/minikube/k8sReleases/v1.3.0/localkube-linux-amd64) (default "v1.5.3")
->>>>>>> dd3ff83a
       --kvm-network string              The KVM network name. (only supported with KVM driver) (default "default")
       --memory int                      Amount of RAM allocated to the minikube VM (default 2048)
       --network-plugin string           The name of the network plugin
