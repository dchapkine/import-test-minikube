--- conflicted
+++ resolved
@@ -1,22 +1,17 @@
 ---
 title: "image"
 description: >
-<<<<<<< HEAD
-  Work with images in minikube
-=======
   Manage images
->>>>>>> 0de446dc
 ---
 
 
 ## minikube image
 
-<<<<<<< HEAD
-Work with images in minikube
-
-### Synopsis
-
-Work with images in minikube
+Manage images
+
+### Synopsis
+
+Manage images
 
 ### Options inherited from parent commands
 
@@ -67,13 +62,6 @@
       --push                    Push the new image (requires tag)
   -t, --tag string              Tag to apply to the new image (optional)
 ```
-=======
-Manage images
-
-### Synopsis
-
-Manage images
->>>>>>> 0de446dc
 
 ### Options inherited from parent commands
 
