# Copyright 2016 The Kubernetes Authors All rights reserved.
#
# Licensed under the Apache License, Version 2.0 (the "License");
# you may not use this file except in compliance with the License.
# You may obtain a copy of the License at
#
#     http://www.apache.org/licenses/LICENSE-2.0
#
# Unless required by applicable law or agreed to in writing, software
# distributed under the License is distributed on an "AS IS" BASIS,
# WITHOUT WARRANTIES OR CONDITIONS OF ANY KIND, either express or implied.
# See the License for the specific language governing permissions and
# limitations under the License.

# Bump these on release - and please check ISO_VERSION for correctness.
VERSION_MAJOR ?= 1
VERSION_MINOR ?= 26
VERSION_BUILD ?= 0-beta.1
RAW_VERSION=$(VERSION_MAJOR).$(VERSION_MINOR).$(VERSION_BUILD)
VERSION ?= v$(RAW_VERSION)

KUBERNETES_VERSION ?= $(shell egrep "DefaultKubernetesVersion =" pkg/minikube/constants/constants.go | cut -d \" -f2)
KIC_VERSION ?= $(shell egrep "Version =" pkg/drivers/kic/types.go | cut -d \" -f2)

# Default to .0 for higher cache hit rates, as build increments typically don't require new ISO versions
ISO_VERSION ?= v1.26.0-1653677468-13807
# Dashes are valid in semver, but not Linux packaging. Use ~ to delimit alpha/beta
DEB_VERSION ?= $(subst -,~,$(RAW_VERSION))
DEB_REVISION ?= 0

RPM_VERSION ?= $(DEB_VERSION)
RPM_REVISION ?= 0

# used by hack/jenkins/release_build_and_upload.sh and KVM_BUILD_IMAGE, see also BUILD_IMAGE below
# update this only by running `make update-golang-version`
GO_VERSION ?= 1.18.2
# update this only by running `make update-golang-version`
GO_K8S_VERSION_PREFIX ?= v1.25.0

# replace "x.y.0" => "x.y". kube-cross and golang.org/dl use different formats for x.y.0 go versions
KVM_GO_VERSION ?= $(GO_VERSION:.0=)


INSTALL_SIZE ?= $(shell du out/minikube-windows-amd64.exe | cut -f1)
BUILDROOT_BRANCH ?= 2021.02.12
# the go version on the line below is for the ISO and does not need to be updated often
GOLANG_OPTIONS = GO_VERSION=1.17 GO_HASH_FILE=$(PWD)/deploy/iso/minikube-iso/go.hash
BUILDROOT_OPTIONS = BR2_EXTERNAL=../../deploy/iso/minikube-iso $(GOLANG_OPTIONS)
REGISTRY ?= gcr.io/k8s-minikube

# Get git commit id
COMMIT_NO := $(shell git rev-parse HEAD 2> /dev/null || true)
COMMIT ?= $(if $(shell git status --porcelain --untracked-files=no),"${COMMIT_NO}-dirty","${COMMIT_NO}")
COMMIT_SHORT = $(shell git rev-parse --short HEAD 2> /dev/null || true)
# source code for image: https://github.com/spowelljr/xcgo
HYPERKIT_BUILD_IMAGE ?= gcr.io/k8s-minikube/xcgo:go1.17

# NOTE: "latest" as of 2021-02-06. kube-cross images aren't updated as often as Kubernetes
# https://github.com/kubernetes/kubernetes/blob/master/build/build-image/cross/VERSION
#

BUILD_IMAGE 	?= us.gcr.io/k8s-artifacts-prod/build-image/kube-cross:$(GO_K8S_VERSION_PREFIX)-go$(GO_VERSION)-bullseye.0

ISO_BUILD_IMAGE ?= $(REGISTRY)/buildroot-image

KVM_BUILD_IMAGE_AMD64 ?= $(REGISTRY)/kvm-build-image_amd64:$(KVM_GO_VERSION)
KVM_BUILD_IMAGE_ARM64 ?= $(REGISTRY)/kvm-build-image_arm64:$(KVM_GO_VERSION)

ISO_BUCKET ?= minikube/iso

MINIKUBE_VERSION ?= $(ISO_VERSION)
MINIKUBE_BUCKET ?= minikube/releases
MINIKUBE_UPLOAD_LOCATION := gs://${MINIKUBE_BUCKET}
MINIKUBE_RELEASES_URL=https://github.com/kubernetes/minikube/releases/download

KERNEL_VERSION ?= 4.19.235
# latest from https://github.com/golangci/golangci-lint/releases 
# update this only by running `make update-golint-version`
GOLINT_VERSION ?= v1.46.2
# Limit number of default jobs, to avoid the CI builds running out of memory
GOLINT_JOBS ?= 4
# see https://github.com/golangci/golangci-lint#memory-usage-of-golangci-lint
GOLINT_GOGC ?= 100
# options for lint (golangci-lint)
GOLINT_OPTIONS = --timeout 7m \
	  --build-tags "${MINIKUBE_INTEGRATION_BUILD_TAGS}" \
	  --enable gofmt,goimports,gocritic,revive,gocyclo,misspell,nakedret,stylecheck,unconvert,unparam,dogsled \
	  --exclude 'variable on range scope.*in function literal|ifElseChain'

export GO111MODULE := on

GOOS ?= $(shell go env GOOS)
GOARCH ?= $(shell go env GOARCH)
GOARM ?= 7 # the default is 5
GOPATH ?= $(shell go env GOPATH)
BUILD_DIR ?= $(PWD)/out
$(shell mkdir -p $(BUILD_DIR))
CURRENT_GIT_BRANCH ?= $(shell git branch | grep \* | cut -d ' ' -f2)

# Use system python if it exists, otherwise use Docker.
PYTHON := $(shell command -v python || echo "docker run --rm -it -v $(shell pwd):/minikube -w /minikube python python")
BUILD_OS := $(shell uname -s)

SHA512SUM=$(shell command -v sha512sum || echo "shasum -a 512")

# gvisor tag to automatically push changes to
# to update minikubes default, update deploy/addons/gvisor
GVISOR_TAG ?= latest

# auto-pause-hook tag to push changes to
AUTOPAUSE_HOOK_TAG ?= v0.0.2

# prow-test tag to push changes to
PROW_TEST_TAG ?= v0.0.2

# storage provisioner tag to push changes to
# NOTE: you will need to bump the PreloadVersion if you change this
STORAGE_PROVISIONER_TAG ?= v5

STORAGE_PROVISIONER_MANIFEST ?= $(REGISTRY)/storage-provisioner:$(STORAGE_PROVISIONER_TAG)
STORAGE_PROVISIONER_IMAGE ?= $(REGISTRY)/storage-provisioner-$(GOARCH):$(STORAGE_PROVISIONER_TAG)

# Set the version information for the Kubernetes servers
MINIKUBE_LDFLAGS := -X k8s.io/minikube/pkg/version.version=$(VERSION) -X k8s.io/minikube/pkg/version.isoVersion=$(ISO_VERSION) -X k8s.io/minikube/pkg/version.gitCommitID=$(COMMIT) -X k8s.io/minikube/pkg/version.storageProvisionerVersion=$(STORAGE_PROVISIONER_TAG)
PROVISIONER_LDFLAGS := "-X k8s.io/minikube/pkg/storage.version=$(STORAGE_PROVISIONER_TAG) -s -w -extldflags '-static'"

MINIKUBEFILES := ./cmd/minikube/
HYPERKIT_FILES := ./cmd/drivers/hyperkit
STORAGE_PROVISIONER_FILES := ./cmd/storage-provisioner
KVM_DRIVER_FILES := ./cmd/drivers/kvm/

MINIKUBE_TEST_FILES := ./cmd/... ./pkg/...

# npm install -g markdownlint-cli
MARKDOWNLINT ?= markdownlint


MINIKUBE_MARKDOWN_FILES := README.md CONTRIBUTING.md CHANGELOG.md

MINIKUBE_BUILD_TAGS :=
MINIKUBE_INTEGRATION_BUILD_TAGS := integration $(MINIKUBE_BUILD_TAGS)

CMD_SOURCE_DIRS = cmd pkg deploy/addons translations
SOURCE_DIRS = $(CMD_SOURCE_DIRS) test
SOURCE_PACKAGES = ./cmd/... ./pkg/... ./deploy/addons/... ./translations/... ./test/...

SOURCE_FILES = $(shell find $(CMD_SOURCE_DIRS) -type f -name "*.go" | grep -v _test.go)
GOTEST_FILES = $(shell find $(CMD_SOURCE_DIRS) -type f -name "*.go" | grep _test.go)
ADDON_FILES = $(shell find "deploy/addons" -type f | grep -v "\.go")
TRANSLATION_FILES = $(shell find "translations" -type f | grep -v "\.go")
ASSET_FILES = $(ADDON_FILES) $(TRANSLATION_FILES)

# kvm2 ldflags
KVM2_LDFLAGS := -X k8s.io/minikube/pkg/drivers/kvm.version=$(VERSION) -X k8s.io/minikube/pkg/drivers/kvm.gitCommitID=$(COMMIT)

# hyperkit ldflags
HYPERKIT_LDFLAGS := -X k8s.io/minikube/pkg/drivers/hyperkit.version=$(VERSION) -X k8s.io/minikube/pkg/drivers/hyperkit.gitCommitID=$(COMMIT)

# autopush artefacts
AUTOPUSH ?=

# don't ask for user confirmation
IN_CI := false

# $(call user_confirm, message)
define user_confirm
	@if [ "${IN_CI}" = "false" ]; then\
		echo "⚠️ $(1)";\
		read -p "Do you want to proceed? (Y/N): " confirm && echo $$confirm | grep -iq "^[yY]" || exit 1;\
	fi
endef

# $(call DOCKER, image, command)
define DOCKER
	docker run --rm -e GOCACHE=/app/.cache -e IN_DOCKER=1 --user $(shell id -u):$(shell id -g) -w /app -v $(PWD):/app -v $(GOPATH):/go --init $(1) /bin/bash -c '$(2)'
endef

ifeq ($(BUILD_IN_DOCKER),y)
	MINIKUBE_BUILD_IN_DOCKER=y
endif

# If we are already running in docker,
# prevent recursion by unsetting the BUILD_IN_DOCKER directives.
# The _BUILD_IN_DOCKER variables should not be modified after this conditional.
ifeq ($(IN_DOCKER),1)
	MINIKUBE_BUILD_IN_DOCKER=n
endif

ifeq ($(GOOS),windows)
	IS_EXE = .exe
	DIRSEP_ = \\
	DIRSEP = $(strip $(DIRSEP_))
	PATHSEP = ;
else
	DIRSEP = /
	PATHSEP = :
endif

v_at_0 = yes
v_at_ = $(v_at_1)
quiet := $(v_at_$(V))
Q=$(if $(quiet),@)

INTEGRATION_TESTS_TO_RUN := ./test/integration
ifneq ($(TEST_FILES),)
	TEST_HELPERS = main_test.go util_test.go helpers_test.go
	INTEGRATION_TESTS_TO_RUN := $(addprefix ./test/integration/, $(TEST_HELPERS) $(TEST_FILES))
endif

out/minikube$(IS_EXE): $(SOURCE_FILES) $(ASSET_FILES) go.mod
ifeq ($(MINIKUBE_BUILD_IN_DOCKER),y)
	$(call DOCKER,$(BUILD_IMAGE),GOOS=$(GOOS) GOARCH=$(GOARCH) GOARM=$(GOARM) /usr/bin/make $@)
else
	$(if $(quiet),@echo "  GO       $@")
	$(Q)go build $(MINIKUBE_GOFLAGS) -tags "$(MINIKUBE_BUILD_TAGS)" -ldflags="$(MINIKUBE_LDFLAGS)" -o $@ k8s.io/minikube/cmd/minikube
endif

out/minikube-windows-amd64.exe: out/minikube-windows-amd64
	$(if $(quiet),@echo "  CP       $@")
	$(Q)cp $< $@

out/minikube-linux-i686: out/minikube-linux-386
	$(if $(quiet),@echo "  CP       $@")
	$(Q)cp $< $@

out/minikube-linux-x86_64: out/minikube-linux-amd64
	$(if $(quiet),@echo "  CP       $@")
	$(Q)cp $< $@

out/minikube-linux-armhf: out/minikube-linux-arm
	$(if $(quiet),@echo "  CP       $@")
	$(Q)cp $< $@

out/minikube-linux-armv7hl: out/minikube-linux-arm
	$(if $(quiet),@echo "  CP       $@")
	$(Q)cp $< $@

out/minikube-linux-aarch64: out/minikube-linux-arm64
	$(if $(quiet),@echo "  CP       $@")
	$(Q)cp $< $@

out/minikube-linux-ppc64el: out/minikube-linux-ppc64le
	$(if $(quiet),@echo "  CP       $@")
	$(Q)cp $< $@

.PHONY: minikube-linux-amd64 minikube-linux-arm64
minikube-linux-amd64: out/minikube-linux-amd64 ## Build Minikube for Linux x86 64bit
minikube-linux-arm64: out/minikube-linux-arm64 ## Build Minikube for Linux ARM 64bit

.PHONY: minikube-darwin-amd64 minikube-darwin-arm64
minikube-darwin-amd64: out/minikube-darwin-amd64 ## Build Minikube for Darwin x86 64bit
minikube-darwin-arm64: out/minikube-darwin-arm64 ## Build Minikube for Darwin ARM 64bit

.PHONY: minikube-windows-amd64.exe
minikube-windows-amd64.exe: out/minikube-windows-amd64.exe ## Build Minikube for Windows 64bit

eq = $(and $(findstring x$(1),x$(2)),$(findstring x$(2),x$(1)))

out/minikube-%: $(SOURCE_FILES) $(ASSET_FILES)
ifeq ($(MINIKUBE_BUILD_IN_DOCKER),y)
	$(call DOCKER,$(BUILD_IMAGE),/usr/bin/make $@)
else
	$(if $(quiet),@echo "  GO       $@")
	$(Q)GOOS="$(firstword $(subst -, ,$*))" GOARCH="$(lastword $(subst -, ,$(subst $(IS_EXE), ,$*)))" $(if $(call eq,$(lastword $(subst -, ,$(subst $(IS_EXE), ,$*))),arm),GOARM=$(GOARM)) \
	go build -tags "$(MINIKUBE_BUILD_TAGS)" -ldflags="$(MINIKUBE_LDFLAGS)" -a -o $@ k8s.io/minikube/cmd/minikube
endif

out/minikube-linux-armv6: $(SOURCE_FILES) $(ASSET_FILES)
	$(Q)GOOS=linux GOARCH=arm GOARM=6 \
	go build -tags "$(MINIKUBE_BUILD_TAGS)" -ldflags="$(MINIKUBE_LDFLAGS)" -a -o $@ k8s.io/minikube/cmd/minikube

.PHONY: e2e-linux-amd64 e2e-linux-arm64 e2e-darwin-amd64 e2e-windows-amd64.exe
e2e-linux-amd64: out/e2e-linux-amd64 ## build end2end binary for Linux x86 64bit
e2e-linux-arm64: out/e2e-linux-arm64 ## build end2end binary for Linux ARM 64bit
e2e-darwin-amd64: out/e2e-darwin-amd64 ## build end2end binary for Darwin x86 64bit
e2e-darwin-arm64: out/e2e-darwin-arm64 ## build end2end binary for Darwin ARM 64bit
e2e-windows-amd64.exe: out/e2e-windows-amd64.exe ## build end2end binary for Windows 64bit

out/e2e-%: out/minikube-%
	GOOS="$(firstword $(subst -, ,$*))" GOARCH="$(lastword $(subst -, ,$(subst $(IS_EXE), ,$*)))" go test -ldflags="${MINIKUBE_LDFLAGS}" -c k8s.io/minikube/test/integration --tags="$(MINIKUBE_INTEGRATION_BUILD_TAGS)" -o $@

out/e2e-windows-amd64.exe: out/e2e-windows-amd64
	cp $< $@

minikube-iso-amd64: minikube-iso-x86_64
minikube-iso-arm64: minikube-iso-aarch64

minikube-iso-%: deploy/iso/minikube-iso/board/minikube/%/rootfs-overlay/usr/bin/auto-pause # build minikube iso
	echo $(ISO_VERSION) > deploy/iso/minikube-iso/board/minikube/$*/rootfs-overlay/etc/VERSION
	cp deploy/iso/minikube-iso/CHANGELOG deploy/iso/minikube-iso/board/minikube/$*/rootfs-overlay/etc/CHANGELOG
	cp deploy/iso/minikube-iso/arch/$*/Config.in.tmpl deploy/iso/minikube-iso/Config.in
	if [ ! -d $(BUILD_DIR)/buildroot ]; then \
		mkdir -p $(BUILD_DIR); \
		git clone --depth=1 --branch=$(BUILDROOT_BRANCH) https://github.com/buildroot/buildroot $(BUILD_DIR)/buildroot; \
		cp deploy/iso/minikube-iso/go.hash $(BUILD_DIR)/buildroot/package/go/go.hash; \
	fi;
<<<<<<< HEAD
	$(MAKE) -C $(BUILD_DIR)/buildroot $(BUILDROOT_OPTIONS) minikube_defconfig
	$(MAKE) -C $(BUILD_DIR)/buildroot $(BUILDROOT_OPTIONS) host-python
	$(MAKE) -C $(BUILD_DIR)/buildroot $(BUILDROOT_OPTIONS)
	mv $(BUILD_DIR)/buildroot/output/images/rootfs.iso9660 $(BUILD_DIR)/minikube.iso
=======
	$(MAKE) -C $(BUILD_DIR)/buildroot $(BUILDROOT_OPTIONS) O=$(BUILD_DIR)/buildroot/output-$* minikube_$*_defconfig
	$(MAKE) -C $(BUILD_DIR)/buildroot $(BUILDROOT_OPTIONS) O=$(BUILD_DIR)/buildroot/output-$* host-python
	$(MAKE) -C $(BUILD_DIR)/buildroot $(BUILDROOT_OPTIONS) O=$(BUILD_DIR)/buildroot/output-$*
	# x86_64 ISO is still BIOS rather than EFI because of AppArmor issues for KVM, and Gen 2 issues for Hyper-V
	if [ "$*" = "aarch64" ]; then \
                mv $(BUILD_DIR)/buildroot/output-aarch64/images/boot.iso $(BUILD_DIR)/minikube-arm64.iso; \
        else \
                mv $(BUILD_DIR)/buildroot/output-x86_64/images/rootfs.iso9660 $(BUILD_DIR)/minikube-amd64.iso; \
        fi;
>>>>>>> 3444fb8d

# Change buildroot configuration for the minikube ISO
.PHONY: iso-menuconfig
iso-menuconfig: ## Configure buildroot configuration
	$(MAKE) -C $(BUILD_DIR)/buildroot $(BUILDROOT_OPTIONS) menuconfig
	$(MAKE) -C $(BUILD_DIR)/buildroot $(BUILDROOT_OPTIONS) savedefconfig

# Change the kernel configuration for the minikube ISO
linux-menuconfig-%:  ## Configure Linux kernel configuration
	$(MAKE) -C $(BUILD_DIR)/buildroot/output/build/linux-$(KERNEL_VERSION)/ menuconfig
	$(MAKE) -C $(BUILD_DIR)/buildroot/output/build/linux-$(KERNEL_VERSION)/ savedefconfig
	cp $(BUILD_DIR)/buildroot/output/build/linux-$(KERNEL_VERSION)/defconfig deploy/iso/minikube-iso/board/minikube/$*/linux_$*_defconfig

out/minikube-%.iso: $(shell find "deploy/iso/minikube-iso" -type f)
ifeq ($(IN_DOCKER),1)
	$(MAKE) minikube-iso-$*
else
	docker run --rm --workdir /mnt --volume $(CURDIR):/mnt $(ISO_DOCKER_EXTRA_ARGS) \
		--user $(shell id -u):$(shell id -g) --env HOME=/tmp --env IN_DOCKER=1 \
		$(ISO_BUILD_IMAGE) /bin/bash -lc '/usr/bin/make out/minikube.iso'
endif

iso_in_docker:
	docker run -it --rm --workdir /mnt --volume $(CURDIR):/mnt $(ISO_DOCKER_EXTRA_ARGS) \
		--user $(shell id -u):$(shell id -g) --env HOME=/tmp --env IN_DOCKER=1 \
		$(ISO_BUILD_IMAGE) /bin/bash

.PHONY: test-pkg
test-pkg/%: ## Trigger packaging test
	go test -v -test.timeout=60m ./$* --tags="$(MINIKUBE_BUILD_TAGS)"

.PHONY: all
all: cross drivers e2e-cross cross-tars exotic retro out/gvisor-addon ## Build all different minikube components

.PHONY: drivers
drivers: ## Build Hyperkit and KVM2 drivers
drivers: docker-machine-driver-hyperkit \
	 docker-machine-driver-kvm2 \
	 out/docker-machine-driver-kvm2-amd64 \
	 out/docker-machine-driver-kvm2-arm64


.PHONY: docker-machine-driver-hyperkit
docker-machine-driver-hyperkit: out/docker-machine-driver-hyperkit ## Build Hyperkit driver

.PHONY: docker-machine-driver-kvm2
docker-machine-driver-kvm2: out/docker-machine-driver-kvm2 ## Build KVM2 driver

.PHONY: integration
integration: out/minikube$(IS_EXE) ## Trigger minikube integration test, logs to ./out/testout_COMMIT.txt
	go test -ldflags="${MINIKUBE_LDFLAGS}" -v -test.timeout=90m $(INTEGRATION_TESTS_TO_RUN) --tags="$(MINIKUBE_INTEGRATION_BUILD_TAGS)" $(TEST_ARGS) 2>&1 | tee "./out/testout_$(COMMIT_SHORT).txt"

.PHONY: integration-none-driver
integration-none-driver: e2e-linux-$(GOARCH) out/minikube-linux-$(GOARCH)  ## Trigger minikube none driver test, logs to ./out/testout_COMMIT.txt
	sudo -E out/e2e-linux-$(GOARCH) -testdata-dir "test/integration/testdata" -minikube-start-args="--driver=none" -test.v -test.timeout=60m -binary=out/minikube-linux-amd64 $(TEST_ARGS) 2>&1 | tee "./out/testout_$(COMMIT_SHORT).txt"

.PHONY: integration-versioned
integration-versioned: out/minikube ## Trigger minikube integration testing, logs to ./out/testout_COMMIT.txt
	go test -ldflags="${MINIKUBE_LDFLAGS}" -v -test.timeout=90m $(INTEGRATION_TESTS_TO_RUN) --tags="$(MINIKUBE_INTEGRATION_BUILD_TAGS) versioned" $(TEST_ARGS) 2>&1 | tee "./out/testout_$(COMMIT_SHORT).txt"

.PHONY: functional
functional: integration-functional-only

.PHONY: integration-functional-only
integration-functional-only: out/minikube$(IS_EXE) ## Trigger only functioanl tests in integration test, logs to ./out/testout_COMMIT.txt
	go test -ldflags="${MINIKUBE_LDFLAGS}" -v -test.timeout=20m $(INTEGRATION_TESTS_TO_RUN) --tags="$(MINIKUBE_INTEGRATION_BUILD_TAGS)" $(TEST_ARGS) -test.run TestFunctional 2>&1 | tee "./out/testout_$(COMMIT_SHORT).txt"

.PHONY: html_report
html_report: ## Generate HTML  report out of the last ran integration test logs.
	@go tool test2json -t < "./out/testout_$(COMMIT_SHORT).txt" > "./out/testout_$(COMMIT_SHORT).json"
	@gopogh -in "./out/testout_$(COMMIT_SHORT).json" -out ./out/testout_$(COMMIT_SHORT).html -name "$(shell git rev-parse --abbrev-ref HEAD)" -pr "" -repo github.com/kubernetes/minikube/  -details "${COMMIT_SHORT}"
	@echo "-------------------------- Open HTML Report in Browser: ---------------------------"
ifeq ($(GOOS),windows)
	@echo start $(CURDIR)/out/testout_$(COMMIT_SHORT).html
	@echo "-----------------------------------------------------------------------------------"
	@start $(CURDIR)/out/testout_$(COMMIT_SHORT).html || true
else
	@echo open $(CURDIR)/out/testout_$(COMMIT_SHORT).html
	@echo "-----------------------------------------------------------------------------------"
	@open $(CURDIR)/out/testout_$(COMMIT_SHORT).html || true
endif

.PHONY: test
test: ## Trigger minikube test
	MINIKUBE_LDFLAGS="${MINIKUBE_LDFLAGS}" ./test.sh

.PHONY: generate-docs
generate-docs: extract out/minikube ## Automatically generate commands documentation.
	out/minikube generate-docs --path ./site/content/en/docs/commands/ --test-path ./site/content/en/docs/contrib/tests.en.md --code-path ./site/content/en/docs/contrib/errorcodes.en.md

.PHONY: gotest
gotest: ## Trigger minikube test
	$(if $(quiet),@echo "  TEST     $@")
	$(Q)go test -tags "$(MINIKUBE_BUILD_TAGS)" -ldflags="$(MINIKUBE_LDFLAGS)" $(MINIKUBE_TEST_FILES)

# Run the gotest, while recording JSON report and coverage
out/unittest.json: $(SOURCE_FILES) $(GOTEST_FILES)
	$(if $(quiet),@echo "  TEST     $@")
	$(Q)go test -tags "$(MINIKUBE_BUILD_TAGS)" -ldflags="$(MINIKUBE_LDFLAGS)" $(MINIKUBE_TEST_FILES) \
	-coverprofile=out/coverage.out -json > out/unittest.json
out/coverage.out: out/unittest.json

# Generate go test report (from gotest) as a a HTML page
out/unittest.html: out/unittest.json
	$(if $(quiet),@echo "  REPORT   $@")
	$(Q)go-test-report < $< -o $@

# Generate go coverage report (from gotest) as a HTML page
out/coverage.html: out/coverage.out
	$(if $(quiet),@echo "  COVER    $@")
	$(Q)go tool cover -html=$< -o $@

.PHONY: extract 
extract: ## extract internationalization words for translations
	go run cmd/extract/extract.go strings

.PHONY: addon-list
addon-list: ## generate a YAML file of all addons with their corresponding default images
	go run -ldflags="$(MINIKUBE_LDFLAGS)" cmd/extract/extract.go addons

.PHONY: cross
cross: minikube-linux-amd64 minikube-darwin-amd64 minikube-windows-amd64.exe ## Build minikube for all platform

.PHONY: exotic
exotic: out/minikube-linux-arm out/minikube-linux-arm64 out/minikube-linux-ppc64le out/minikube-linux-s390x ## Build minikube for non-amd64 linux

.PHONY: retro
retro: out/minikube-linux-386 out/minikube-linux-armv6 ## Build minikube for legacy 32-bit linux

.PHONY: windows
windows: minikube-windows-amd64.exe ## Build minikube for Windows 64bit

.PHONY: darwin
darwin: minikube-darwin-amd64 ## Build minikube for Darwin 64bit

.PHONY: linux
linux: minikube-linux-amd64 ## Build minikube for Linux 64bit

.PHONY: e2e-cross
e2e-cross: e2e-linux-amd64 e2e-linux-arm64 e2e-darwin-amd64 e2e-windows-amd64.exe ## End-to-end cross test

.PHONY: checksum
checksum: ## Generate checksums
	for f in out/minikube-amd64.iso out/minikube-arm64.iso out/minikube-linux-amd64 out/minikube-linux-arm \
		 out/minikube-linux-arm64 out/minikube-linux-ppc64le out/minikube-linux-s390x \
		 out/minikube-darwin-amd64 out/minikube-darwin-arm64 out/minikube-windows-amd64.exe \
		 out/docker-machine-driver-kvm2 out/docker-machine-driver-kvm2-amd64 out/docker-machine-driver-kvm2-arm64 \
		 out/docker-machine-driver-hyperkit; do \
		if [ -f "$${f}" ]; then \
			openssl sha256 "$${f}" | awk '{print $$2}' > "$${f}.sha256" ; \
		fi ; \
	done

.PHONY: clean
clean: ## Clean build
	rm -rf $(BUILD_DIR)
	rm -f pkg/minikube/assets/assets.go
	rm -f pkg/minikube/translate/translations.go
	rm -rf ./vendor
	rm -rf /tmp/tmp.*.minikube_*

.PHONY: gendocs
gendocs: out/docs/minikube.md  ## Generate documentation

.PHONY: fmt
fmt: ## Run go fmt and modify files in place
	@gofmt -s -w $(SOURCE_DIRS)

.PHONY: gofmt
gofmt: ## Run go fmt and list the files differs from gofmt's
	@gofmt -s -l $(SOURCE_DIRS)
	@test -z "`gofmt -s -l $(SOURCE_DIRS)`"

.PHONY: vet
vet: ## Run go vet
	@go vet $(SOURCE_PACKAGES)

.PHONY: imports
imports: ## Run goimports and modify files in place
	@goimports -w $(SOURCE_DIRS)

.PHONY: goimports
goimports: ## Run goimports and list the files differs from goimport's
	@goimports -l $(SOURCE_DIRS)
	@test -z "`goimports -l $(SOURCE_DIRS)`"

.PHONY: golint
golint: ## Run golint
	@golint -set_exit_status $(SOURCE_PACKAGES)

.PHONY: gocyclo
gocyclo: ## Run gocyclo (calculates cyclomatic complexities)
	@gocyclo -over 15 `find $(SOURCE_DIRS) -type f -name "*.go"`

out/linters/golangci-lint-$(GOLINT_VERSION):
	mkdir -p out/linters
	curl -sfL https://raw.githubusercontent.com/golangci/golangci-lint/master/install.sh | sh -s -- -b out/linters $(GOLINT_VERSION)
	mv out/linters/golangci-lint out/linters/golangci-lint-$(GOLINT_VERSION)

# this one is meant for local use
.PHONY: lint
ifeq ($(MINIKUBE_BUILD_IN_DOCKER),y)
lint:
	docker run --rm -v $(pwd):/app -w /app golangci/golangci-lint:$(GOLINT_VERSION) \
	golangci-lint run ${GOLINT_OPTIONS} --skip-dirs "cmd/drivers/kvm|cmd/drivers/hyperkit|pkg/drivers/kvm|pkg/drivers/hyperkit" ./...
else
lint: out/linters/golangci-lint-$(GOLINT_VERSION) ## Run lint
	./out/linters/golangci-lint-$(GOLINT_VERSION) run ${GOLINT_OPTIONS} ./...
endif

# lint-ci is slower version of lint and is meant to be used in ci (travis) to avoid out of memory leaks.
.PHONY: lint-ci
lint-ci: out/linters/golangci-lint-$(GOLINT_VERSION) ## Run lint-ci
	GOGC=${GOLINT_GOGC} ./out/linters/golangci-lint-$(GOLINT_VERSION) run \
	--concurrency ${GOLINT_JOBS} ${GOLINT_OPTIONS} ./...

.PHONY: reportcard
reportcard: ## Run goreportcard for minikube
	goreportcard-cli -v
	# "disabling misspell on large repo..."
	-misspell -error $(SOURCE_DIRS)

.PHONY: mdlint
mdlint:
	@$(MARKDOWNLINT) $(MINIKUBE_MARKDOWN_FILES)

.PHONY: verify-iso
verify-iso: # Make sure the current ISO exists in the expected bucket
	gsutil stat gs://$(ISO_BUCKET)/minikube-$(ISO_VERSION)-amd64.iso
	gsutil stat gs://$(ISO_BUCKET)/minikube-$(ISO_VERSION)-arm64.iso

out/docs/minikube.md: $(shell find "cmd") $(shell find "pkg/minikube/constants")
	go run -ldflags="$(MINIKUBE_LDFLAGS)" -tags gendocs hack/help_text/gen_help_text.go

.PHONY: debs ## Build all deb packages
debs: out/minikube_$(DEB_VERSION)-$(DEB_REVISION)_amd64.deb \
	  out/minikube_$(DEB_VERSION)-$(DEB_REVISION)_arm64.deb \
	  out/docker-machine-driver-kvm2_$(DEB_VERSION).deb \
	  out/docker-machine-driver-kvm2_$(DEB_VERSION)-$(DEB_REVISION)_amd64.deb \
	  out/docker-machine-driver-kvm2_$(DEB_VERSION)-$(DEB_REVISION)_arm64.deb

.PHONY: deb_version
deb_version:
	@echo $(DEB_VERSION)-$(DEB_REVISION)

.PHONY: deb_version_base
deb_version_base:
	@echo $(DEB_VERSION)

out/minikube_$(DEB_VERSION).deb: out/minikube_$(DEB_VERSION)-$(DEB_REVISION)_amd64.deb
	cp $< $@

out/minikube_$(DEB_VERSION)-$(DEB_REVISION)_%.deb: out/minikube-linux-%
	$(eval DEB_PACKAGING_DIRECTORY_$*=$(shell mktemp -d --suffix ".minikube_$(DEB_VERSION)-$*-deb"))
	cp -r installers/linux/deb/minikube_deb_template/* $(DEB_PACKAGING_DIRECTORY_$*)/
	chmod 0755 $(DEB_PACKAGING_DIRECTORY_$*)/DEBIAN
	sed -E -i 's/--VERSION--/'$(DEB_VERSION)'/g' $(DEB_PACKAGING_DIRECTORY_$*)/DEBIAN/control
	sed -E -i 's/--REVISION--/'$(DEB_REVISION)'/g' $(DEB_PACKAGING_DIRECTORY_$*)/DEBIAN/control
	sed -E -i 's/--ARCH--/'$*'/g' $(DEB_PACKAGING_DIRECTORY_$*)/DEBIAN/control
  
	if [ "$*" = "amd64" ]; then \
	    sed -E -i 's/--RECOMMENDS--/virtualbox/' $(DEB_PACKAGING_DIRECTORY_$*)/DEBIAN/control; \
	else \
	    sed -E -i '/Recommends: --RECOMMENDS--/d' $(DEB_PACKAGING_DIRECTORY_$*)/DEBIAN/control; \
	fi
  
	mkdir -p $(DEB_PACKAGING_DIRECTORY_$*)/usr/bin
	cp $< $(DEB_PACKAGING_DIRECTORY_$*)/usr/bin/minikube
	fakeroot dpkg-deb --build $(DEB_PACKAGING_DIRECTORY_$*) $@
	rm -rf $(DEB_PACKAGING_DIRECTORY_$*)

rpm_version:
	@echo $(RPM_VERSION)-$(RPM_REVISION)

out/minikube-$(RPM_VERSION).rpm: out/minikube-$(RPM_VERSION)-$(RPM_REVISION).x86_64.rpm
	cp $< $@

out/minikube-$(RPM_VERSION)-0.%.rpm: out/minikube-linux-%
	$(eval RPM_PACKAGING_DIRECTORY_$*=$(shell mktemp -d --suffix ".minikube_$(RPM_VERSION)-$*-rpm"))
	cp -r installers/linux/rpm/minikube_rpm_template/* $(RPM_PACKAGING_DIRECTORY_$*)/
	sed -E -i 's/--VERSION--/'$(RPM_VERSION)'/g' $(RPM_PACKAGING_DIRECTORY_$*)/minikube.spec
	sed -E -i 's/--REVISION--/'$(RPM_REVISION)'/g' $(RPM_PACKAGING_DIRECTORY_$*)/minikube.spec
	sed -E -i 's|--OUT--|'$(PWD)/out'|g' $(RPM_PACKAGING_DIRECTORY_$*)/minikube.spec
	rpmbuild -bb -D "_rpmdir $(PWD)/out" --target $* \
		 $(RPM_PACKAGING_DIRECTORY_$*)/minikube.spec
	@mv out/$*/minikube-$(RPM_VERSION)-$(RPM_REVISION).$*.rpm out/ && rmdir out/$*
	rm -rf $(RPM_PACKAGING_DIRECTORY_$*)

.PHONY: apt
apt: out/Release ## Generate apt package file

out/Release: out/minikube_$(DEB_VERSION).deb
	( cd out && apt-ftparchive packages . ) | gzip -c > out/Packages.gz
	( cd out && apt-ftparchive release . ) > out/Release

.PHONY: yum
yum: out/repodata/repomd.xml

out/repodata/repomd.xml: out/minikube-$(RPM_VERSION).rpm
	createrepo --simple-md-filenames --no-database \
	-u "$(MINIKUBE_RELEASES_URL)/$(VERSION)/" out

.SECONDEXPANSION:
TAR_TARGETS_linux-amd64   := out/minikube-linux-amd64 out/docker-machine-driver-kvm2
TAR_TARGETS_linux-arm64   := out/minikube-linux-arm64 #out/docker-machine-driver-kvm2
TAR_TARGETS_darwin-amd64  := out/minikube-darwin-amd64 out/docker-machine-driver-hyperkit
TAR_TARGETS_darwin-arm64  := out/minikube-darwin-arm64 #out/docker-machine-driver-hyperkit
TAR_TARGETS_windows-amd64 := out/minikube-windows-amd64.exe
out/minikube-%.tar.gz: $$(TAR_TARGETS_$$*)
	$(if $(quiet),@echo "  TAR      $@")
	$(Q)tar -cvzf $@ $^

.PHONY: cross-tars
cross-tars: out/minikube-linux-amd64.tar.gz out/minikube-windows-amd64.tar.gz out/minikube-darwin-amd64.tar.gz ## Cross-compile minikube
	-cd out && $(SHA512SUM) *.tar.gz > SHA512SUM

out/minikube-installer.exe: out/minikube-windows-amd64.exe
	rm -rf out/windows_tmp
	cp -r installers/windows/ out/windows_tmp
	cp -r LICENSE out/windows_tmp/LICENSE
	awk 'sub("$$", "\r")' out/windows_tmp/LICENSE > out/windows_tmp/LICENSE.txt
	sed -E -i 's/--VERSION_MAJOR--/'$(VERSION_MAJOR)'/g' out/windows_tmp/minikube.nsi
	sed -E -i 's/--VERSION_MINOR--/'$(VERSION_MINOR)'/g' out/windows_tmp/minikube.nsi
	sed -E -i 's/--VERSION_BUILD--/'$(VERSION_BUILD)'/g' out/windows_tmp/minikube.nsi
	sed -E -i 's/--INSTALL_SIZE--/'$(INSTALL_SIZE)'/g' out/windows_tmp/minikube.nsi
	cp out/minikube-windows-amd64.exe out/windows_tmp/minikube.exe
	makensis out/windows_tmp/minikube.nsi
	mv out/windows_tmp/minikube-installer.exe out/minikube-installer.exe
	rm -rf out/windows_tmp

out/docker-machine-driver-hyperkit:
ifeq ($(MINIKUBE_BUILD_IN_DOCKER),y)
	docker run --rm -e GOCACHE=/app/.cache -e IN_DOCKER=1 \
		--user $(shell id -u):$(shell id -g) -w /app \
		-v $(PWD):/app -v $(GOPATH):/go --init --entrypoint "" \
		$(HYPERKIT_BUILD_IMAGE) /bin/bash -c 'CC=o64-clang CXX=o64-clang++ /usr/bin/make $@'
else
	$(if $(quiet),@echo "  GO       $@")
	$(Q)GOOS=darwin CGO_ENABLED=1 go build \
		-ldflags="$(HYPERKIT_LDFLAGS)"   \
		-o $@ k8s.io/minikube/cmd/drivers/hyperkit
endif

hyperkit_in_docker:
	rm -f out/docker-machine-driver-hyperkit
	$(MAKE) MINIKUBE_BUILD_IN_DOCKER=y out/docker-machine-driver-hyperkit

.PHONY: install-hyperkit-driver
install-hyperkit-driver: out/docker-machine-driver-hyperkit ## Install hyperkit to local machine
	mkdir -p $(HOME)/bin
	sudo cp out/docker-machine-driver-hyperkit $(HOME)/bin/docker-machine-driver-hyperkit
	sudo chown root:wheel $(HOME)/bin/docker-machine-driver-hyperkit
	sudo chmod u+s $(HOME)/bin/docker-machine-driver-hyperkit

.PHONY: release-hyperkit-driver
release-hyperkit-driver: install-hyperkit-driver checksum ## Copy hyperkit using gsutil
	gsutil cp $(GOBIN)/docker-machine-driver-hyperkit gs://minikube/drivers/hyperkit/$(VERSION)/
	gsutil cp $(GOBIN)/docker-machine-driver-hyperkit.sha256 gs://minikube/drivers/hyperkit/$(VERSION)/

.PHONY: check-release
check-release: ## Execute go test
	go test -timeout 42m -v ./deploy/minikube/release_sanity_test.go

buildroot-image: $(ISO_BUILD_IMAGE) # convenient alias to build the docker container
$(ISO_BUILD_IMAGE): deploy/iso/minikube-iso/Dockerfile
	docker build $(ISO_DOCKER_EXTRA_ARGS) -t $@ -f $< $(dir $<)
	@echo ""
	@echo "$(@) successfully built"

out/storage-provisioner: out/storage-provisioner-$(GOARCH)
	$(if $(quiet),@echo "  CP       $@")
	$(Q)cp $< $@

out/storage-provisioner-%: cmd/storage-provisioner/main.go pkg/storage/storage_provisioner.go
ifeq ($(MINIKUBE_BUILD_IN_DOCKER),y)
	$(call DOCKER,$(BUILD_IMAGE),/usr/bin/make $@)
else
	$(if $(quiet),@echo "  GO       $@")
	$(Q)CGO_ENABLED=0 GOOS=linux GOARCH=$* go build -o $@ -ldflags=$(PROVISIONER_LDFLAGS) cmd/storage-provisioner/main.go
endif

.PHONY: storage-provisioner-image
storage-provisioner-image: storage-provisioner-image-$(GOARCH) ## Build storage-provisioner docker image
	docker tag $(REGISTRY)/storage-provisioner-$(GOARCH):$(STORAGE_PROVISIONER_TAG) $(REGISTRY)/storage-provisioner:$(STORAGE_PROVISIONER_TAG)

storage-provisioner-image-%: out/storage-provisioner-%
	docker build -t $(REGISTRY)/storage-provisioner-$*:$(STORAGE_PROVISIONER_TAG) -f deploy/storage-provisioner/Dockerfile  --build-arg arch=$* .


X_DOCKER_BUILDER ?= minikube-builder
X_BUILD_ENV ?= DOCKER_CLI_EXPERIMENTAL=enabled

.PHONY: docker-multi-arch-builder
docker-multi-arch-builder:
	env $(X_BUILD_ENV) docker run --rm --privileged multiarch/qemu-user-static --reset -p yes
	env $(X_BUILD_ENV) docker buildx rm --builder $(X_DOCKER_BUILDER) || true
	env $(X_BUILD_ENV) docker buildx create --name $(X_DOCKER_BUILDER) --buildkitd-flags '--debug' || true

KICBASE_ARCH ?= linux/amd64,linux/arm64,linux/s390x,linux/arm,linux/ppc64le
KICBASE_IMAGE_GCR ?= $(REGISTRY)/kicbase:$(KIC_VERSION)
KICBASE_IMAGE_HUB ?= kicbase/stable:$(KIC_VERSION)
KICBASE_IMAGE_REGISTRIES ?= $(KICBASE_IMAGE_GCR) $(KICBASE_IMAGE_HUB)

CRI_DOCKERD_VERSION ?= $(shell egrep "CRI_DOCKERD_VERSION=" deploy/kicbase/Dockerfile | cut -d \" -f2)
.PHONY: update-cri-dockerd
update-cri-dockerd:
	hack/update/cri_dockerd/update_cri_dockerd.sh $(CRI_DOCKERD_VERSION) $(KICBASE_ARCH)

.PHONY: local-kicbase
local-kicbase: ## Builds the kicbase image and tags it local/kicbase:latest and local/kicbase:$(KIC_VERSION)-$(COMMIT_SHORT)
	docker build -f ./deploy/kicbase/Dockerfile -t local/kicbase:$(KIC_VERSION)  --build-arg COMMIT_SHA=${VERSION}-$(COMMIT) --cache-from $(KICBASE_IMAGE_GCR) .
	docker tag local/kicbase:$(KIC_VERSION) local/kicbase:latest
	docker tag local/kicbase:$(KIC_VERSION) local/kicbase:$(KIC_VERSION)-$(COMMIT_SHORT)

SED = sed -i
ifeq ($(GOOS),darwin)
	SED = sed -i ''
endif

.PHONY: local-kicbase-debug
local-kicbase-debug: local-kicbase ## Builds a local kicbase image and switches source code to point to it
	$(SED) 's|Version = .*|Version = \"$(KIC_VERSION)-$(COMMIT_SHORT)\"|;s|baseImageSHA = .*|baseImageSHA = \"\"|;s|gcrRepo = .*|gcrRepo = \"local/kicbase\"|;s|dockerhubRepo = .*|dockerhubRepo = \"local/kicbase\"|' pkg/drivers/kic/types.go

.PHONY: build-kic-base-image
build-kic-base-image: docker-multi-arch-builder ## Build multi-arch local/kicbase:latest
	env $(X_BUILD_ENV) docker buildx build -f ./deploy/kicbase/Dockerfile --builder $(X_DOCKER_BUILDER) --platform $(KICBASE_ARCH) $(addprefix -t ,$(KICBASE_IMAGE_REGISTRIES)) --load  --build-arg COMMIT_SHA=${VERSION}-$(COMMIT) .

.PHONY: push-kic-base-image 
push-kic-base-image: docker-multi-arch-builder ## Push multi-arch local/kicbase:latest to all remote registries
ifdef AUTOPUSH
	docker login gcr.io/k8s-minikube
	docker login docker.pkg.github.com
	docker login
endif
	$(foreach REG,$(KICBASE_IMAGE_REGISTRIES), \
		@docker pull $(REG) && echo "Image already exist in registry" && exit 1 || echo "Image doesn't exist in registry";)
ifndef CIBUILD
	$(call user_confirm, 'Are you sure you want to push $(KICBASE_IMAGE_REGISTRIES) ?')
endif
	env $(X_BUILD_ENV) docker buildx build -f ./deploy/kicbase/Dockerfile --builder $(X_DOCKER_BUILDER) --platform $(KICBASE_ARCH) $(addprefix -t ,$(KICBASE_IMAGE_REGISTRIES)) --push  --build-arg COMMIT_SHA=${VERSION}-$(COMMIT) .

out/preload-tool:
	go build -ldflags="$(MINIKUBE_LDFLAGS)" -o $@ ./hack/preload-images/*.go

.PHONY: upload-preloaded-images-tar
upload-preloaded-images-tar: out/minikube out/preload-tool ## Upload the preloaded images for oldest supported, newest supported, and default kubernetes versions to GCS.
	out/preload-tool

.PHONY: generate-preloaded-images-tar
generate-preloaded-images-tar: out/minikube out/preload-tool ## Generates the preloaded images for oldest supported, newest supported, and default kubernetes versions
	out/preload-tool --no-upload

ALL_ARCH = amd64 arm arm64 ppc64le s390x
IMAGE = $(REGISTRY)/storage-provisioner
TAG = $(STORAGE_PROVISIONER_TAG)

.PHONY: push-storage-provisioner-manifest
push-storage-provisioner-manifest: $(shell echo $(ALL_ARCH) | sed -e "s~[^ ]*~storage\-provisioner\-image\-&~g") ## Push multi-arch storage-provisioner image
ifndef CIBUILD
	docker login gcr.io/k8s-minikube
endif
	set -x; for arch in $(ALL_ARCH); do docker push ${IMAGE}-$${arch}:${TAG}; done
	$(X_BUILD_ENV) docker manifest create --amend $(IMAGE):$(TAG) $(shell echo $(ALL_ARCH) | sed -e "s~[^ ]*~$(IMAGE)\-&:$(TAG)~g")
	set -x; for arch in $(ALL_ARCH); do $(X_BUILD_ENV) docker manifest annotate --arch $${arch} ${IMAGE}:${TAG} ${IMAGE}-$${arch}:${TAG}; done
	$(X_BUILD_ENV) docker manifest push $(STORAGE_PROVISIONER_MANIFEST)

.PHONY: push-docker
push-docker: # Push docker image base on to IMAGE variable (used internally by other targets)
	@docker pull $(IMAGE) && echo "Image already exist in registry" && exit 1 || echo "Image doesn't exist in registry"
ifndef AUTOPUSH
	$(call user_confirm, 'Are you sure you want to push $(IMAGE) ?')
endif
	docker push $(IMAGE)

.PHONY: out/gvisor-addon
out/gvisor-addon: ## Build gvisor addon
	$(if $(quiet),@echo "  GO       $@")
	$(Q)GOOS=linux CGO_ENABLED=0 go build -o $@ cmd/gvisor/gvisor.go

.PHONY: gvisor-addon-image
gvisor-addon-image: out/gvisor-addon  ## Build docker image for gvisor
	docker build -t $(REGISTRY)/gvisor-addon:$(GVISOR_TAG) -f deploy/gvisor/Dockerfile .

.PHONY: push-gvisor-addon-image
push-gvisor-addon-image: gvisor-addon-image
	docker login gcr.io/k8s-minikube
	$(MAKE) push-docker IMAGE=$(REGISTRY)/gvisor-addon:$(GVISOR_TAG)

.PHONY: release-iso
release-iso: minikube-iso-aarch64 minikube-iso-x86_64 checksum  ## Build and release .iso files
	gsutil cp out/minikube-amd64.iso gs://$(ISO_BUCKET)/minikube-$(ISO_VERSION)-amd64.iso
	gsutil cp out/minikube-amd64.iso.sha256 gs://$(ISO_BUCKET)/minikube-$(ISO_VERSION)-amd64.iso.sha256
	gsutil cp out/minikube-arm64.iso gs://$(ISO_BUCKET)/minikube-$(ISO_VERSION)-arm64.iso
	gsutil cp out/minikube-arm64.iso.sha256 gs://$(ISO_BUCKET)/minikube-$(ISO_VERSION)-arm64.iso.sha256

.PHONY: release-minikube
release-minikube: out/minikube checksum ## Minikube release
	gsutil cp out/minikube-$(GOOS)-$(GOARCH) $(MINIKUBE_UPLOAD_LOCATION)/$(MINIKUBE_VERSION)/minikube-$(GOOS)-$(GOARCH)
	gsutil cp out/minikube-$(GOOS)-$(GOARCH).sha256 $(MINIKUBE_UPLOAD_LOCATION)/$(MINIKUBE_VERSION)/minikube-$(GOOS)-$(GOARCH).sha256

.PHONY: release-notes
release-notes:
	hack/release_notes.sh

.PHONY: update-leaderboard
update-leaderboard:
	hack/update_contributions.sh

out/docker-machine-driver-kvm2: out/docker-machine-driver-kvm2-$(GOARCH)
	$(if $(quiet),@echo "  CP       $@")
	$(Q)cp $< $@

out/docker-machine-driver-kvm2-x86_64: out/docker-machine-driver-kvm2-amd64
	$(if $(quiet),@echo "  CP       $@")
	$(Q)cp $< $@

out/docker-machine-driver-kvm2-aarch64: out/docker-machine-driver-kvm2-arm64
	$(if $(quiet),@echo "  CP       $@")
	$(Q)cp $< $@


out/docker-machine-driver-kvm2_$(DEB_VERSION).deb: out/docker-machine-driver-kvm2_$(DEB_VERSION)-0_amd64.deb
	cp $< $@

out/docker-machine-driver-kvm2_$(DEB_VERSION)-0_%.deb: out/docker-machine-driver-kvm2-%
	cp -r installers/linux/deb/kvm2_deb_template out/docker-machine-driver-kvm2_$(DEB_VERSION)
	chmod 0755 out/docker-machine-driver-kvm2_$(DEB_VERSION)/DEBIAN
	sed -E -i -e 's/--VERSION--/$(DEB_VERSION)/g' out/docker-machine-driver-kvm2_$(DEB_VERSION)/DEBIAN/control
	sed -E -i -e 's/--ARCH--/'$*'/g' out/docker-machine-driver-kvm2_$(DEB_VERSION)/DEBIAN/control
	mkdir -p out/docker-machine-driver-kvm2_$(DEB_VERSION)/usr/bin
	cp $< out/docker-machine-driver-kvm2_$(DEB_VERSION)/usr/bin/docker-machine-driver-kvm2
	fakeroot dpkg-deb --build out/docker-machine-driver-kvm2_$(DEB_VERSION) $@
	rm -rf out/docker-machine-driver-kvm2_$(DEB_VERSION)

out/docker-machine-driver-kvm2-$(RPM_VERSION).rpm: out/docker-machine-driver-kvm2-$(RPM_VERSION)-0.x86_64.rpm
	cp $< $@

out/docker-machine-driver-kvm2_$(RPM_VERSION).amd64.rpm: out/docker-machine-driver-kvm2-$(RPM_VERSION)-0.x86_64.rpm
	cp $< $@

out/docker-machine-driver-kvm2_$(RPM_VERSION).arm64.rpm: out/docker-machine-driver-kvm2-$(RPM_VERSION)-0.aarch64.rpm
	cp $< $@

out/docker-machine-driver-kvm2-$(RPM_VERSION)-0.%.rpm: out/docker-machine-driver-kvm2-%
	cp -r installers/linux/rpm/kvm2_rpm_template out/docker-machine-driver-kvm2-$(RPM_VERSION)
	sed -E -i -e 's/--VERSION--/'$(RPM_VERSION)'/g' out/docker-machine-driver-kvm2-$(RPM_VERSION)/docker-machine-driver-kvm2.spec
	sed -E -i -e 's|--OUT--|'$(PWD)/out'|g' out/docker-machine-driver-kvm2-$(RPM_VERSION)/docker-machine-driver-kvm2.spec
	rpmbuild -bb -D "_rpmdir $(PWD)/out" --target $* \
		out/docker-machine-driver-kvm2-$(RPM_VERSION)/docker-machine-driver-kvm2.spec
	@mv out/$*/docker-machine-driver-kvm2-$(RPM_VERSION)-0.$*.rpm out/ && rmdir out/$*
	rm -rf out/docker-machine-driver-kvm2-$(RPM_VERSION)

.PHONY: kvm-image-amd64
kvm-image-amd64: installers/linux/kvm/Dockerfile.amd64  ## Convenient alias to build the docker container
	docker build --build-arg "GO_VERSION=$(KVM_GO_VERSION)" -t $(KVM_BUILD_IMAGE_AMD64) -f $< $(dir $<)
	@echo ""
	@echo "$(@) successfully built"

.PHONY: kvm-image-arm64
kvm-image-arm64: installers/linux/kvm/Dockerfile.arm64  ## Convenient alias to build the docker container
	docker build --build-arg "GO_VERSION=$(KVM_GO_VERSION)" -t $(KVM_BUILD_IMAGE_ARM64) -f $< $(dir $<)
	@echo ""
	@echo "$(@) successfully built"

kvm_in_docker:
	docker image inspect -f '{{.Id}} {{.RepoTags}}' $(KVM_BUILD_IMAGE_AMD64) || $(MAKE) kvm-image-amd64
	rm -f out/docker-machine-driver-kvm2
	$(call DOCKER,$(KVM_BUILD_IMAGE_AMD64),/usr/bin/make out/docker-machine-driver-kvm2 COMMIT=$(COMMIT))

.PHONY: install-kvm-driver
install-kvm-driver: out/docker-machine-driver-kvm2  ## Install KVM Driver
	mkdir -p $(GOBIN)
	cp out/docker-machine-driver-kvm2 $(GOBIN)/docker-machine-driver-kvm2


out/docker-machine-driver-kvm2-arm64:
ifeq ($(MINIKUBE_BUILD_IN_DOCKER),y)
	docker image inspect -f '{{.Id}} {{.RepoTags}}' $(KVM_BUILD_IMAGE_ARM64) || $(MAKE) kvm-image-arm64
	$(call DOCKER,$(KVM_BUILD_IMAGE_ARM64),/usr/bin/make $@ COMMIT=$(COMMIT))
else
	$(if $(quiet),@echo "  GO       $@")
	$(Q)GOARCH=arm64 \
	go build \
		-buildvcs=false \
		-installsuffix "static" \
		-ldflags="$(KVM2_LDFLAGS)" \
		-tags "libvirt.1.3.1 without_lxc" \
		-o $@ \
		k8s.io/minikube/cmd/drivers/kvm
endif
	chmod +X $@

out/docker-machine-driver-kvm2-%:
ifeq ($(MINIKUBE_BUILD_IN_DOCKER),y)
	docker image inspect -f '{{.Id}} {{.RepoTags}}' $(KVM_BUILD_IMAGE_AMD64) || $(MAKE) kvm-image-amd64
	$(call DOCKER,$(KVM_BUILD_IMAGE_AMD64),/usr/bin/make $@ COMMIT=$(COMMIT))
	# make extra sure that we are linking with the older version of libvirt (1.3.1)
	test "`strings $@ | grep '^LIBVIRT_[0-9]' | sort | tail -n 1`" = "LIBVIRT_1.2.9"
else
	$(if $(quiet),@echo "  GO       $@")
	$(Q)GOARCH=$* \
	go build \
		-installsuffix "static" \
		-ldflags="$(KVM2_LDFLAGS)" \
		-tags "libvirt.1.3.1 without_lxc" \
		-o $@ \
		k8s.io/minikube/cmd/drivers/kvm
endif
	chmod +X $@


site/themes/docsy/assets/vendor/bootstrap/package.js: ## update the website docsy theme git submodule 
	git submodule update -f --init --recursive

out/hugo/hugo:
	mkdir -p out
	test -d out/hugo || git clone https://github.com/gohugoio/hugo.git out/hugo
	(cd out/hugo && go build --tags extended)

.PHONY: site
site: site/themes/docsy/assets/vendor/bootstrap/package.js out/hugo/hugo ## Serve the documentation site to localhost
	(cd site && ../out/hugo/hugo serve \
	  --disableFastRender \
	  --navigateToChanged \
	  --ignoreCache \
	  --buildFuture)

.PHONY: out/mkcmp
out/mkcmp:
	GOOS=$(GOOS) GOARCH=$(GOARCH) go build -o $@ cmd/performance/mkcmp/main.go


# auto pause binary to be used for ISO
deploy/iso/minikube-iso/board/minikube/%/rootfs-overlay/usr/bin/auto-pause: $(SOURCE_FILES) $(ASSET_FILES)
	@if [ "$*" != "x86_64" ] && [ "$*" != "aarch64" ]; then echo "Please enter a valid architecture. Choices are x86_64 and aarch64."; exit 1; fi
	GOOS=linux GOARCH=$(subst x86_64,amd64,$(subst aarch64,arm64,$*)) go build -o $@ cmd/auto-pause/auto-pause.go


.PHONY: deploy/addons/auto-pause/auto-pause-hook
deploy/addons/auto-pause/auto-pause-hook: ## Build auto-pause hook addon
	$(if $(quiet),@echo "  GO       $@")
	$(Q)GOOS=linux CGO_ENABLED=0 go build -a --ldflags '-extldflags "-static"' -tags netgo -installsuffix netgo -o $@ cmd/auto-pause/auto-pause-hook/main.go cmd/auto-pause/auto-pause-hook/config.go cmd/auto-pause/auto-pause-hook/certs.go

.PHONY: auto-pause-hook-image
auto-pause-hook-image: deploy/addons/auto-pause/auto-pause-hook ## Build docker image for auto-pause hook
	docker build -t $(REGISTRY)/auto-pause-hook:$(AUTOPAUSE_HOOK_TAG) ./deploy/addons/auto-pause

.PHONY: push-auto-pause-hook-image
push-auto-pause-hook-image: auto-pause-hook-image
	docker login gcr.io/k8s-minikube
	$(MAKE) push-docker IMAGE=$(REGISTRY)/auto-pause-hook:$(AUTOPAUSE_HOOK_TAG)

.PHONY: prow-test-image
prow-test-image:
	docker build --build-arg "GO_VERSION=$(GO_VERSION)"  -t $(REGISTRY)/prow-test:$(PROW_TEST_TAG) ./deploy/prow

.PHONY: push-prow-test-image
push-prow-test-image: prow-test-image
	docker login gcr.io/k8s-minikube
	$(MAKE) push-docker IMAGE=$(REGISTRY)/prow-test:$(PROW_TEST_TAG)

.PHONY: out/performance-bot
out/performance-bot:
	GOOS=$(GOOS) GOARCH=$(GOARCH) go build -o $@ cmd/performance/pr-bot/bot.go

.PHONY: out/metrics-collector
out/metrics-collector:
	GOOS=$(GOOS) GOARCH=$(GOARCH) go build -o $@ hack/metrics/*.go


.PHONY: compare
compare: out/mkcmp out/minikube
	mv out/minikube out/$(CURRENT_GIT_BRANCH).minikube
	git checkout master
	make out/minikube
	mv out/minikube out/master.minikube
	git checkout $(CURRENT_GIT_BRANCH)
	out/mkcmp out/master.minikube out/$(CURRENT_GIT_BRANCH).minikube
	

.PHONY: help
help:
	@printf "\033[1mAvailable targets for minikube ${VERSION}\033[21m\n"
	@printf "\033[1m--------------------------------------\033[21m\n"
	@grep -h -E '^[a-zA-Z_-]+:.*?## .*$$' $(MAKEFILE_LIST) | awk 'BEGIN {FS = ":.*?## "}; {printf "\033[36m%-30s\033[0m %s\n", $$1, $$2}'



.PHONY: update-golang-version
update-golang-version:
	(cd hack/update/golang_version && \
	 go run update_golang_version.go)

.PHONY: update-kubernetes-version
update-kubernetes-version:
	@(cd hack/update/kubernetes_version && \
	 go run update_kubernetes_version.go)

.PHONY: update-golint-version
update-golint-version:
	(cd hack/update/golint_version && \
	 go run update_golint_version.go)

.PHONY: update-preload-version
update-preload-version:
	(cd hack/update/preload_version && \
	 go run update_preload_version.go)

.PHONY: update-kubernetes-version-pr
update-kubernetes-version-pr:
ifndef GITHUB_TOKEN
	@echo "⚠️ please set GITHUB_TOKEN environment variable with your GitHub token"
	@echo "you can use https://github.com/settings/tokens/new?scopes=repo,write:packages to create new one"
else
	(cd hack/update/kubernetes_version && \
	 export UPDATE_TARGET="all" && \
	 go run update_kubernetes_version.go)
endif

.PHONY: update-kubeadm-constants
update-kubeadm-constants:
	(cd hack/update/kubeadm_constants && \
	 go run update_kubeadm_constants.go)
	gofmt -w pkg/minikube/constants/constants_kubeadm_images.go

.PHONY: stress
stress: ## run the stress tests
	go test -test.v -test.timeout=2h ./test/stress -loops=10 | tee "./out/testout_$(COMMIT_SHORT).txt"

.PHONY: cpu-benchmark-idle
cpu-benchmark-idle: ## run the cpu usage 5 minutes idle benchmark
	./hack/benchmark/cpu_usage/idle_only/benchmark_local_k8s.sh

.PHONY: cpu-benchmark-autopause
cpu-benchmark-autopause: ## run the cpu usage auto-pause benchmark
	./hack/benchmark/cpu_usage/auto_pause/benchmark_local_k8s.sh

.PHONY: time-to-k8s-benchmark
time-to-k8s-benchmark:
	./hack/benchmark/time-to-k8s/time-to-k8s.sh

.PHONY: update-gopogh-version
update-gopogh-version: ## update gopogh version
	(cd hack/update/gopogh_version && \
	 go run update_gopogh_version.go)

.PHONY: update-gotestsum-version
update-gotestsum-version:
	(cd hack/update/gotestsum_version && \
	 go run update_gotestsum_version.go)<|MERGE_RESOLUTION|>--- conflicted
+++ resolved
@@ -294,12 +294,6 @@
 		git clone --depth=1 --branch=$(BUILDROOT_BRANCH) https://github.com/buildroot/buildroot $(BUILD_DIR)/buildroot; \
 		cp deploy/iso/minikube-iso/go.hash $(BUILD_DIR)/buildroot/package/go/go.hash; \
 	fi;
-<<<<<<< HEAD
-	$(MAKE) -C $(BUILD_DIR)/buildroot $(BUILDROOT_OPTIONS) minikube_defconfig
-	$(MAKE) -C $(BUILD_DIR)/buildroot $(BUILDROOT_OPTIONS) host-python
-	$(MAKE) -C $(BUILD_DIR)/buildroot $(BUILDROOT_OPTIONS)
-	mv $(BUILD_DIR)/buildroot/output/images/rootfs.iso9660 $(BUILD_DIR)/minikube.iso
-=======
 	$(MAKE) -C $(BUILD_DIR)/buildroot $(BUILDROOT_OPTIONS) O=$(BUILD_DIR)/buildroot/output-$* minikube_$*_defconfig
 	$(MAKE) -C $(BUILD_DIR)/buildroot $(BUILDROOT_OPTIONS) O=$(BUILD_DIR)/buildroot/output-$* host-python
 	$(MAKE) -C $(BUILD_DIR)/buildroot $(BUILDROOT_OPTIONS) O=$(BUILD_DIR)/buildroot/output-$*
@@ -309,7 +303,6 @@
         else \
                 mv $(BUILD_DIR)/buildroot/output-x86_64/images/rootfs.iso9660 $(BUILD_DIR)/minikube-amd64.iso; \
         fi;
->>>>>>> 3444fb8d
 
 # Change buildroot configuration for the minikube ISO
 .PHONY: iso-menuconfig
