# Copyright 2016 The Kubernetes Authors All rights reserved.
#
# Licensed under the Apache License, Version 2.0 (the "License");
# you may not use this file except in compliance with the License.
# You may obtain a copy of the License at
#
#     http://www.apache.org/licenses/LICENSE-2.0
#
# Unless required by applicable law or agreed to in writing, software
# distributed under the License is distributed on an "AS IS" BASIS,
# WITHOUT WARRANTIES OR CONDITIONS OF ANY KIND, either express or implied.
# See the License for the specific language governing permissions and
# limitations under the License.

# Bump these on release - and please check ISO_VERSION for correctness.
VERSION_MAJOR ?= 1
VERSION_MINOR ?= 10
VERSION_BUILD ?= 0-beta.1
RAW_VERSION=$(VERSION_MAJOR).$(VERSION_MINOR).$(VERSION_BUILD)
VERSION ?= v$(RAW_VERSION)

KUBERNETES_VERSION ?= $(shell egrep "DefaultKubernetesVersion =" pkg/minikube/constants/constants.go | cut -d \" -f2)
KIC_VERSION ?= $(shell egrep "Version =" pkg/drivers/kic/types.go | cut -d \" -f2)

# Default to .0 for higher cache hit rates, as build increments typically don't require new ISO versions
ISO_VERSION ?= v$(VERSION_MAJOR).$(VERSION_MINOR).$(VERSION_BUILD)
# Dashes are valid in semver, but not Linux packaging. Use ~ to delimit alpha/beta
DEB_VERSION ?= $(subst -,~,$(RAW_VERSION))
RPM_VERSION ?= $(DEB_VERSION)

# used by hack/jenkins/release_build_and_upload.sh and KVM_BUILD_IMAGE, see also BUILD_IMAGE below
GO_VERSION ?= 1.13.8

INSTALL_SIZE ?= $(shell du out/minikube-windows-amd64.exe | cut -f1)
BUILDROOT_BRANCH ?= 2019.02.10
REGISTRY?=gcr.io/k8s-minikube

# Get git commit id
COMMIT_NO := $(shell git rev-parse HEAD 2> /dev/null || true)
COMMIT ?= $(if $(shell git status --porcelain --untracked-files=no),"${COMMIT_NO}-dirty","${COMMIT_NO}")

HYPERKIT_BUILD_IMAGE 	?= karalabe/xgo-1.12.x
# NOTE: "latest" as of 2020-02-26. kube-cross images aren't updated as often as Kubernetes
BUILD_IMAGE 	?= us.gcr.io/k8s-artifacts-prod/build-image/kube-cross:v$(GO_VERSION)-1
ISO_BUILD_IMAGE ?= $(REGISTRY)/buildroot-image
KVM_BUILD_IMAGE ?= $(REGISTRY)/kvm-build-image:$(GO_VERSION)

ISO_BUCKET ?= minikube/iso

MINIKUBE_VERSION ?= $(ISO_VERSION)
MINIKUBE_BUCKET ?= minikube/releases
MINIKUBE_UPLOAD_LOCATION := gs://${MINIKUBE_BUCKET}
MINIKUBE_RELEASES_URL=https://github.com/kubernetes/minikube/releases/download

KERNEL_VERSION ?= 4.19.107
# latest from https://github.com/golangci/golangci-lint/releases
GOLINT_VERSION ?= v1.23.6
# Limit number of default jobs, to avoid the CI builds running out of memory
GOLINT_JOBS ?= 4
# see https://github.com/golangci/golangci-lint#memory-usage-of-golangci-lint
GOLINT_GOGC ?= 100
# options for lint (golangci-lint)
GOLINT_OPTIONS = --timeout 7m \
	  --build-tags "${MINIKUBE_INTEGRATION_BUILD_TAGS}" \
	  --enable goimports,gocritic,golint,gocyclo,misspell,nakedret,stylecheck,unconvert,unparam,dogsled \
	  --exclude 'variable on range scope.*in function literal|ifElseChain' \
	  --skip-files "pkg/minikube/translate/translations.go|pkg/minikube/assets/assets.go"

export GO111MODULE := on

GOOS ?= $(shell go env GOOS)
GOARCH ?= $(shell go env GOARCH)
GOPATH ?= $(shell go env GOPATH)
BUILD_DIR ?= ./out
$(shell mkdir -p $(BUILD_DIR))
CURRENT_GIT_BRANCH ?= $(shell git branch | grep \* | cut -d ' ' -f2)

# Use system python if it exists, otherwise use Docker.
PYTHON := $(shell command -v python || echo "docker run --rm -it -v $(shell pwd):/minikube -w /minikube python python")
BUILD_OS := $(shell uname -s)

SHA512SUM=$(shell command -v sha512sum || echo "shasum -a 512")

# gvisor tag to automatically push changes to
# to update minikubes default, update deploy/addons/gvisor
GVISOR_TAG ?= latest

# storage provisioner tag to push changes to
# to update minikubes default, update pkg/minikube/bootstrapper/images
STORAGE_PROVISIONER_TAG ?= latest

# TODO: multi-arch manifest
ifeq ($(GOARCH),amd64)
STORAGE_PROVISIONER_IMAGE ?= $(REGISTRY)/storage-provisioner:$(STORAGE_PROVISIONER_TAG)
else
STORAGE_PROVISIONER_IMAGE ?= $(REGISTRY)/storage-provisioner-$(GOARCH):$(STORAGE_PROVISIONER_TAG)
endif

# Set the version information for the Kubernetes servers
MINIKUBE_LDFLAGS := -X k8s.io/minikube/pkg/version.version=$(VERSION) -X k8s.io/minikube/pkg/version.isoVersion=$(ISO_VERSION) -X k8s.io/minikube/pkg/version.isoPath=$(ISO_BUCKET) -X k8s.io/minikube/pkg/version.gitCommitID=$(COMMIT)
PROVISIONER_LDFLAGS := "-X k8s.io/minikube/pkg/storage.version=$(STORAGE_PROVISIONER_TAG) -s -w -extldflags '-static'"

MINIKUBEFILES := ./cmd/minikube/
HYPERKIT_FILES := ./cmd/drivers/hyperkit
STORAGE_PROVISIONER_FILES := ./cmd/storage-provisioner
KVM_DRIVER_FILES := ./cmd/drivers/kvm/

MINIKUBE_TEST_FILES := ./cmd/... ./pkg/...

# npm install -g markdownlint-cli
MARKDOWNLINT ?= markdownlint


MINIKUBE_MARKDOWN_FILES := README.md CONTRIBUTING.md CHANGELOG.md

MINIKUBE_BUILD_TAGS := container_image_ostree_stub containers_image_openpgp
MINIKUBE_BUILD_TAGS += go_getter_nos3 go_getter_nogcs
MINIKUBE_INTEGRATION_BUILD_TAGS := integration $(MINIKUBE_BUILD_TAGS)

CMD_SOURCE_DIRS = cmd pkg
SOURCE_DIRS = $(CMD_SOURCE_DIRS) test
SOURCE_PACKAGES = ./cmd/... ./pkg/... ./test/...

SOURCE_GENERATED = pkg/minikube/assets/assets.go pkg/minikube/translate/translations.go
SOURCE_FILES = $(shell find $(CMD_SOURCE_DIRS) -type f -name "*.go" | grep -v _test.go)

# kvm2 ldflags
KVM2_LDFLAGS := -X k8s.io/minikube/pkg/drivers/kvm.version=$(VERSION) -X k8s.io/minikube/pkg/drivers/kvm.gitCommitID=$(COMMIT)

# hyperkit ldflags
HYPERKIT_LDFLAGS := -X k8s.io/minikube/pkg/drivers/hyperkit.version=$(VERSION) -X k8s.io/minikube/pkg/drivers/hyperkit.gitCommitID=$(COMMIT)

# $(call DOCKER, image, command)
define DOCKER
	docker run --rm -e GOCACHE=/app/.cache -e IN_DOCKER=1 --user $(shell id -u):$(shell id -g) -w /app -v $(PWD):/app -v $(GOPATH):/go --init $(1) /bin/bash -c '$(2)'
endef

ifeq ($(BUILD_IN_DOCKER),y)
	MINIKUBE_BUILD_IN_DOCKER=y
endif

# If we are already running in docker,
# prevent recursion by unsetting the BUILD_IN_DOCKER directives.
# The _BUILD_IN_DOCKER variables should not be modified after this conditional.
ifeq ($(IN_DOCKER),1)
	MINIKUBE_BUILD_IN_DOCKER=n
endif

ifeq ($(GOOS),windows)
	IS_EXE = .exe
	DIRSEP_ = \\
	DIRSEP = $(strip $(DIRSEP_))
	PATHSEP = ;
else
	DIRSEP = /
	PATHSEP = :
endif


out/minikube$(IS_EXE): $(SOURCE_GENERATED) $(SOURCE_FILES) go.mod
ifeq ($(MINIKUBE_BUILD_IN_DOCKER),y)
	$(call DOCKER,$(BUILD_IMAGE),GOOS=$(GOOS) GOARCH=$(GOARCH) /usr/bin/make $@)
else
	go build $(MINIKUBE_GOFLAGS) -tags "$(MINIKUBE_BUILD_TAGS)" -ldflags="$(MINIKUBE_LDFLAGS)" -o $@ k8s.io/minikube/cmd/minikube
endif

out/minikube-windows-amd64.exe: out/minikube-windows-amd64
	cp $< $@

out/minikube-linux-x86_64: out/minikube-linux-amd64
	cp $< $@

out/minikube-linux-aarch64: out/minikube-linux-arm64
	cp $< $@

.PHONY: minikube-linux-amd64 minikube-linux-arm64 minikube-darwin-amd64 minikube-windows-amd64.exe
minikube-linux-amd64: out/minikube-linux-amd64 ## Build Minikube for Linux 64bit
minikube-linux-arm64: out/minikube-linux-arm64 ## Build Minikube for ARM 64bit
minikube-darwin-amd64: out/minikube-darwin-amd64 ## Build Minikube for Darwin 64bit
minikube-windows-amd64.exe: out/minikube-windows-amd64.exe ## Build Minikube for Windows 64bit

out/minikube-%: $(SOURCE_GENERATED) $(SOURCE_FILES)
ifeq ($(MINIKUBE_BUILD_IN_DOCKER),y)
	$(call DOCKER,$(BUILD_IMAGE),/usr/bin/make $@)
else
	GOOS="$(firstword $(subst -, ,$*))" GOARCH="$(lastword $(subst -, ,$(subst $(IS_EXE), ,$*)))" \
	go build -tags "$(MINIKUBE_BUILD_TAGS)" -ldflags="$(MINIKUBE_LDFLAGS)" -a -o $@ k8s.io/minikube/cmd/minikube
endif

.PHONY: e2e-linux-amd64 e2e-darwin-amd64 e2e-windows-amd64.exe
e2e-linux-amd64: out/e2e-linux-amd64 ## Execute end-to-end testing for Linux 64bit
e2e-darwin-amd64: out/e2e-darwin-amd64 ## Execute end-to-end testing for Darwin 64bit
e2e-windows-amd64.exe: out/e2e-windows-amd64.exe ## Execute end-to-end testing for Windows 64bit

out/e2e-%: out/minikube-%
	GOOS="$(firstword $(subst -, ,$*))" GOARCH="$(lastword $(subst -, ,$(subst $(IS_EXE), ,$*)))" go test -c k8s.io/minikube/test/integration --tags="$(MINIKUBE_INTEGRATION_BUILD_TAGS)" -o $@

out/e2e-windows-amd64.exe: out/e2e-windows-amd64
	cp $< $@

minikube_iso: # old target kept for making tests happy
	echo $(ISO_VERSION) > deploy/iso/minikube-iso/board/coreos/minikube/rootfs-overlay/etc/VERSION
	if [ ! -d $(BUILD_DIR)/buildroot ]; then \
		mkdir -p $(BUILD_DIR); \
		git clone --depth=1 --branch=$(BUILDROOT_BRANCH) https://github.com/buildroot/buildroot $(BUILD_DIR)/buildroot; \
	fi;
	$(MAKE) BR2_EXTERNAL=../../deploy/iso/minikube-iso minikube_defconfig -C $(BUILD_DIR)/buildroot
	$(MAKE) -C $(BUILD_DIR)/buildroot
	mv $(BUILD_DIR)/buildroot/output/images/rootfs.iso9660 $(BUILD_DIR)/minikube.iso

# Change buildroot configuration for the minikube ISO
.PHONY: iso-menuconfig
iso-menuconfig: ## Configure buildroot configuration
	$(MAKE) -C $(BUILD_DIR)/buildroot menuconfig
	$(MAKE) -C $(BUILD_DIR)/buildroot savedefconfig

# Change the kernel configuration for the minikube ISO
.PHONY: linux-menuconfig
linux-menuconfig:  ## Configure Linux kernel configuration
	$(MAKE) -C $(BUILD_DIR)/buildroot/output/build/linux-$(KERNEL_VERSION)/ menuconfig
	$(MAKE) -C $(BUILD_DIR)/buildroot/output/build/linux-$(KERNEL_VERSION)/ savedefconfig
	cp $(BUILD_DIR)/buildroot/output/build/linux-$(KERNEL_VERSION)/defconfig deploy/iso/minikube-iso/board/coreos/minikube/linux_defconfig

out/minikube.iso: $(shell find "deploy/iso/minikube-iso" -type f)
ifeq ($(IN_DOCKER),1)
	$(MAKE) minikube_iso
else
	docker run --rm --workdir /mnt --volume $(CURDIR):/mnt $(ISO_DOCKER_EXTRA_ARGS) \
		--user $(shell id -u):$(shell id -g) --env HOME=/tmp --env IN_DOCKER=1 \
		$(ISO_BUILD_IMAGE) /usr/bin/make out/minikube.iso
endif

iso_in_docker:
	docker run -it --rm --workdir /mnt --volume $(CURDIR):/mnt $(ISO_DOCKER_EXTRA_ARGS) \
		--user $(shell id -u):$(shell id -g) --env HOME=/tmp --env IN_DOCKER=1 \
		$(ISO_BUILD_IMAGE) /bin/bash

test-iso: pkg/minikube/assets/assets.go pkg/minikube/translate/translations.go
	go test -v ./test/integration --tags=iso --minikube-start-args="--iso-url=file://$(shell pwd)/out/buildroot/output/images/rootfs.iso9660"

.PHONY: test-pkg
test-pkg/%: pkg/minikube/assets/assets.go pkg/minikube/translate/translations.go ## Trigger packaging test
	go test -v -test.timeout=60m ./$* --tags="$(MINIKUBE_BUILD_TAGS)"

.PHONY: all
all: cross drivers e2e-cross exotic out/gvisor-addon ## Build all different minikube components

.PHONY: drivers
drivers: docker-machine-driver-hyperkit docker-machine-driver-kvm2 ## Build Hyperkit and KVM2 drivers

.PHONY: docker-machine-driver-hyperkit
docker-machine-driver-hyperkit: out/docker-machine-driver-hyperkit ## Build Hyperkit driver

.PHONY: docker-machine-driver-kvm2
docker-machine-driver-kvm2: out/docker-machine-driver-kvm2 ## Build KVM2 driver

.PHONY: integration
integration: out/minikube ## Trigger minikube integration test
	go test -v -test.timeout=60m ./test/integration --tags="$(MINIKUBE_INTEGRATION_BUILD_TAGS)" $(TEST_ARGS)

.PHONY: integration-none-driver
integration-none-driver: e2e-linux-$(GOARCH) out/minikube-linux-$(GOARCH)  ## Trigger minikube none driver test
	sudo -E out/e2e-linux-$(GOARCH) -testdata-dir "test/integration/testdata" -minikube-start-args="--driver=none" -test.v -test.timeout=60m -binary=out/minikube-linux-amd64 $(TEST_ARGS)

.PHONY: integration-versioned
integration-versioned: out/minikube ## Trigger minikube integration testing
	go test -v -test.timeout=60m ./test/integration --tags="$(MINIKUBE_INTEGRATION_BUILD_TAGS) versioned" $(TEST_ARGS)

.PHONY: test
test: pkg/minikube/assets/assets.go pkg/minikube/translate/translations.go ## Trigger minikube test
	MINIKUBE_LDFLAGS="${MINIKUBE_LDFLAGS}" ./test.sh

.PHONY: generate-docs
generate-docs: out/minikube ## Automatically generate commands documentation.
	out/minikube generate-docs --path ./site/content/en/docs/commands/

.PHONY: gotest
gotest: $(SOURCE_GENERATED) ## Trigger minikube test
	go test -tags "$(MINIKUBE_BUILD_TAGS)" -ldflags="$(MINIKUBE_LDFLAGS)" $(MINIKUBE_TEST_FILES)

.PHONY: extract
extract: ## Compile extract tool
	go run cmd/extract/extract.go

# Regenerates assets.go when template files have been updated
pkg/minikube/assets/assets.go: $(shell find "deploy/addons" -type f)
ifeq ($(MINIKUBE_BUILD_IN_DOCKER),y)
	$(call DOCKER,$(BUILD_IMAGE),/usr/bin/make $@)
endif
	which go-bindata || GO111MODULE=off GOBIN="$(GOPATH)$(DIRSEP)bin" go get github.com/jteeuwen/go-bindata/...
	PATH="$(PATH)$(PATHSEP)$(GOPATH)$(DIRSEP)bin" go-bindata -nomemcopy -o $@ -pkg assets deploy/addons/...
	-gofmt -s -w $@
	@#golint: Dns should be DNS (compat sed)
	@sed -i -e 's/Dns/DNS/g' $@ && rm -f ./-e
	@#golint: Html should be HTML (compat sed)
	@sed -i -e 's/Html/HTML/g' $@ && rm -f ./-e

pkg/minikube/translate/translations.go: $(shell find "translations/" -type f)
ifeq ($(MINIKUBE_BUILD_IN_DOCKER),y)
	$(call DOCKER,$(BUILD_IMAGE),/usr/bin/make $@)
endif
	which go-bindata || GO111MODULE=off GOBIN="$(GOPATH)$(DIRSEP)bin" go get github.com/jteeuwen/go-bindata/...
	PATH="$(PATH)$(PATHSEP)$(GOPATH)$(DIRSEP)bin" go-bindata -nomemcopy -o $@ -pkg translate translations/...
	-gofmt -s -w $@
	@#golint: Json should be JSON (compat sed)
	@sed -i -e 's/Json/JSON/' $@ && rm -f ./-e

.PHONY: cross
cross: minikube-linux-amd64 minikube-darwin-amd64 minikube-windows-amd64.exe ## Build minikube for all platform

.PHONY: exotic
exotic: out/minikube-linux-arm out/minikube-linux-arm64 out/minikube-linux-ppc64le out/minikube-linux-s390x ## Build minikube for non-amd64 linux

.PHONY: windows
windows: minikube-windows-amd64.exe ## Build minikube for Windows 64bit

.PHONY: darwin
darwin: minikube-darwin-amd64 ## Build minikube for Darwin 64bit

.PHONY: linux
linux: minikube-linux-amd64 ## Build minikube for Linux 64bit

.PHONY: e2e-cross
e2e-cross: e2e-linux-amd64 e2e-darwin-amd64 e2e-windows-amd64.exe ## End-to-end cross test

.PHONY: checksum
checksum: ## Generate checksums
	for f in out/minikube.iso out/minikube-linux-amd64 out/minikube-linux-arm \
		 out/minikube-linux-arm64 out/minikube-linux-ppc64le out/minikube-linux-s390x \
		 out/minikube-darwin-amd64 out/minikube-windows-amd64.exe \
		 out/docker-machine-driver-kvm2 out/docker-machine-driver-hyperkit; do \
		if [ -f "$${f}" ]; then \
			openssl sha256 "$${f}" | awk '{print $$2}' > "$${f}.sha256" ; \
		fi ; \
	done

.PHONY: clean
clean: ## Clean build
	rm -rf $(BUILD_DIR)
	rm -f pkg/minikube/assets/assets.go
	rm -f pkg/minikube/translate/translations.go
	rm -rf ./vendor

.PHONY: gendocs
gendocs: out/docs/minikube.md  ## Generate documentation

.PHONY: fmt
fmt: ## Run go fmt and modify files in place
	@gofmt -s -w $(SOURCE_DIRS)

.PHONY: gofmt
gofmt: ## Run go fmt and list the files differs from gofmt's
	@gofmt -s -l $(SOURCE_DIRS)
	@test -z "`gofmt -s -l $(SOURCE_DIRS)`"

.PHONY: vet
vet: ## Run go vet
	@go vet $(SOURCE_PACKAGES)

.PHONY: golint
golint: pkg/minikube/assets/assets.go pkg/minikube/translate/translations.go ## Run golint
	@golint -set_exit_status $(SOURCE_PACKAGES)

.PHONY: gocyclo
gocyclo: ## Run gocyclo (calculates cyclomatic complexities)
	@gocyclo -over 15 `find $(SOURCE_DIRS) -type f -name "*.go"`

out/linters/golangci-lint-$(GOLINT_VERSION):
	mkdir -p out/linters
	curl -sfL https://raw.githubusercontent.com/golangci/golangci-lint/master/install.sh | sh -s -- -b out/linters $(GOLINT_VERSION)
	mv out/linters/golangci-lint out/linters/golangci-lint-$(GOLINT_VERSION)

# this one is meant for local use
.PHONY: lint
ifeq ($(MINIKUBE_BUILD_IN_DOCKER),y)
lint: pkg/minikube/assets/assets.go pkg/minikube/translate/translations.go
	docker run --rm -v $(pwd):/app -w /app golangci/golangci-lint:$(GOLINT_VERSION) \
	golangci-lint run ${GOLINT_OPTIONS} --skip-dirs "cmd/drivers/kvm|cmd/drivers/hyperkit|pkg/drivers/kvm|pkg/drivers/hyperkit" ./...
else
lint: pkg/minikube/assets/assets.go pkg/minikube/translate/translations.go out/linters/golangci-lint-$(GOLINT_VERSION) ## Run lint
	./out/linters/golangci-lint-$(GOLINT_VERSION) run ${GOLINT_OPTIONS} ./...
endif

# lint-ci is slower version of lint and is meant to be used in ci (travis) to avoid out of memory leaks.
.PHONY: lint-ci
lint-ci: pkg/minikube/assets/assets.go pkg/minikube/translate/translations.go out/linters/golangci-lint-$(GOLINT_VERSION) ## Run lint-ci
	GOGC=${GOLINT_GOGC} ./out/linters/golangci-lint-$(GOLINT_VERSION) run \
	--concurrency ${GOLINT_JOBS} ${GOLINT_OPTIONS} ./...

.PHONY: reportcard
reportcard: ## Run goreportcard for minikube
	goreportcard-cli -v
	# "disabling misspell on large repo..."
	-misspell -error $(SOURCE_DIRS)

.PHONY: mdlint
mdlint:
	@$(MARKDOWNLINT) $(MINIKUBE_MARKDOWN_FILES)

.PHONY: verify-iso
verify-iso: # Make sure the current ISO exists in the expected bucket
	gsutil stat gs://$(ISO_BUCKET)/minikube-$(ISO_VERSION).iso

out/docs/minikube.md: $(shell find "cmd") $(shell find "pkg/minikube/constants") pkg/minikube/assets/assets.go pkg/minikube/translate/translations.go
	go run -ldflags="$(MINIKUBE_LDFLAGS)" -tags gendocs hack/help_text/gen_help_text.go

deb_version:
	@echo $(DEB_VERSION)

out/minikube_$(DEB_VERSION).deb: out/minikube_$(DEB_VERSION)-0_amd64.deb
	cp $< $@

out/minikube_$(DEB_VERSION)-0_%.deb: out/minikube-linux-%
	cp -r installers/linux/deb/minikube_deb_template out/minikube_$(DEB_VERSION)
	chmod 0755 out/minikube_$(DEB_VERSION)/DEBIAN
	sed -E -i 's/--VERSION--/'$(DEB_VERSION)'/g' out/minikube_$(DEB_VERSION)/DEBIAN/control
	sed -E -i 's/--ARCH--/'$*'/g' out/minikube_$(DEB_VERSION)/DEBIAN/control
	mkdir -p out/minikube_$(DEB_VERSION)/usr/bin
	cp $< out/minikube_$(DEB_VERSION)/usr/bin/minikube
	fakeroot dpkg-deb --build out/minikube_$(DEB_VERSION) $@
	rm -rf out/minikube_$(DEB_VERSION)

rpm_version:
	@echo $(RPM_VERSION)

out/minikube-$(RPM_VERSION).rpm: out/minikube-$(RPM_VERSION)-0.x86_64.rpm
	cp $< $@

out/minikube-$(RPM_VERSION)-0.%.rpm: out/minikube-linux-%
	cp -r installers/linux/rpm/minikube_rpm_template out/minikube-$(RPM_VERSION)
	sed -E -i 's/--VERSION--/'$(RPM_VERSION)'/g' out/minikube-$(RPM_VERSION)/minikube.spec
	sed -E -i 's|--OUT--|'$(PWD)/out'|g' out/minikube-$(RPM_VERSION)/minikube.spec
	rpmbuild -bb -D "_rpmdir $(PWD)/out" --target $* \
		 out/minikube-$(RPM_VERSION)/minikube.spec
	@mv out/$*/minikube-$(RPM_VERSION)-0.$*.rpm out/ && rmdir out/$*
	rm -rf out/minikube-$(RPM_VERSION)

.PHONY: apt
apt: out/Release ## Generate apt package file

out/Release: out/minikube_$(DEB_VERSION).deb
	( cd out && apt-ftparchive packages . ) | gzip -c > out/Packages.gz
	( cd out && apt-ftparchive release . ) > out/Release

.PHONY: yum
yum: out/repodata/repomd.xml

out/repodata/repomd.xml: out/minikube-$(RPM_VERSION).rpm
	createrepo --simple-md-filenames --no-database \
	-u "$(MINIKUBE_RELEASES_URL)/$(VERSION)/" out

.SECONDEXPANSION:
TAR_TARGETS_linux-amd64   := out/minikube-linux-amd64 out/docker-machine-driver-kvm2
TAR_TARGETS_darwin-amd64  := out/minikube-darwin-amd64 out/docker-machine-driver-hyperkit
TAR_TARGETS_windows-amd64 := out/minikube-windows-amd64.exe
out/minikube-%.tar.gz: $$(TAR_TARGETS_$$*)
	tar -cvzf $@ $^

.PHONY: cross-tars
cross-tars: out/minikube-linux-amd64.tar.gz out/minikube-windows-amd64.tar.gz out/minikube-darwin-amd64.tar.gz ## Cross-compile minikube
	-cd out && $(SHA512SUM) *.tar.gz > SHA512SUM

out/minikube-installer.exe: out/minikube-windows-amd64.exe
	rm -rf out/windows_tmp
	cp -r installers/windows/ out/windows_tmp
	cp -r LICENSE out/windows_tmp/LICENSE
	awk 'sub("$$", "\r")' out/windows_tmp/LICENSE > out/windows_tmp/LICENSE.txt
	sed -E -i 's/--VERSION_MAJOR--/'$(VERSION_MAJOR)'/g' out/windows_tmp/minikube.nsi
	sed -E -i 's/--VERSION_MINOR--/'$(VERSION_MINOR)'/g' out/windows_tmp/minikube.nsi
	sed -E -i 's/--VERSION_BUILD--/'$(VERSION_BUILD)'/g' out/windows_tmp/minikube.nsi
	sed -E -i 's/--INSTALL_SIZE--/'$(INSTALL_SIZE)'/g' out/windows_tmp/minikube.nsi
	cp out/minikube-windows-amd64.exe out/windows_tmp/minikube.exe
	makensis out/windows_tmp/minikube.nsi
	mv out/windows_tmp/minikube-installer.exe out/minikube-installer.exe
	rm -rf out/windows_tmp

out/docker-machine-driver-hyperkit:
ifeq ($(MINIKUBE_BUILD_IN_DOCKER),y)
	docker run --rm -e GOCACHE=/app/.cache -e IN_DOCKER=1 \
		--user $(shell id -u):$(shell id -g) -w /app \
		-v $(PWD):/app -v $(GOPATH):/go --init --entrypoint "" \
		$(HYPERKIT_BUILD_IMAGE) /bin/bash -c 'CC=o64-clang CXX=o64-clang++ /usr/bin/make $@'
else
	GOOS=darwin CGO_ENABLED=1 go build \
		-ldflags="$(HYPERKIT_LDFLAGS)"   \
		-o $@ k8s.io/minikube/cmd/drivers/hyperkit
endif

hyperkit_in_docker:
	rm -f out/docker-machine-driver-hyperkit
	$(MAKE) MINIKUBE_BUILD_IN_DOCKER=y out/docker-machine-driver-hyperkit

.PHONY: install-hyperkit-driver
install-hyperkit-driver: out/docker-machine-driver-hyperkit ## Install hyperkit to local machine
	mkdir -p $(HOME)/bin
	sudo cp out/docker-machine-driver-hyperkit $(HOME)/bin/docker-machine-driver-hyperkit
	sudo chown root:wheel $(HOME)/bin/docker-machine-driver-hyperkit
	sudo chmod u+s $(HOME)/bin/docker-machine-driver-hyperkit

.PHONY: release-hyperkit-driver
release-hyperkit-driver: install-hyperkit-driver checksum ## Copy hyperkit using gsutil
	gsutil cp $(GOBIN)/docker-machine-driver-hyperkit gs://minikube/drivers/hyperkit/$(VERSION)/
	gsutil cp $(GOBIN)/docker-machine-driver-hyperkit.sha256 gs://minikube/drivers/hyperkit/$(VERSION)/

.PHONY: check-release
check-release: ## Execute go test
	go test -v ./deploy/minikube/release_sanity_test.go -tags=release

buildroot-image: $(ISO_BUILD_IMAGE) # convenient alias to build the docker container
$(ISO_BUILD_IMAGE): deploy/iso/minikube-iso/Dockerfile
	docker build $(ISO_DOCKER_EXTRA_ARGS) -t $@ -f $< $(dir $<)
	@echo ""
	@echo "$(@) successfully built"

out/storage-provisioner: out/storage-provisioner-$(GOARCH)
	cp $< $@

out/storage-provisioner-%: cmd/storage-provisioner/main.go pkg/storage/storage_provisioner.go
ifeq ($(MINIKUBE_BUILD_IN_DOCKER),y)
	$(call DOCKER,$(BUILD_IMAGE),/usr/bin/make $@)
else
	CGO_ENABLED=0 GOOS=linux GOARCH=$* go build -o $@ -ldflags=$(PROVISIONER_LDFLAGS) cmd/storage-provisioner/main.go
endif

.PHONY: storage-provisioner-image
storage-provisioner-image: out/storage-provisioner-$(GOARCH) ## Build storage-provisioner docker image
	docker build -t $(STORAGE_PROVISIONER_IMAGE) -f deploy/storage-provisioner/Dockerfile  --build-arg arch=$(GOARCH) .

.PHONY: kic-base-image
kic-base-image: ## builds the base image used for kic.
	docker rmi -f $(REGISTRY)/kicbase:$(KIC_VERSION)-snapshot || true
<<<<<<< HEAD
	docker rmi -f kic || true
	docker build -f ./hack/images/kicbase.Dockerfile -t kic --build-arg COMMIT_SHA=${VERSION}-$(COMMIT) --target base .
	docker tag kic $(REGISTRY)/kicbase:$(KIC_VERSION)-snapshot
=======
	docker build -f ./hack/images/kicbase.Dockerfile -t $(REGISTRY)/kicbase:$(KIC_VERSION)-snapshot  --build-arg COMMIT_SHA=${VERSION}-$(COMMIT) --cache-from $(REGISTRY)/kicbase:$(KIC_VERSION) --target base .
>>>>>>> 09473849

.PHONY: upload-preloaded-images-tar
upload-preloaded-images-tar: out/minikube # Upload the preloaded images for oldest supported, newest supported, and default kubernetes versions to GCS.
	go run ./hack/preload-images/*.go 

.PHONY: push-storage-provisioner-image
push-storage-provisioner-image: storage-provisioner-image ## Push storage-provisioner docker image using gcloud
	gcloud docker -- push $(STORAGE_PROVISIONER_IMAGE)

.PHONY: out/gvisor-addon
out/gvisor-addon: pkg/minikube/assets/assets.go pkg/minikube/translate/translations.go ## Build gvisor addon
	GOOS=linux CGO_ENABLED=0 go build -o $@ cmd/gvisor/gvisor.go

.PHONY: gvisor-addon-image
gvisor-addon-image: out/gvisor-addon  ## Build docker image for gvisor
	docker build -t $(REGISTRY)/gvisor-addon:$(GVISOR_TAG) -f deploy/gvisor/Dockerfile .

.PHONY: push-gvisor-addon-image
push-gvisor-addon-image: gvisor-addon-image
	gcloud docker -- push $(REGISTRY)/gvisor-addon:$(GVISOR_TAG)

.PHONY: release-iso
release-iso: minikube_iso checksum  ## Build and release .iso file
	gsutil cp out/minikube.iso gs://$(ISO_BUCKET)/minikube-$(ISO_VERSION).iso
	gsutil cp out/minikube.iso.sha256 gs://$(ISO_BUCKET)/minikube-$(ISO_VERSION).iso.sha256

.PHONY: release-minikube
release-minikube: out/minikube checksum ## Minikube release
	gsutil cp out/minikube-$(GOOS)-$(GOARCH) $(MINIKUBE_UPLOAD_LOCATION)/$(MINIKUBE_VERSION)/minikube-$(GOOS)-$(GOARCH)
	gsutil cp out/minikube-$(GOOS)-$(GOARCH).sha256 $(MINIKUBE_UPLOAD_LOCATION)/$(MINIKUBE_VERSION)/minikube-$(GOOS)-$(GOARCH).sha256

out/docker-machine-driver-kvm2: out/docker-machine-driver-kvm2-amd64
	cp $< $@

out/docker-machine-driver-kvm2-x86_64: out/docker-machine-driver-kvm2-amd64
	cp $< $@

out/docker-machine-driver-kvm2-aarch64: out/docker-machine-driver-kvm2-arm64
	cp $< $@

out/docker-machine-driver-kvm2-%:
ifeq ($(MINIKUBE_BUILD_IN_DOCKER),y)
	docker inspect -f '{{.Id}} {{.RepoTags}}' $(KVM_BUILD_IMAGE) || $(MAKE) kvm-image
	$(call DOCKER,$(KVM_BUILD_IMAGE),/usr/bin/make $@ COMMIT=$(COMMIT))
	# make extra sure that we are linking with the older version of libvirt (1.3.1)
	test "`strings $@ | grep '^LIBVIRT_[0-9]' | sort | tail -n 1`" = "LIBVIRT_1.2.9"
else
	GOARCH=$* \
	go build \
		-installsuffix "static" \
		-ldflags="$(KVM2_LDFLAGS)" \
		-tags "libvirt.1.3.1 without_lxc" \
		-o $@ \
		k8s.io/minikube/cmd/drivers/kvm
endif
	chmod +X $@

out/docker-machine-driver-kvm2_$(DEB_VERSION).deb: out/docker-machine-driver-kvm2_$(DEB_VERSION)-0_amd64.deb
	cp $< $@

out/docker-machine-driver-kvm2_$(DEB_VERSION)-0_%.deb: out/docker-machine-driver-kvm2-%
	cp -r installers/linux/deb/kvm2_deb_template out/docker-machine-driver-kvm2_$(DEB_VERSION)
	chmod 0755 out/docker-machine-driver-kvm2_$(DEB_VERSION)/DEBIAN
	sed -E -i 's/--VERSION--/'$(DEB_VERSION)'/g' out/docker-machine-driver-kvm2_$(DEB_VERSION)/DEBIAN/control
	sed -E -i 's/--ARCH--/'$*'/g' out/docker-machine-driver-kvm2_$(DEB_VERSION)/DEBIAN/control
	mkdir -p out/docker-machine-driver-kvm2_$(DEB_VERSION)/usr/bin
	cp $< out/docker-machine-driver-kvm2_$(DEB_VERSION)/usr/bin/docker-machine-driver-kvm2
	fakeroot dpkg-deb --build out/docker-machine-driver-kvm2_$(DEB_VERSION) $@
	rm -rf out/docker-machine-driver-kvm2_$(DEB_VERSION)

out/docker-machine-driver-kvm2-$(RPM_VERSION).rpm: out/docker-machine-driver-kvm2-$(RPM_VERSION)-0.x86_64.deb
	cp $< $@

out/docker-machine-driver-kvm2-$(RPM_VERSION)-0.%.rpm: out/docker-machine-driver-kvm2-%
	cp -r installers/linux/rpm/kvm2_rpm_template out/docker-machine-driver-kvm2-$(RPM_VERSION)
	sed -E -i 's/--VERSION--/'$(RPM_VERSION)'/g' out/docker-machine-driver-kvm2-$(RPM_VERSION)/docker-machine-driver-kvm2.spec
	sed -E -i 's|--OUT--|'$(PWD)/out'|g' out/docker-machine-driver-kvm2-$(RPM_VERSION)/docker-machine-driver-kvm2.spec
	rpmbuild -bb -D "_rpmdir $(PWD)/out" --target $* \
		out/docker-machine-driver-kvm2-$(RPM_VERSION)/docker-machine-driver-kvm2.spec
	@mv out/$*/docker-machine-driver-kvm2-$(RPM_VERSION)-0.$*.rpm out/ && rmdir out/$*
	rm -rf out/docker-machine-driver-kvm2-$(RPM_VERSION)

.PHONY: kvm-image
kvm-image: installers/linux/kvm/Dockerfile  ## Convenient alias to build the docker container
	docker build --build-arg "GO_VERSION=$(GO_VERSION)" -t $(KVM_BUILD_IMAGE) -f $< $(dir $<)
	@echo ""
	@echo "$(@) successfully built"

kvm_in_docker:
	docker inspect -f '{{.Id}} {{.RepoTags}}' $(KVM_BUILD_IMAGE) || $(MAKE) kvm-image
	rm -f out/docker-machine-driver-kvm2
	$(call DOCKER,$(KVM_BUILD_IMAGE),/usr/bin/make out/docker-machine-driver-kvm2 COMMIT=$(COMMIT))

.PHONY: install-kvm-driver
install-kvm-driver: out/docker-machine-driver-kvm2  ## Install KVM Driver
	mkdir -p $(GOBIN)
	cp out/docker-machine-driver-kvm2 $(GOBIN)/docker-machine-driver-kvm2

.PHONY: release-kvm-driver
release-kvm-driver: install-kvm-driver checksum  ## Release KVM Driver
	gsutil cp $(GOBIN)/docker-machine-driver-kvm2 gs://minikube/drivers/kvm/$(VERSION)/
	gsutil cp $(GOBIN)/docker-machine-driver-kvm2.sha256 gs://minikube/drivers/kvm/$(VERSION)/

site/themes/docsy/assets/vendor/bootstrap/package.js: ## update the website docsy theme git submodule 
	git submodule update -f --init --recursive

out/hugo/hugo:
	mkdir -p out
	test -d out/hugo || git clone https://github.com/gohugoio/hugo.git out/hugo
	(cd out/hugo && go build --tags extended)

.PHONY: site
site: site/themes/docsy/assets/vendor/bootstrap/package.js out/hugo/hugo ## Serve the documentation site to localhost
	(cd site && ../out/hugo/hugo serve \
	  --disableFastRender \
	  --navigateToChanged \
	  --ignoreCache \
	  --buildFuture)

.PHONY: out/mkcmp
out/mkcmp:
	GOOS=$(GOOS) GOARCH=$(GOARCH) go build -o $@ cmd/performance/mkcmp/main.go

.PHONY: out/performance-monitor
out/performance-monitor:
	GOOS=$(GOOS) GOARCH=$(GOARCH) go build -o $@ cmd/performance/monitor/monitor.go

.PHONY: compare
compare: out/mkcmp out/minikube
	mv out/minikube out/$(CURRENT_GIT_BRANCH).minikube
	git checkout master
	make out/minikube
	mv out/minikube out/master.minikube
	git checkout $(CURRENT_GIT_BRANCH)
	out/mkcmp out/master.minikube out/$(CURRENT_GIT_BRANCH).minikube
	

.PHONY: help
help:
	@printf "\033[1mAvailable targets for minikube ${VERSION}\033[21m\n"
	@printf "\033[1m--------------------------------------\033[21m\n"
	@grep -h -E '^[a-zA-Z_-]+:.*?## .*$$' $(MAKEFILE_LIST) | awk 'BEGIN {FS = ":.*?## "}; {printf "\033[36m%-30s\033[0m %s\n", $$1, $$2}'<|MERGE_RESOLUTION|>--- conflicted
+++ resolved
@@ -529,13 +529,9 @@
 .PHONY: kic-base-image
 kic-base-image: ## builds the base image used for kic.
 	docker rmi -f $(REGISTRY)/kicbase:$(KIC_VERSION)-snapshot || true
-<<<<<<< HEAD
 	docker rmi -f kic || true
-	docker build -f ./hack/images/kicbase.Dockerfile -t kic --build-arg COMMIT_SHA=${VERSION}-$(COMMIT) --target base .
+	docker build -f ./hack/images/kicbase.Dockerfile -t kic --build-arg COMMIT_SHA=${VERSION}-$(COMMIT) --cache-from $(REGISTRY)/kicbase:$(KIC_VERSION) --target base .
 	docker tag kic $(REGISTRY)/kicbase:$(KIC_VERSION)-snapshot
-=======
-	docker build -f ./hack/images/kicbase.Dockerfile -t $(REGISTRY)/kicbase:$(KIC_VERSION)-snapshot  --build-arg COMMIT_SHA=${VERSION}-$(COMMIT) --cache-from $(REGISTRY)/kicbase:$(KIC_VERSION) --target base .
->>>>>>> 09473849
 
 .PHONY: upload-preloaded-images-tar
 upload-preloaded-images-tar: out/minikube # Upload the preloaded images for oldest supported, newest supported, and default kubernetes versions to GCS.
