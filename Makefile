--- conflicted
+++ resolved
@@ -631,7 +631,6 @@
 	docker build -t $(REGISTRY)/storage-provisioner-$*:$(STORAGE_PROVISIONER_TAG) -f deploy/storage-provisioner/Dockerfile  --build-arg arch=$* .
 
 
-<<<<<<< HEAD
 .PHONY: cr-kic-base-image
 cr-kic-base-image: ## builds the kic base image and tags local/kicbase:latest and local/kicbase:$(KIC_VERSION)-$(COMMIT_SHORT)
 	# first build the base image for each runtime
@@ -650,8 +649,6 @@
 
 
 # multi-arch docker images
-=======
->>>>>>> 51ec098b
 X_DOCKER_BUILDER ?= minikube-builder
 X_BUILD_ENV ?= DOCKER_CLI_EXPERIMENTAL=enabled
 
