--- conflicted
+++ resolved
@@ -23,11 +23,8 @@
 KIC_VERSION ?= $(shell egrep "Version =" pkg/drivers/kic/types.go | cut -d \" -f2)
 
 # Default to .0 for higher cache hit rates, as build increments typically don't require new ISO versions
-<<<<<<< HEAD
-ISO_VERSION ?= v1.20.0-1620072892-11218
-=======
 ISO_VERSION ?= v1.20.0-beta.0
->>>>>>> b8508295
+
 # Dashes are valid in semver, but not Linux packaging. Use ~ to delimit alpha/beta
 DEB_VERSION ?= $(subst -,~,$(RAW_VERSION))
 DEB_REVISION ?= 0
