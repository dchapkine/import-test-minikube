--- conflicted
+++ resolved
@@ -17,22 +17,14 @@
     && rm /etc/crictl.yaml
 
 # install cri-o based on https://github.com/cri-o/cri-o/commit/96b0c34b31a9fc181e46d7d8e34fb8ee6c4dc4e1#diff-04c6e90faac2675aa89e2176d2eec7d8R128
-<<<<<<< HEAD
-ENV CRIO_VERSION="1.17=1.17.3~2"
-=======
 ARG CRIO_VERSION="1.17=1.17.3~2"
->>>>>>> 09473849
 RUN sh -c "echo 'deb http://download.opensuse.org/repositories/devel:/kubic:/libcontainers:/stable/xUbuntu_19.10/ /' > /etc/apt/sources.list.d/devel:kubic:libcontainers:stable.list" && \    
     curl -LO https://download.opensuse.org/repositories/devel:kubic:libcontainers:stable/xUbuntu_19.10/Release.key && \
     apt-key add - < Release.key && apt-get update && \
     apt-get install -y --no-install-recommends cri-o-${CRIO_VERSION}
 
 # install podman
-<<<<<<< HEAD
-ENV PODMAN_VERSION=1.9.0~2
-=======
 ARG PODMAN_VERSION=1.9.0~2
->>>>>>> 09473849
 RUN apt-get install -y --no-install-recommends podman=${PODMAN_VERSION}
 
 # disable non-docker runtimes by default
