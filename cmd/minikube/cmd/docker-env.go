/*
Copyright 2020 The Kubernetes Authors All rights reserved.

Licensed under the Apache License, Version 2.0 (the "License");
you may not use this file except in compliance with the License.
You may obtain a copy of the License at

    http://www.apache.org/licenses/LICENSE-2.0

Unless required by applicable law or agreed to in writing, software
distributed under the License is distributed on an "AS IS" BASIS,
WITHOUT WARRANTIES OR CONDITIONS OF ANY KIND, either express or implied.
See the License for the specific language governing permissions and
limitations under the License.
*/

// Part of this code is heavily inspired/copied by the following file:
// github.com/docker/machine/commands/env.go

package cmd

import (
	"os"

	"github.com/golang/glog"
	"github.com/spf13/cobra"
	"k8s.io/minikube/pkg/drivers/kic/oci"
	"k8s.io/minikube/pkg/minikube/constants"
	"k8s.io/minikube/pkg/minikube/daemonenv"
	"k8s.io/minikube/pkg/minikube/driver"
	"k8s.io/minikube/pkg/minikube/exit"
	"k8s.io/minikube/pkg/minikube/localpath"
	"k8s.io/minikube/pkg/minikube/mustload"
	"k8s.io/minikube/pkg/minikube/out"
	"k8s.io/minikube/pkg/minikube/shell"
)

var (
	noProxy     bool
	dockerUnset bool
)

// dockerenvCmd represents the docker-env command
var dockerEnvCmd = &cobra.Command{
	Use:   "docker-env",
	Short: "Configure environment to use minikube's Docker daemon",
	Long:  `Sets up docker env variables; similar to '$(docker-machine env)'.`,
	Run: func(cmd *cobra.Command, args []string) {
		sh := shell.EnvConfig{
			Shell: shell.ForceShell,
		}

		if dockerUnset {
			if err := daemonenv.DockerUnsetScript(daemonenv.DockerEnvConfig{EnvConfig: sh}, os.Stdout); err != nil {
				exit.WithError("Error generating unset output", err)
			}
			return
		}

		cname := ClusterFlagValue()
		co := mustload.Running(cname)
		driverName := co.CP.Host.DriverName

		if driverName == driver.None {
			exit.UsageT(`'none' driver does not support 'minikube docker-env' command`)
		}

		if len(co.Config.Nodes) > 1 {
			exit.WithCodeT(exit.BadUsage, `The docker-env command is incompatible with multi-node clusters. Use the 'registry' add-on: https://minikube.sigs.k8s.io/docs/handbook/registry/`)
		}

		if co.Config.KubernetesConfig.ContainerRuntime != "docker" {
			exit.WithCodeT(exit.BadUsage, `The docker-env command is only compatible with the "docker" runtime, but this cluster was configured to use the "{{.runtime}}" runtime.`,
				out.V{"runtime": co.Config.KubernetesConfig.ContainerRuntime})
		}

		if ok := daemonenv.IsDockerActive(co.CP.Runner); !ok {
			glog.Warningf("dockerd is not active will try to restart it...")
			daemonenv.MustRestartDocker(cname, co.CP.Runner)
		}
		sh, err := shell.GetShell(shell.ForceShell)
		if err != nil {
			exit.WithError("Error detecting shell", err)
		}

		daemonenv.MaybeRestartDocker(cname, co.CP.Runner)

		port := constants.DockerDaemonPort
		if driver.NeedsPortForward(driverName) {
			_, err = oci.ForwardedPort(driverName, cname, port)
			if err != nil {
				exit.WithCodeT(exit.Failure, "Error getting port binding for '{{.driver_name}} driver: {{.error}}", out.V{"driver_name": driverName, "error": err})
			}
		}

		ec := daemonenv.DockerEnvConfig{
			EnvConfig: sh,
			Profile:   cname,
			Driver:    driverName,
			HostIP:    co.CP.IP.String(),
			Port:      port,
			CertsDir:  localpath.MakeMiniPath("certs"),
			NoProxy:   noProxy,
		}

<<<<<<< HEAD
		out, err := daemonenv.TryDockerConnectivity("docker", ec)
		if err != nil { // docker might be up but been loaded with wrong certs/config
			// to fix issues like this #8185
			glog.Warningf("couldn't connect to docker inside minikube. will try to restart dockerd service... output: %s error: %v", string(out), err)
			daemonenv.MustRestartDocker(cname, co.CP.Runner)
=======
		dockerPath, err := exec.LookPath("docker")
		if err != nil {
			glog.Warningf("Unable to find docker in path - skipping connectivity check: %v", err)
			dockerPath = ""
		}

		if dockerPath != "" {
			out, err := tryDockerConnectivity("docker", ec)
			if err != nil { // docker might be up but been loaded with wrong certs/config
				// to fix issues like this #8185
				glog.Warningf("couldn't connect to docker inside minikube. will try to restart dockerd service... output: %s error: %v", string(out), err)
				mustRestartDocker(cname, co.CP.Runner)
			}
>>>>>>> f994b702
		}

		if dockerUnset {
			if err := daemonenv.DockerUnsetScript(ec, os.Stdout); err != nil {
				exit.WithError("Error generating unset output", err)
			}
			return
		}

		if err := daemonenv.DockerSetScript(ec, os.Stdout); err != nil {
			exit.WithError("Error generating set output", err)
		}
<<<<<<< HEAD
	},
=======
	}

	return shell.UnsetScript(ec.EnvConfig, w, vars)
}

// dockerURL returns a the docker endpoint URL for an ip/port pair.
func dockerURL(ip string, port int) string {
	return fmt.Sprintf("tcp://%s", net.JoinHostPort(ip, strconv.Itoa(port)))
}

// dockerEnvVars gets the necessary docker env variables to allow the use of minikube's docker daemon
func dockerEnvVars(ec DockerEnvConfig) map[string]string {
	env := map[string]string{
		constants.DockerTLSVerifyEnv:       "1",
		constants.DockerHostEnv:            dockerURL(ec.hostIP, ec.port),
		constants.DockerCertPathEnv:        ec.certsDir,
		constants.MinikubeActiveDockerdEnv: ec.profile,
	}

	return env
}

// dockerEnvVarsList gets the necessary docker env variables to allow the use of minikube's docker daemon to be used in a exec.Command
func dockerEnvVarsList(ec DockerEnvConfig) []string {
	return []string{
		fmt.Sprintf("%s=%s", constants.DockerTLSVerifyEnv, "1"),
		fmt.Sprintf("%s=%s", constants.DockerHostEnv, dockerURL(ec.hostIP, ec.port)),
		fmt.Sprintf("%s=%s", constants.DockerCertPathEnv, ec.certsDir),
		fmt.Sprintf("%s=%s", constants.MinikubeActiveDockerdEnv, ec.profile),
	}
}

// tryDockerConnectivity will try to connect to docker env from user's POV to detect the problem if it needs reset or not
func tryDockerConnectivity(bin string, ec DockerEnvConfig) ([]byte, error) {
	c := exec.Command(bin, "version", "--format={{.Server}}")
	c.Env = append(os.Environ(), dockerEnvVarsList(ec)...)
	glog.Infof("Testing Docker connectivity with: %v", c)
	return c.CombinedOutput()
>>>>>>> f994b702
}

func init() {
	dockerEnvCmd.Flags().BoolVar(&noProxy, "no-proxy", false, "Add machine IP to NO_PROXY environment variable")
	dockerEnvCmd.Flags().StringVar(&shell.ForceShell, "shell", "", "Force environment to be configured for a specified shell: [fish, cmd, powershell, tcsh, bash, zsh], default is auto-detect")
	dockerEnvCmd.Flags().BoolVarP(&dockerUnset, "unset", "u", false, "Unset variables instead of setting them")
}<|MERGE_RESOLUTION|>--- conflicted
+++ resolved
@@ -21,6 +21,7 @@
 
 import (
 	"os"
+	"os/exec"
 
 	"github.com/golang/glog"
 	"github.com/spf13/cobra"
@@ -103,13 +104,6 @@
 			NoProxy:   noProxy,
 		}
 
-<<<<<<< HEAD
-		out, err := daemonenv.TryDockerConnectivity("docker", ec)
-		if err != nil { // docker might be up but been loaded with wrong certs/config
-			// to fix issues like this #8185
-			glog.Warningf("couldn't connect to docker inside minikube. will try to restart dockerd service... output: %s error: %v", string(out), err)
-			daemonenv.MustRestartDocker(cname, co.CP.Runner)
-=======
 		dockerPath, err := exec.LookPath("docker")
 		if err != nil {
 			glog.Warningf("Unable to find docker in path - skipping connectivity check: %v", err)
@@ -117,13 +111,12 @@
 		}
 
 		if dockerPath != "" {
-			out, err := tryDockerConnectivity("docker", ec)
+			out, err := daemonenv.TryDockerConnectivity("docker", ec)
 			if err != nil { // docker might be up but been loaded with wrong certs/config
 				// to fix issues like this #8185
 				glog.Warningf("couldn't connect to docker inside minikube. will try to restart dockerd service... output: %s error: %v", string(out), err)
-				mustRestartDocker(cname, co.CP.Runner)
+				daemonenv.MustRestartDocker(cname, co.CP.Runner)
 			}
->>>>>>> f994b702
 		}
 
 		if dockerUnset {
@@ -136,48 +129,7 @@
 		if err := daemonenv.DockerSetScript(ec, os.Stdout); err != nil {
 			exit.WithError("Error generating set output", err)
 		}
-<<<<<<< HEAD
 	},
-=======
-	}
-
-	return shell.UnsetScript(ec.EnvConfig, w, vars)
-}
-
-// dockerURL returns a the docker endpoint URL for an ip/port pair.
-func dockerURL(ip string, port int) string {
-	return fmt.Sprintf("tcp://%s", net.JoinHostPort(ip, strconv.Itoa(port)))
-}
-
-// dockerEnvVars gets the necessary docker env variables to allow the use of minikube's docker daemon
-func dockerEnvVars(ec DockerEnvConfig) map[string]string {
-	env := map[string]string{
-		constants.DockerTLSVerifyEnv:       "1",
-		constants.DockerHostEnv:            dockerURL(ec.hostIP, ec.port),
-		constants.DockerCertPathEnv:        ec.certsDir,
-		constants.MinikubeActiveDockerdEnv: ec.profile,
-	}
-
-	return env
-}
-
-// dockerEnvVarsList gets the necessary docker env variables to allow the use of minikube's docker daemon to be used in a exec.Command
-func dockerEnvVarsList(ec DockerEnvConfig) []string {
-	return []string{
-		fmt.Sprintf("%s=%s", constants.DockerTLSVerifyEnv, "1"),
-		fmt.Sprintf("%s=%s", constants.DockerHostEnv, dockerURL(ec.hostIP, ec.port)),
-		fmt.Sprintf("%s=%s", constants.DockerCertPathEnv, ec.certsDir),
-		fmt.Sprintf("%s=%s", constants.MinikubeActiveDockerdEnv, ec.profile),
-	}
-}
-
-// tryDockerConnectivity will try to connect to docker env from user's POV to detect the problem if it needs reset or not
-func tryDockerConnectivity(bin string, ec DockerEnvConfig) ([]byte, error) {
-	c := exec.Command(bin, "version", "--format={{.Server}}")
-	c.Env = append(os.Environ(), dockerEnvVarsList(ec)...)
-	glog.Infof("Testing Docker connectivity with: %v", c)
-	return c.CombinedOutput()
->>>>>>> f994b702
 }
 
 func init() {
