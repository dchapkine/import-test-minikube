--- conflicted
+++ resolved
@@ -70,7 +70,9 @@
 
 // runDelete handles the executes the flow of "minikube delete"
 func runDelete(cmd *cobra.Command, args []string) {
-<<<<<<< HEAD
+	if len(args) > 0 {
+		exit.UsageT("Usage: minikube delete")
+	}
 	profileFlag, err := cmd.Flags().GetString("profile")
 	if err != nil {
 		exit.WithError("Could not get profile flag", err)
@@ -111,10 +113,6 @@
 		} else {
 			out.T(out.DeletingHost, "Successfully deleted profile \"{{.name}}\"", out.V{"name": profileName})
 		}
-=======
-	if len(args) > 0 {
-		exit.UsageT("Usage: minikube delete")
->>>>>>> b67b67d5
 	}
 }
 
