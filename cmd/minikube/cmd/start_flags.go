/*
Copyright 2020 The Kubernetes Authors All rights reserved.

Licensed under the Apache License, Version 2.0 (the "License");
you may not use this file except in compliance with the License.
You may obtain a copy of the License at

    http://www.apache.org/licenses/LICENSE-2.0

Unless required by applicable law or agreed to in writing, software
distributed under the License is distributed on an "AS IS" BASIS,
WITHOUT WARRANTIES OR CONDITIONS OF ANY KIND, either express or implied.
See the License for the specific language governing permissions and
limitations under the License.
*/

package cmd

import (
	"fmt"
	"strings"
	"time"

	"github.com/blang/semver"
	"github.com/docker/machine/libmachine/drivers"
	"github.com/pkg/errors"
	"github.com/spf13/cobra"
	"github.com/spf13/viper"
	"k8s.io/klog/v2"
	"k8s.io/minikube/pkg/drivers/kic"
	"k8s.io/minikube/pkg/minikube/bootstrapper/bsutil"
	"k8s.io/minikube/pkg/minikube/bootstrapper/bsutil/kverify"
	"k8s.io/minikube/pkg/minikube/cni"
	"k8s.io/minikube/pkg/minikube/config"
	"k8s.io/minikube/pkg/minikube/constants"
	"k8s.io/minikube/pkg/minikube/cruntime"
	"k8s.io/minikube/pkg/minikube/download"
	"k8s.io/minikube/pkg/minikube/driver"
	"k8s.io/minikube/pkg/minikube/exit"
	"k8s.io/minikube/pkg/minikube/out"
	"k8s.io/minikube/pkg/minikube/proxy"
	"k8s.io/minikube/pkg/minikube/reason"
	"k8s.io/minikube/pkg/minikube/style"
	pkgutil "k8s.io/minikube/pkg/util"
	"k8s.io/minikube/pkg/version"
)

const (
	isoURL                  = "iso-url"
	memory                  = "memory"
	cpus                    = "cpus"
	humanReadableDiskSize   = "disk-size"
	nfsSharesRoot           = "nfs-shares-root"
	nfsShare                = "nfs-share"
	kubernetesVersion       = "kubernetes-version"
	hostOnlyCIDR            = "host-only-cidr"
	containerRuntime        = "container-runtime"
	criSocket               = "cri-socket"
	networkPlugin           = "network-plugin"
	enableDefaultCNI        = "enable-default-cni"
	cniFlag                 = "cni"
	hypervVirtualSwitch     = "hyperv-virtual-switch"
	hypervUseExternalSwitch = "hyperv-use-external-switch"
	hypervExternalAdapter   = "hyperv-external-adapter"
	kvmNetwork              = "kvm-network"
	kvmQemuURI              = "kvm-qemu-uri"
	kvmGPU                  = "kvm-gpu"
	kvmHidden               = "kvm-hidden"
	minikubeEnvPrefix       = "MINIKUBE"
	installAddons           = "install-addons"
	defaultDiskSize         = "20000mb"
	keepContext             = "keep-context"
	createMount             = "mount"
	featureGates            = "feature-gates"
	apiServerName           = "apiserver-name"
	apiServerPort           = "apiserver-port"
	dnsDomain               = "dns-domain"
	serviceCIDR             = "service-cluster-ip-range"
	imageRepository         = "image-repository"
	imageMirrorCountry      = "image-mirror-country"
	mountString             = "mount-string"
	disableDriverMounts     = "disable-driver-mounts"
	cacheImages             = "cache-images"
	uuid                    = "uuid"
	vpnkitSock              = "hyperkit-vpnkit-sock"
	vsockPorts              = "hyperkit-vsock-ports"
	embedCerts              = "embed-certs"
	noVTXCheck              = "no-vtx-check"
	downloadOnly            = "download-only"
	dnsProxy                = "dns-proxy"
	hostDNSResolver         = "host-dns-resolver"
	waitComponents          = "wait"
	force                   = "force"
	dryRun                  = "dry-run"
	interactive             = "interactive"
	waitTimeout             = "wait-timeout"
	nativeSSH               = "native-ssh"
	minUsableMem            = 953  // 1GB In MiB: Kubernetes will not start with less
	minRecommendedMem       = 1907 // 2GB In MiB: Warn at no lower than existing configurations
	minimumCPUS             = 2
	minimumDiskSize         = 2000
	autoUpdate              = "auto-update-drivers"
	hostOnlyNicType         = "host-only-nic-type"
	natNicType              = "nat-nic-type"
	nodes                   = "nodes"
	preload                 = "preload"
	deleteOnFailure         = "delete-on-failure"
	forceSystemd            = "force-systemd"
	kicBaseImage            = "base-image"
	ports                   = "ports"
<<<<<<< HEAD
	genericIPAddress        = "generic-ip-address"
	genericSSHUser          = "generic-ssh-user"
	genericSSHKey           = "generic-ssh-key"
	genericSSHPort          = "generic-ssh-port"
=======
	startNamespace          = "namespace"
)

var (
	outputFormat string
>>>>>>> 18b0c006
)

// initMinikubeFlags includes commandline flags for minikube.
func initMinikubeFlags() {
	viper.SetEnvPrefix(minikubeEnvPrefix)
	// Replaces '-' in flags with '_' in env variables
	// e.g. iso-url => $ENVPREFIX_ISO_URL
	viper.SetEnvKeyReplacer(strings.NewReplacer("-", "_"))
	viper.AutomaticEnv()
	startCmd.Flags().Bool(force, false, "Force minikube to perform possibly dangerous operations")
	startCmd.Flags().Bool(interactive, true, "Allow user prompts for more information")
	startCmd.Flags().Bool(dryRun, false, "dry-run mode. Validates configuration, but does not mutate system state")

	startCmd.Flags().Int(cpus, 2, "Number of CPUs allocated to Kubernetes.")
	startCmd.Flags().String(memory, "", "Amount of RAM to allocate to Kubernetes (format: <number>[<unit>], where unit = b, k, m or g).")
	startCmd.Flags().String(humanReadableDiskSize, defaultDiskSize, "Disk size allocated to the minikube VM (format: <number>[<unit>], where unit = b, k, m or g).")
	startCmd.Flags().Bool(downloadOnly, false, "If true, only download and cache files for later use - don't install or start anything.")
	startCmd.Flags().Bool(cacheImages, true, "If true, cache docker images for the current bootstrapper and load them into the machine. Always false with --driver=none.")
	startCmd.Flags().StringSlice(isoURL, download.DefaultISOURLs(), "Locations to fetch the minikube ISO from.")
	startCmd.Flags().String(kicBaseImage, kic.BaseImage, "The base image to use for docker/podman drivers. Intended for local development.")
	startCmd.Flags().Bool(keepContext, false, "This will keep the existing kubectl context and will create a minikube context.")
	startCmd.Flags().Bool(embedCerts, false, "if true, will embed the certs in kubeconfig.")
	startCmd.Flags().String(containerRuntime, "docker", fmt.Sprintf("The container runtime to be used (%s).", strings.Join(cruntime.ValidRuntimes(), ", ")))
	startCmd.Flags().Bool(createMount, false, "This will start the mount daemon and automatically mount files into minikube.")
	startCmd.Flags().String(mountString, constants.DefaultMountDir+":/minikube-host", "The argument to pass the minikube mount command on start.")
	startCmd.Flags().StringArrayVar(&config.AddonList, "addons", nil, "Enable addons. see `minikube addons list` for a list of valid addon names.")
	startCmd.Flags().String(criSocket, "", "The cri socket path to be used.")
	startCmd.Flags().String(networkPlugin, "", "Kubelet network plug-in to use (default: auto)")
	startCmd.Flags().Bool(enableDefaultCNI, false, "DEPRECATED: Replaced by --cni=bridge")
	startCmd.Flags().String(cniFlag, "", "CNI plug-in to use. Valid options: auto, bridge, calico, cilium, flannel, kindnet, or path to a CNI manifest (default: auto)")
	startCmd.Flags().StringSlice(waitComponents, kverify.DefaultWaitList, fmt.Sprintf("comma separated list of Kubernetes components to verify and wait for after starting a cluster. defaults to %q, available options: %q . other acceptable values are 'all' or 'none', 'true' and 'false'", strings.Join(kverify.DefaultWaitList, ","), strings.Join(kverify.AllComponentsList, ",")))
	startCmd.Flags().Duration(waitTimeout, 6*time.Minute, "max time to wait per Kubernetes or host to be healthy.")
	startCmd.Flags().Bool(nativeSSH, true, "Use native Golang SSH client (default true). Set to 'false' to use the command line 'ssh' command when accessing the docker machine. Useful for the machine drivers when they will not start with 'Waiting for SSH'.")
	startCmd.Flags().Bool(autoUpdate, true, "If set, automatically updates drivers to the latest version. Defaults to true.")
	startCmd.Flags().Bool(installAddons, true, "If set, install addons. Defaults to true.")
	startCmd.Flags().IntP(nodes, "n", 1, "The number of nodes to spin up. Defaults to 1.")
	startCmd.Flags().Bool(preload, true, "If set, download tarball of preloaded images if available to improve start time. Defaults to true.")
	startCmd.Flags().Bool(deleteOnFailure, false, "If set, delete the current cluster if start fails and try again. Defaults to false.")
	startCmd.Flags().Bool(forceSystemd, false, "If set, force the container runtime to use sytemd as cgroup manager. Currently available for docker and crio. Defaults to false.")
	startCmd.Flags().StringVarP(&outputFormat, "output", "o", "text", "Format to print stdout in. Options include: [text,json]")
}

// initKubernetesFlags inits the commandline flags for Kubernetes related options
func initKubernetesFlags() {
	startCmd.Flags().String(kubernetesVersion, "", fmt.Sprintf("The Kubernetes version that the minikube VM will use (ex: v1.2.3, 'stable' for %s, 'latest' for %s). Defaults to 'stable'.", constants.DefaultKubernetesVersion, constants.NewestKubernetesVersion))
	startCmd.Flags().String(startNamespace, "default", "The named space to activate after start")
	startCmd.Flags().Var(&config.ExtraOptions, "extra-config",
		`A set of key=value pairs that describe configuration that may be passed to different components.
		The key should be '.' separated, and the first part before the dot is the component to apply the configuration to.
		Valid components are: kubelet, kubeadm, apiserver, controller-manager, etcd, proxy, scheduler
		Valid kubeadm parameters: `+fmt.Sprintf("%s, %s", strings.Join(bsutil.KubeadmExtraArgsAllowed[bsutil.KubeadmCmdParam], ", "), strings.Join(bsutil.KubeadmExtraArgsAllowed[bsutil.KubeadmConfigParam], ",")))
	startCmd.Flags().String(featureGates, "", "A set of key=value pairs that describe feature gates for alpha/experimental features.")
	startCmd.Flags().String(dnsDomain, constants.ClusterDNSDomain, "The cluster dns domain name used in the Kubernetes cluster")
	startCmd.Flags().Int(apiServerPort, constants.APIServerPort, "The apiserver listening port")
	startCmd.Flags().String(apiServerName, constants.APIServerName, "The authoritative apiserver hostname for apiserver certificates and connectivity. This can be used if you want to make the apiserver available from outside the machine")
	startCmd.Flags().StringArrayVar(&apiServerNames, "apiserver-names", nil, "A set of apiserver names which are used in the generated certificate for kubernetes.  This can be used if you want to make the apiserver available from outside the machine")
	startCmd.Flags().IPSliceVar(&apiServerIPs, "apiserver-ips", nil, "A set of apiserver IP Addresses which are used in the generated certificate for kubernetes.  This can be used if you want to make the apiserver available from outside the machine")
}

// initDriverFlags inits the commandline flags for vm drivers
func initDriverFlags() {
	startCmd.Flags().String("driver", "", fmt.Sprintf("Driver is one of: %v (defaults to auto-detect)", driver.DisplaySupportedDrivers()))
	startCmd.Flags().String("vm-driver", "", "DEPRECATED, use `driver` instead.")
	startCmd.Flags().Bool(disableDriverMounts, false, "Disables the filesystem mounts provided by the hypervisors")
	startCmd.Flags().Bool("vm", false, "Filter to use only VM Drivers")

	// kvm2
	startCmd.Flags().String(kvmNetwork, "default", "The KVM network name. (kvm2 driver only)")
	startCmd.Flags().String(kvmQemuURI, "qemu:///system", "The KVM QEMU connection URI. (kvm2 driver only)")
	startCmd.Flags().Bool(kvmGPU, false, "Enable experimental NVIDIA GPU support in minikube")
	startCmd.Flags().Bool(kvmHidden, false, "Hide the hypervisor signature from the guest in minikube (kvm2 driver only)")

	// virtualbox
	startCmd.Flags().String(hostOnlyCIDR, "192.168.99.1/24", "The CIDR to be used for the minikube VM (virtualbox driver only)")
	startCmd.Flags().Bool(dnsProxy, false, "Enable proxy for NAT DNS requests (virtualbox driver only)")
	startCmd.Flags().Bool(hostDNSResolver, true, "Enable host resolver for NAT DNS requests (virtualbox driver only)")
	startCmd.Flags().Bool(noVTXCheck, false, "Disable checking for the availability of hardware virtualization before the vm is started (virtualbox driver only)")
	startCmd.Flags().String(hostOnlyNicType, "virtio", "NIC Type used for host only network. One of Am79C970A, Am79C973, 82540EM, 82543GC, 82545EM, or virtio (virtualbox driver only)")
	startCmd.Flags().String(natNicType, "virtio", "NIC Type used for nat network. One of Am79C970A, Am79C973, 82540EM, 82543GC, 82545EM, or virtio (virtualbox driver only)")

	// hyperkit
	startCmd.Flags().StringSlice(vsockPorts, []string{}, "List of guest VSock ports that should be exposed as sockets on the host (hyperkit driver only)")
	startCmd.Flags().String(uuid, "", "Provide VM UUID to restore MAC address (hyperkit driver only)")
	startCmd.Flags().String(vpnkitSock, "", "Location of the VPNKit socket used for networking. If empty, disables Hyperkit VPNKitSock, if 'auto' uses Docker for Mac VPNKit connection, otherwise uses the specified VSock (hyperkit driver only)")
	startCmd.Flags().StringSlice(nfsShare, []string{}, "Local folders to share with Guest via NFS mounts (hyperkit driver only)")
	startCmd.Flags().String(nfsSharesRoot, "/nfsshares", "Where to root the NFS Shares, defaults to /nfsshares (hyperkit driver only)")

	// hyperv
	startCmd.Flags().String(hypervVirtualSwitch, "", "The hyperv virtual switch name. Defaults to first found. (hyperv driver only)")
	startCmd.Flags().Bool(hypervUseExternalSwitch, false, "Whether to use external switch over Default Switch if virtual switch not explicitly specified. (hyperv driver only)")
	startCmd.Flags().String(hypervExternalAdapter, "", "External Adapter on which external switch will be created if no external switch is found. (hyperv driver only)")

	// docker & podman
	startCmd.Flags().StringSlice(ports, []string{}, "List of ports that should be exposed (docker and podman driver only)")
}

// initNetworkingFlags inits the commandline flags for connectivity related flags for start
func initNetworkingFlags() {
	startCmd.Flags().StringSliceVar(&insecureRegistry, "insecure-registry", nil, "Insecure Docker registries to pass to the Docker daemon.  The default service CIDR range will automatically be added.")
	startCmd.Flags().StringSliceVar(&registryMirror, "registry-mirror", nil, "Registry mirrors to pass to the Docker daemon")
	startCmd.Flags().String(imageRepository, "", "Alternative image repository to pull docker images from. This can be used when you have limited access to gcr.io. Set it to \"auto\" to let minikube decide one for you. For Chinese mainland users, you may use local gcr.io mirrors such as registry.cn-hangzhou.aliyuncs.com/google_containers")
	startCmd.Flags().String(imageMirrorCountry, "", "Country code of the image mirror to be used. Leave empty to use the global one. For Chinese mainland users, set it to cn.")
	startCmd.Flags().String(serviceCIDR, constants.DefaultServiceCIDR, "The CIDR to be used for service cluster IPs.")
	startCmd.Flags().StringArrayVar(&config.DockerEnv, "docker-env", nil, "Environment variables to pass to the Docker daemon. (format: key=value)")
	startCmd.Flags().StringArrayVar(&config.DockerOpt, "docker-opt", nil, "Specify arbitrary flags to pass to the Docker daemon. (format: key=value)")

	// generic
	startCmd.Flags().String(genericIPAddress, "", "IP address (generic)")
	startCmd.Flags().String(genericSSHUser, drivers.DefaultSSHUser, "SSH user (generic)")
	startCmd.Flags().String(genericSSHKey, "", "SSH key (generic)")
	startCmd.Flags().Int(genericSSHPort, drivers.DefaultSSHPort, "SSH port (generic)")
}

// ClusterFlagValue returns the current cluster name based on flags
func ClusterFlagValue() string {
	return viper.GetString(config.ProfileName)
}

// generateClusterConfig generate a config.ClusterConfig based on flags or existing cluster config
func generateClusterConfig(cmd *cobra.Command, existing *config.ClusterConfig, k8sVersion string, drvName string) (config.ClusterConfig, config.Node, error) {
	var cc config.ClusterConfig
	if existing != nil {
		cc = updateExistingConfigFromFlags(cmd, existing)
	} else {
		klog.Info("no existing cluster config was found, will generate one from the flags ")
		sysLimit, containerLimit, err := memoryLimits(drvName)
		if err != nil {
			klog.Warningf("Unable to query memory limits: %+v", err)
		}

		mem := suggestMemoryAllocation(sysLimit, containerLimit, viper.GetInt(nodes))
		if cmd.Flags().Changed(memory) {
			var err error
			mem, err = pkgutil.CalculateSizeInMB(viper.GetString(memory))
			if err != nil {
				exit.Message(reason.Usage, "Generate unable to parse memory '{{.memory}}': {{.error}}", out.V{"memory": viper.GetString(memory), "error": err})
			}
			if driver.IsKIC(drvName) && mem > containerLimit {
				exit.Message(reason.Usage, "{{.driver_name}} has only {{.container_limit}}MB memory but you specified {{.specified_memory}}MB", out.V{"container_limit": containerLimit, "specified_memory": mem, "driver_name": driver.FullName(drvName)})
			}
		} else {
			validateRequestedMemorySize(mem, drvName)
			klog.Infof("Using suggested %dMB memory alloc based on sys=%dMB, container=%dMB", mem, sysLimit, containerLimit)
		}

		diskSize, err := pkgutil.CalculateSizeInMB(viper.GetString(humanReadableDiskSize))
		if err != nil {
			exit.Message(reason.Usage, "Generate unable to parse disk size '{{.diskSize}}': {{.error}}", out.V{"diskSize": viper.GetString(humanReadableDiskSize), "error": err})
		}

		repository := viper.GetString(imageRepository)
		mirrorCountry := strings.ToLower(viper.GetString(imageMirrorCountry))
		if strings.ToLower(repository) == "auto" || (mirrorCountry != "" && repository == "") {
			found, autoSelectedRepository, err := selectImageRepository(mirrorCountry, semver.MustParse(strings.TrimPrefix(k8sVersion, version.VersionPrefix)))
			if err != nil {
				exit.Error(reason.InetRepo, "Failed to check main repository and mirrors for images", err)
			}

			if !found {
				if autoSelectedRepository == "" {
					exit.Message(reason.InetReposUnavailable, "None of the known repositories are accessible. Consider specifying an alternative image repository with --image-repository flag")
				} else {
					out.WarningT("None of the known repositories in your location are accessible. Using {{.image_repository_name}} as fallback.", out.V{"image_repository_name": autoSelectedRepository})
				}
			}

			repository = autoSelectedRepository
		}

		if cmd.Flags().Changed(imageRepository) || cmd.Flags().Changed(imageMirrorCountry) {
			out.T(style.Success, "Using image repository {{.name}}", out.V{"name": repository})
		}

		// Backwards compatibility with --enable-default-cni
		chosenCNI := viper.GetString(cniFlag)
		if viper.GetBool(enableDefaultCNI) && !cmd.Flags().Changed(cniFlag) {
			klog.Errorf("Found deprecated --enable-default-cni flag, setting --cni=bridge")
			chosenCNI = "bridge"
		}
		// networkPlugin cni deprecation warning
		chosenNetworkPlugin := viper.GetString(networkPlugin)
		if chosenNetworkPlugin == "cni" {
			out.WarningT("With --network-plugin=cni, you will need to provide your own CNI. See --cni flag as a user-friendly alternative")
		}

		cc = config.ClusterConfig{
			Name:                    ClusterFlagValue(),
			KeepContext:             viper.GetBool(keepContext),
			EmbedCerts:              viper.GetBool(embedCerts),
			MinikubeISO:             viper.GetString(isoURL),
			KicBaseImage:            viper.GetString(kicBaseImage),
			Memory:                  mem,
			CPUs:                    viper.GetInt(cpus),
			DiskSize:                diskSize,
			Driver:                  drvName,
			HyperkitVpnKitSock:      viper.GetString(vpnkitSock),
			HyperkitVSockPorts:      viper.GetStringSlice(vsockPorts),
			NFSShare:                viper.GetStringSlice(nfsShare),
			NFSSharesRoot:           viper.GetString(nfsSharesRoot),
			DockerEnv:               config.DockerEnv,
			DockerOpt:               config.DockerOpt,
			InsecureRegistry:        insecureRegistry,
			RegistryMirror:          registryMirror,
			HostOnlyCIDR:            viper.GetString(hostOnlyCIDR),
			HypervVirtualSwitch:     viper.GetString(hypervVirtualSwitch),
			HypervUseExternalSwitch: viper.GetBool(hypervUseExternalSwitch),
			HypervExternalAdapter:   viper.GetString(hypervExternalAdapter),
			KVMNetwork:              viper.GetString(kvmNetwork),
			KVMQemuURI:              viper.GetString(kvmQemuURI),
			KVMGPU:                  viper.GetBool(kvmGPU),
			KVMHidden:               viper.GetBool(kvmHidden),
			DisableDriverMounts:     viper.GetBool(disableDriverMounts),
			UUID:                    viper.GetString(uuid),
			NoVTXCheck:              viper.GetBool(noVTXCheck),
			DNSProxy:                viper.GetBool(dnsProxy),
			HostDNSResolver:         viper.GetBool(hostDNSResolver),
			HostOnlyNicType:         viper.GetString(hostOnlyNicType),
			NatNicType:              viper.GetString(natNicType),
			StartHostTimeout:        viper.GetDuration(waitTimeout),
			ExposedPorts:            viper.GetStringSlice(ports),
			GenericIPAddress:        viper.GetString(genericIPAddress),
			GenericSSHUser:          viper.GetString(genericSSHUser),
			GenericSSHKey:           viper.GetString(genericSSHKey),
			GenericSSHPort:          viper.GetInt(genericSSHPort),
			KubernetesConfig: config.KubernetesConfig{
				KubernetesVersion:      k8sVersion,
				ClusterName:            ClusterFlagValue(),
				Namespace:              viper.GetString(startNamespace),
				APIServerName:          viper.GetString(apiServerName),
				APIServerNames:         apiServerNames,
				APIServerIPs:           apiServerIPs,
				DNSDomain:              viper.GetString(dnsDomain),
				FeatureGates:           viper.GetString(featureGates),
				ContainerRuntime:       viper.GetString(containerRuntime),
				CRISocket:              viper.GetString(criSocket),
				NetworkPlugin:          chosenNetworkPlugin,
				ServiceCIDR:            viper.GetString(serviceCIDR),
				ImageRepository:        repository,
				ExtraOptions:           config.ExtraOptions,
				ShouldLoadCachedImages: viper.GetBool(cacheImages),
				CNI:                    chosenCNI,
				NodePort:               viper.GetInt(apiServerPort),
			},
		}
		cc.VerifyComponents = interpretWaitFlag(*cmd)
		if viper.GetBool(createMount) && driver.IsKIC(drvName) {
			cc.ContainerVolumeMounts = []string{viper.GetString(mountString)}
		}
		cnm, err := cni.New(cc)
		if err != nil {
			return cc, config.Node{}, errors.Wrap(err, "cni")
		}

		if _, ok := cnm.(cni.Disabled); !ok {
			klog.Infof("Found %q CNI - setting NetworkPlugin=cni", cnm)
			cc.KubernetesConfig.NetworkPlugin = "cni"
		}
	}

	klog.Infof("config:\n%+v", cc)

	r, err := cruntime.New(cruntime.Config{Type: cc.KubernetesConfig.ContainerRuntime})
	if err != nil {
		return cc, config.Node{}, errors.Wrap(err, "new runtime manager")
	}

	// Feed Docker our host proxy environment by default, so that it can pull images
	// doing this for both new config and existing, in case proxy changed since previous start
	if _, ok := r.(*cruntime.Docker); ok {
		proxy.SetDockerEnv()
	}

	var kubeNodeName string
	if driver.BareMetal(cc.Driver) {
		kubeNodeName = "m01"
	}
	return createNode(cc, kubeNodeName, existing)
}

// upgradeExistingConfig upgrades legacy configuration files
func upgradeExistingConfig(cc *config.ClusterConfig) {
	if cc == nil {
		return
	}

	if cc.VMDriver != "" && cc.Driver == "" {
		klog.Infof("config upgrade: Driver=%s", cc.VMDriver)
		cc.Driver = cc.VMDriver
	}

	if cc.Name == "" {
		klog.Infof("config upgrade: Name=%s", ClusterFlagValue())
		cc.Name = ClusterFlagValue()
	}

	if cc.KicBaseImage == "" {
		// defaults to kic.BaseImage
		cc.KicBaseImage = viper.GetString(kicBaseImage)
		klog.Infof("config upgrade: KicBaseImage=%s", cc.KicBaseImage)
	}
}

// updateExistingConfigFromFlags will update the existing config from the flags - used on a second start
// skipping updating existing docker env , docker opt, InsecureRegistry, registryMirror, extra-config, apiserver-ips
func updateExistingConfigFromFlags(cmd *cobra.Command, existing *config.ClusterConfig) config.ClusterConfig { //nolint to suppress cyclomatic complexity 45 of func `updateExistingConfigFromFlags` is high (> 30)

	validateFlags(cmd, existing.Driver)

	cc := *existing

	if cmd.Flags().Changed(containerRuntime) {
		cc.KubernetesConfig.ContainerRuntime = viper.GetString(containerRuntime)
	}

	if cmd.Flags().Changed(keepContext) {
		cc.KeepContext = viper.GetBool(keepContext)
	}

	if cmd.Flags().Changed(embedCerts) {
		cc.EmbedCerts = viper.GetBool(embedCerts)
	}

	if cmd.Flags().Changed(isoURL) {
		cc.MinikubeISO = viper.GetString(isoURL)
	}

	if cc.Memory == 0 {
		klog.Info("Existing config file was missing memory. (could be an old minikube config), will use the default value")
		memInMB, err := pkgutil.CalculateSizeInMB(viper.GetString(memory))
		if err != nil {
			klog.Warningf("error calculate memory size in mb : %v", err)
		}
		cc.Memory = memInMB
	}

	if cmd.Flags().Changed(memory) {
		memInMB, err := pkgutil.CalculateSizeInMB(viper.GetString(memory))
		if err != nil {
			klog.Warningf("error calculate memory size in mb : %v", err)
		}
		if memInMB != cc.Memory {
			out.WarningT("You cannot change the memory size for an exiting minikube cluster. Please first delete the cluster.")
		}
	}

	// validate the memory size in case user changed their system memory limits (example change docker desktop or upgraded memory.)
	validateRequestedMemorySize(cc.Memory, cc.Driver)

	if cc.CPUs == 0 {
		klog.Info("Existing config file was missing cpu. (could be an old minikube config), will use the default value")
		cc.CPUs = viper.GetInt(cpus)
	}
	if cmd.Flags().Changed(cpus) {
		if viper.GetInt(cpus) != cc.CPUs {
			out.WarningT("You cannot change the CPUs for an existing minikube cluster. Please first delete the cluster.")
		}
	}

	if cmd.Flags().Changed(humanReadableDiskSize) {
		memInMB, err := pkgutil.CalculateSizeInMB(viper.GetString(humanReadableDiskSize))
		if err != nil {
			klog.Warningf("error calculate disk size in mb : %v", err)
		}

		if memInMB != existing.DiskSize {
			out.WarningT("You cannot change the Disk size for an exiting minikube cluster. Please first delete the cluster.")
		}
	}

	if cmd.Flags().Changed(vpnkitSock) {
		cc.HyperkitVpnKitSock = viper.GetString(vpnkitSock)
	}

	if cmd.Flags().Changed(vsockPorts) {
		cc.HyperkitVSockPorts = viper.GetStringSlice(vsockPorts)
	}

	if cmd.Flags().Changed(nfsShare) {
		cc.NFSShare = viper.GetStringSlice(nfsShare)
	}

	if cmd.Flags().Changed(nfsSharesRoot) {
		cc.NFSSharesRoot = viper.GetString(nfsSharesRoot)
	}

	if cmd.Flags().Changed(hostOnlyCIDR) {
		cc.HostOnlyCIDR = viper.GetString(hostOnlyCIDR)
	}

	if cmd.Flags().Changed(hypervVirtualSwitch) {
		cc.HypervVirtualSwitch = viper.GetString(hypervVirtualSwitch)
	}

	if cmd.Flags().Changed(hypervUseExternalSwitch) {
		cc.HypervUseExternalSwitch = viper.GetBool(hypervUseExternalSwitch)
	}

	if cmd.Flags().Changed(hypervExternalAdapter) {
		cc.HypervExternalAdapter = viper.GetString(hypervExternalAdapter)
	}

	if cmd.Flags().Changed(kvmNetwork) {
		cc.KVMNetwork = viper.GetString(kvmNetwork)
	}

	if cmd.Flags().Changed(kvmQemuURI) {
		cc.KVMQemuURI = viper.GetString(kvmQemuURI)
	}

	if cmd.Flags().Changed(kvmGPU) {
		cc.KVMGPU = viper.GetBool(kvmGPU)
	}

	if cmd.Flags().Changed(kvmHidden) {
		cc.KVMHidden = viper.GetBool(kvmHidden)
	}

	if cmd.Flags().Changed(disableDriverMounts) {
		cc.DisableDriverMounts = viper.GetBool(disableDriverMounts)
	}

	if cmd.Flags().Changed(uuid) {
		cc.UUID = viper.GetString(uuid)
	}

	if cmd.Flags().Changed(noVTXCheck) {
		cc.NoVTXCheck = viper.GetBool(noVTXCheck)
	}

	if cmd.Flags().Changed(dnsProxy) {
		cc.DNSProxy = viper.GetBool(dnsProxy)
	}

	if cmd.Flags().Changed(hostDNSResolver) {
		cc.HostDNSResolver = viper.GetBool(hostDNSResolver)
	}

	if cmd.Flags().Changed(hostOnlyNicType) {
		cc.HostOnlyNicType = viper.GetString(hostOnlyNicType)
	}

	if cmd.Flags().Changed(natNicType) {
		cc.NatNicType = viper.GetString(natNicType)
	}

	if cmd.Flags().Changed(kubernetesVersion) {
		cc.KubernetesConfig.KubernetesVersion = getKubernetesVersion(existing)
	}

	if cmd.Flags().Changed(startNamespace) {
		cc.KubernetesConfig.Namespace = viper.GetString(startNamespace)
	}

	if cmd.Flags().Changed(apiServerName) {
		cc.KubernetesConfig.APIServerName = viper.GetString(apiServerName)
	}

	if cmd.Flags().Changed("apiserver-names") {
		cc.KubernetesConfig.APIServerNames = viper.GetStringSlice("apiserver-names")
	}

	if cmd.Flags().Changed(apiServerPort) {
		cc.KubernetesConfig.NodePort = viper.GetInt(apiServerPort)
	}

	if cmd.Flags().Changed(vsockPorts) {
		cc.ExposedPorts = viper.GetStringSlice(ports)
	}

	// pre minikube 1.9.2 cc.KubernetesConfig.NodePort was not populated.
	// in minikube config there were two fields for api server port.
	// one in cc.KubernetesConfig.NodePort and one in cc.Nodes.Port
	// this makes sure api server port not be set as 0!
	if existing.KubernetesConfig.NodePort == 0 {
		cc.KubernetesConfig.NodePort = viper.GetInt(apiServerPort)
	}

	if cmd.Flags().Changed(dnsDomain) {
		cc.KubernetesConfig.DNSDomain = viper.GetString(dnsDomain)
	}

	if cmd.Flags().Changed(featureGates) {
		cc.KubernetesConfig.FeatureGates = viper.GetString(featureGates)
	}

	if cmd.Flags().Changed(containerRuntime) {
		cc.KubernetesConfig.ContainerRuntime = viper.GetString(containerRuntime)
	}

	if cmd.Flags().Changed(criSocket) {
		cc.KubernetesConfig.CRISocket = viper.GetString(criSocket)
	}

	if cmd.Flags().Changed(networkPlugin) {
		cc.KubernetesConfig.NetworkPlugin = viper.GetString(networkPlugin)
	}

	if cmd.Flags().Changed(serviceCIDR) {
		cc.KubernetesConfig.ServiceCIDR = viper.GetString(serviceCIDR)
	}

	if cmd.Flags().Changed(cacheImages) {
		cc.KubernetesConfig.ShouldLoadCachedImages = viper.GetBool(cacheImages)
	}

	if cmd.Flags().Changed(imageRepository) {
		cc.KubernetesConfig.ImageRepository = viper.GetString(imageRepository)
	}

	if cmd.Flags().Changed(enableDefaultCNI) && !cmd.Flags().Changed(cniFlag) {
		if viper.GetBool(enableDefaultCNI) {
			klog.Errorf("Found deprecated --enable-default-cni flag, setting --cni=bridge")
			cc.KubernetesConfig.CNI = "bridge"
		}
	}

	if cmd.Flags().Changed(cniFlag) {
		cc.KubernetesConfig.CNI = viper.GetString(cniFlag)
	}

	if cmd.Flags().Changed(waitComponents) {
		cc.VerifyComponents = interpretWaitFlag(*cmd)
	}

	// Handle flags and legacy configuration upgrades that do not contain KicBaseImage
	if cmd.Flags().Changed(kicBaseImage) || cc.KicBaseImage == "" {
		cc.KicBaseImage = viper.GetString(kicBaseImage)
	}

	return cc
}

// interpretWaitFlag interprets the wait flag and respects the legacy minikube users
// returns map of components to wait for
func interpretWaitFlag(cmd cobra.Command) map[string]bool {
	if !cmd.Flags().Changed(waitComponents) {
		klog.Infof("Wait components to verify : %+v", kverify.DefaultComponents)
		return kverify.DefaultComponents
	}

	waitFlags, err := cmd.Flags().GetStringSlice(waitComponents)
	if err != nil {
		klog.Warningf("Failed to read --wait from flags: %v.\n Moving on will use the default wait components: %+v", err, kverify.DefaultComponents)
		return kverify.DefaultComponents
	}

	if len(waitFlags) == 1 {
		// respecting legacy flag before minikube 1.9.0, wait flag was boolean
		if waitFlags[0] == "false" || waitFlags[0] == "none" {
			klog.Infof("Waiting for no components: %+v", kverify.NoComponents)
			return kverify.NoComponents
		}
		// respecting legacy flag before minikube 1.9.0, wait flag was boolean
		if waitFlags[0] == "true" || waitFlags[0] == "all" {
			klog.Infof("Waiting for all components: %+v", kverify.AllComponents)
			return kverify.AllComponents
		}
	}

	waitComponents := kverify.NoComponents
	for _, wc := range waitFlags {
		seen := false
		for _, valid := range kverify.AllComponentsList {
			if wc == valid {
				waitComponents[wc] = true
				seen = true
				continue
			}
		}
		if !seen {
			klog.Warningf("The value %q is invalid for --wait flag. valid options are %q", wc, strings.Join(kverify.AllComponentsList, ","))
		}
	}
	klog.Infof("Waiting for components: %+v", waitComponents)
	return waitComponents
}<|MERGE_RESOLUTION|>--- conflicted
+++ resolved
@@ -108,18 +108,15 @@
 	forceSystemd            = "force-systemd"
 	kicBaseImage            = "base-image"
 	ports                   = "ports"
-<<<<<<< HEAD
+	startNamespace          = "namespace"
 	genericIPAddress        = "generic-ip-address"
 	genericSSHUser          = "generic-ssh-user"
 	genericSSHKey           = "generic-ssh-key"
 	genericSSHPort          = "generic-ssh-port"
-=======
-	startNamespace          = "namespace"
 )
 
 var (
 	outputFormat string
->>>>>>> 18b0c006
 )
 
 // initMinikubeFlags includes commandline flags for minikube.
