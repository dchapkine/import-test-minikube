/*
Copyright 2020 The Kubernetes Authors All rights reserved.

Licensed under the Apache License, Version 2.0 (the "License");
you may not use this file except in compliance with the License.
You may obtain a copy of the License at

    http://www.apache.org/licenses/LICENSE-2.0

Unless required by applicable law or agreed to in writing, software
distributed under the License is distributed on an "AS IS" BASIS,
WITHOUT WARRANTIES OR CONDITIONS OF ANY KIND, either express or implied.
See the License for the specific language governing permissions and
limitations under the License.
*/

package cmd

import (
	"fmt"
	"strings"
	"time"

	"github.com/blang/semver"
	"github.com/docker/machine/libmachine/drivers"
	"github.com/pkg/errors"
	"github.com/spf13/cobra"
	"github.com/spf13/viper"
	"k8s.io/klog/v2"
	"k8s.io/minikube/pkg/drivers/kic"
	"k8s.io/minikube/pkg/minikube/bootstrapper/bsutil"
	"k8s.io/minikube/pkg/minikube/bootstrapper/bsutil/kverify"
	"k8s.io/minikube/pkg/minikube/cni"
	"k8s.io/minikube/pkg/minikube/config"
	"k8s.io/minikube/pkg/minikube/constants"
	"k8s.io/minikube/pkg/minikube/cruntime"
	"k8s.io/minikube/pkg/minikube/download"
	"k8s.io/minikube/pkg/minikube/driver"
	"k8s.io/minikube/pkg/minikube/exit"
	"k8s.io/minikube/pkg/minikube/out"
	"k8s.io/minikube/pkg/minikube/proxy"
	"k8s.io/minikube/pkg/minikube/reason"
	"k8s.io/minikube/pkg/minikube/style"
	pkgutil "k8s.io/minikube/pkg/util"
	"k8s.io/minikube/pkg/version"
)

const (
	isoURL                  = "iso-url"
	memory                  = "memory"
	cpus                    = "cpus"
	humanReadableDiskSize   = "disk-size"
	nfsSharesRoot           = "nfs-shares-root"
	nfsShare                = "nfs-share"
	kubernetesVersion       = "kubernetes-version"
	hostOnlyCIDR            = "host-only-cidr"
	containerRuntime        = "container-runtime"
	criSocket               = "cri-socket"
	networkPlugin           = "network-plugin"
	enableDefaultCNI        = "enable-default-cni"
	cniFlag                 = "cni"
	hypervVirtualSwitch     = "hyperv-virtual-switch"
	hypervUseExternalSwitch = "hyperv-use-external-switch"
	hypervExternalAdapter   = "hyperv-external-adapter"
	kvmNetwork              = "kvm-network"
	kvmQemuURI              = "kvm-qemu-uri"
	kvmGPU                  = "kvm-gpu"
	kvmHidden               = "kvm-hidden"
	minikubeEnvPrefix       = "MINIKUBE"
	installAddons           = "install-addons"
	defaultDiskSize         = "20000mb"
	keepContext             = "keep-context"
	createMount             = "mount"
	featureGates            = "feature-gates"
	apiServerName           = "apiserver-name"
	apiServerPort           = "apiserver-port"
	dnsDomain               = "dns-domain"
	serviceCIDR             = "service-cluster-ip-range"
	imageRepository         = "image-repository"
	imageMirrorCountry      = "image-mirror-country"
	mountString             = "mount-string"
	disableDriverMounts     = "disable-driver-mounts"
	cacheImages             = "cache-images"
	uuid                    = "uuid"
	vpnkitSock              = "hyperkit-vpnkit-sock"
	vsockPorts              = "hyperkit-vsock-ports"
	embedCerts              = "embed-certs"
	noVTXCheck              = "no-vtx-check"
	downloadOnly            = "download-only"
	dnsProxy                = "dns-proxy"
	hostDNSResolver         = "host-dns-resolver"
	waitComponents          = "wait"
	force                   = "force"
	dryRun                  = "dry-run"
	interactive             = "interactive"
	waitTimeout             = "wait-timeout"
	nativeSSH               = "native-ssh"
	minUsableMem            = 953  // 1GB In MiB: Kubernetes will not start with less
	minRecommendedMem       = 1907 // 2GB In MiB: Warn at no lower than existing configurations
	minimumCPUS             = 2
	minimumDiskSize         = 2000
	autoUpdate              = "auto-update-drivers"
	hostOnlyNicType         = "host-only-nic-type"
	natNicType              = "nat-nic-type"
	nodes                   = "nodes"
	preload                 = "preload"
	deleteOnFailure         = "delete-on-failure"
	forceSystemd            = "force-systemd"
	kicBaseImage            = "base-image"
	ports                   = "ports"
	startNamespace          = "namespace"
<<<<<<< HEAD
	genericIPAddress        = "generic-ip-address"
	genericSSHUser          = "generic-ssh-user"
	genericSSHKey           = "generic-ssh-key"
	genericSSHPort          = "generic-ssh-port"
=======
	trace                   = "trace"
>>>>>>> 322e138f
)

var (
	outputFormat string
)

// initMinikubeFlags includes commandline flags for minikube.
func initMinikubeFlags() {
	viper.SetEnvPrefix(minikubeEnvPrefix)
	// Replaces '-' in flags with '_' in env variables
	// e.g. iso-url => $ENVPREFIX_ISO_URL
	viper.SetEnvKeyReplacer(strings.NewReplacer("-", "_"))
	viper.AutomaticEnv()
	startCmd.Flags().Bool(force, false, "Force minikube to perform possibly dangerous operations")
	startCmd.Flags().Bool(interactive, true, "Allow user prompts for more information")
	startCmd.Flags().Bool(dryRun, false, "dry-run mode. Validates configuration, but does not mutate system state")

	startCmd.Flags().Int(cpus, 2, "Number of CPUs allocated to Kubernetes.")
	startCmd.Flags().String(memory, "", "Amount of RAM to allocate to Kubernetes (format: <number>[<unit>], where unit = b, k, m or g).")
	startCmd.Flags().String(humanReadableDiskSize, defaultDiskSize, "Disk size allocated to the minikube VM (format: <number>[<unit>], where unit = b, k, m or g).")
	startCmd.Flags().Bool(downloadOnly, false, "If true, only download and cache files for later use - don't install or start anything.")
	startCmd.Flags().Bool(cacheImages, true, "If true, cache docker images for the current bootstrapper and load them into the machine. Always false with --driver=none.")
	startCmd.Flags().StringSlice(isoURL, download.DefaultISOURLs(), "Locations to fetch the minikube ISO from.")
	startCmd.Flags().String(kicBaseImage, kic.BaseImage, "The base image to use for docker/podman drivers. Intended for local development.")
	startCmd.Flags().Bool(keepContext, false, "This will keep the existing kubectl context and will create a minikube context.")
	startCmd.Flags().Bool(embedCerts, false, "if true, will embed the certs in kubeconfig.")
	startCmd.Flags().String(containerRuntime, "docker", fmt.Sprintf("The container runtime to be used (%s).", strings.Join(cruntime.ValidRuntimes(), ", ")))
	startCmd.Flags().Bool(createMount, false, "This will start the mount daemon and automatically mount files into minikube.")
	startCmd.Flags().String(mountString, constants.DefaultMountDir+":/minikube-host", "The argument to pass the minikube mount command on start.")
	startCmd.Flags().StringArrayVar(&config.AddonList, "addons", nil, "Enable addons. see `minikube addons list` for a list of valid addon names.")
	startCmd.Flags().String(criSocket, "", "The cri socket path to be used.")
	startCmd.Flags().String(networkPlugin, "", "Kubelet network plug-in to use (default: auto)")
	startCmd.Flags().Bool(enableDefaultCNI, false, "DEPRECATED: Replaced by --cni=bridge")
	startCmd.Flags().String(cniFlag, "", "CNI plug-in to use. Valid options: auto, bridge, calico, cilium, flannel, kindnet, or path to a CNI manifest (default: auto)")
	startCmd.Flags().StringSlice(waitComponents, kverify.DefaultWaitList, fmt.Sprintf("comma separated list of Kubernetes components to verify and wait for after starting a cluster. defaults to %q, available options: %q . other acceptable values are 'all' or 'none', 'true' and 'false'", strings.Join(kverify.DefaultWaitList, ","), strings.Join(kverify.AllComponentsList, ",")))
	startCmd.Flags().Duration(waitTimeout, 6*time.Minute, "max time to wait per Kubernetes or host to be healthy.")
	startCmd.Flags().Bool(nativeSSH, true, "Use native Golang SSH client (default true). Set to 'false' to use the command line 'ssh' command when accessing the docker machine. Useful for the machine drivers when they will not start with 'Waiting for SSH'.")
	startCmd.Flags().Bool(autoUpdate, true, "If set, automatically updates drivers to the latest version. Defaults to true.")
	startCmd.Flags().Bool(installAddons, true, "If set, install addons. Defaults to true.")
	startCmd.Flags().IntP(nodes, "n", 1, "The number of nodes to spin up. Defaults to 1.")
	startCmd.Flags().Bool(preload, true, "If set, download tarball of preloaded images if available to improve start time. Defaults to true.")
	startCmd.Flags().Bool(deleteOnFailure, false, "If set, delete the current cluster if start fails and try again. Defaults to false.")
	startCmd.Flags().Bool(forceSystemd, false, "If set, force the container runtime to use sytemd as cgroup manager. Currently available for docker and crio. Defaults to false.")
	startCmd.Flags().StringVarP(&outputFormat, "output", "o", "text", "Format to print stdout in. Options include: [text,json]")
	startCmd.Flags().StringP(trace, "", "", "Send trace events. Options include: [gcp]")
}

// initKubernetesFlags inits the commandline flags for Kubernetes related options
func initKubernetesFlags() {
	startCmd.Flags().String(kubernetesVersion, "", fmt.Sprintf("The Kubernetes version that the minikube VM will use (ex: v1.2.3, 'stable' for %s, 'latest' for %s). Defaults to 'stable'.", constants.DefaultKubernetesVersion, constants.NewestKubernetesVersion))
	startCmd.Flags().String(startNamespace, "default", "The named space to activate after start")
	startCmd.Flags().Var(&config.ExtraOptions, "extra-config",
		`A set of key=value pairs that describe configuration that may be passed to different components.
		The key should be '.' separated, and the first part before the dot is the component to apply the configuration to.
		Valid components are: kubelet, kubeadm, apiserver, controller-manager, etcd, proxy, scheduler
		Valid kubeadm parameters: `+fmt.Sprintf("%s, %s", strings.Join(bsutil.KubeadmExtraArgsAllowed[bsutil.KubeadmCmdParam], ", "), strings.Join(bsutil.KubeadmExtraArgsAllowed[bsutil.KubeadmConfigParam], ",")))
	startCmd.Flags().String(featureGates, "", "A set of key=value pairs that describe feature gates for alpha/experimental features.")
	startCmd.Flags().String(dnsDomain, constants.ClusterDNSDomain, "The cluster dns domain name used in the Kubernetes cluster")
	startCmd.Flags().Int(apiServerPort, constants.APIServerPort, "The apiserver listening port")
	startCmd.Flags().String(apiServerName, constants.APIServerName, "The authoritative apiserver hostname for apiserver certificates and connectivity. This can be used if you want to make the apiserver available from outside the machine")
	startCmd.Flags().StringSliceVar(&apiServerNames, "apiserver-names", nil, "A set of apiserver names which are used in the generated certificate for kubernetes.  This can be used if you want to make the apiserver available from outside the machine")
	startCmd.Flags().IPSliceVar(&apiServerIPs, "apiserver-ips", nil, "A set of apiserver IP Addresses which are used in the generated certificate for kubernetes.  This can be used if you want to make the apiserver available from outside the machine")
}

// initDriverFlags inits the commandline flags for vm drivers
func initDriverFlags() {
	startCmd.Flags().String("driver", "", fmt.Sprintf("Driver is one of: %v (defaults to auto-detect)", driver.DisplaySupportedDrivers()))
	startCmd.Flags().String("vm-driver", "", "DEPRECATED, use `driver` instead.")
	startCmd.Flags().Bool(disableDriverMounts, false, "Disables the filesystem mounts provided by the hypervisors")
	startCmd.Flags().Bool("vm", false, "Filter to use only VM Drivers")

	// kvm2
	startCmd.Flags().String(kvmNetwork, "default", "The KVM network name. (kvm2 driver only)")
	startCmd.Flags().String(kvmQemuURI, "qemu:///system", "The KVM QEMU connection URI. (kvm2 driver only)")
	startCmd.Flags().Bool(kvmGPU, false, "Enable experimental NVIDIA GPU support in minikube")
	startCmd.Flags().Bool(kvmHidden, false, "Hide the hypervisor signature from the guest in minikube (kvm2 driver only)")

	// virtualbox
	startCmd.Flags().String(hostOnlyCIDR, "192.168.99.1/24", "The CIDR to be used for the minikube VM (virtualbox driver only)")
	startCmd.Flags().Bool(dnsProxy, false, "Enable proxy for NAT DNS requests (virtualbox driver only)")
	startCmd.Flags().Bool(hostDNSResolver, true, "Enable host resolver for NAT DNS requests (virtualbox driver only)")
	startCmd.Flags().Bool(noVTXCheck, false, "Disable checking for the availability of hardware virtualization before the vm is started (virtualbox driver only)")
	startCmd.Flags().String(hostOnlyNicType, "virtio", "NIC Type used for host only network. One of Am79C970A, Am79C973, 82540EM, 82543GC, 82545EM, or virtio (virtualbox driver only)")
	startCmd.Flags().String(natNicType, "virtio", "NIC Type used for nat network. One of Am79C970A, Am79C973, 82540EM, 82543GC, 82545EM, or virtio (virtualbox driver only)")

	// hyperkit
	startCmd.Flags().StringSlice(vsockPorts, []string{}, "List of guest VSock ports that should be exposed as sockets on the host (hyperkit driver only)")
	startCmd.Flags().String(uuid, "", "Provide VM UUID to restore MAC address (hyperkit driver only)")
	startCmd.Flags().String(vpnkitSock, "", "Location of the VPNKit socket used for networking. If empty, disables Hyperkit VPNKitSock, if 'auto' uses Docker for Mac VPNKit connection, otherwise uses the specified VSock (hyperkit driver only)")
	startCmd.Flags().StringSlice(nfsShare, []string{}, "Local folders to share with Guest via NFS mounts (hyperkit driver only)")
	startCmd.Flags().String(nfsSharesRoot, "/nfsshares", "Where to root the NFS Shares, defaults to /nfsshares (hyperkit driver only)")

	// hyperv
	startCmd.Flags().String(hypervVirtualSwitch, "", "The hyperv virtual switch name. Defaults to first found. (hyperv driver only)")
	startCmd.Flags().Bool(hypervUseExternalSwitch, false, "Whether to use external switch over Default Switch if virtual switch not explicitly specified. (hyperv driver only)")
	startCmd.Flags().String(hypervExternalAdapter, "", "External Adapter on which external switch will be created if no external switch is found. (hyperv driver only)")

	// docker & podman
	startCmd.Flags().StringSlice(ports, []string{}, "List of ports that should be exposed (docker and podman driver only)")
}

// initNetworkingFlags inits the commandline flags for connectivity related flags for start
func initNetworkingFlags() {
	startCmd.Flags().StringSliceVar(&insecureRegistry, "insecure-registry", nil, "Insecure Docker registries to pass to the Docker daemon.  The default service CIDR range will automatically be added.")
	startCmd.Flags().StringSliceVar(&registryMirror, "registry-mirror", nil, "Registry mirrors to pass to the Docker daemon")
	startCmd.Flags().String(imageRepository, "", "Alternative image repository to pull docker images from. This can be used when you have limited access to gcr.io. Set it to \"auto\" to let minikube decide one for you. For Chinese mainland users, you may use local gcr.io mirrors such as registry.cn-hangzhou.aliyuncs.com/google_containers")
	startCmd.Flags().String(imageMirrorCountry, "", "Country code of the image mirror to be used. Leave empty to use the global one. For Chinese mainland users, set it to cn.")
	startCmd.Flags().String(serviceCIDR, constants.DefaultServiceCIDR, "The CIDR to be used for service cluster IPs.")
	startCmd.Flags().StringArrayVar(&config.DockerEnv, "docker-env", nil, "Environment variables to pass to the Docker daemon. (format: key=value)")
	startCmd.Flags().StringArrayVar(&config.DockerOpt, "docker-opt", nil, "Specify arbitrary flags to pass to the Docker daemon. (format: key=value)")

	// generic
	startCmd.Flags().String(genericIPAddress, "", "IP address (generic)")
	startCmd.Flags().String(genericSSHUser, drivers.DefaultSSHUser, "SSH user (generic)")
	startCmd.Flags().String(genericSSHKey, "", "SSH key (generic)")
	startCmd.Flags().Int(genericSSHPort, drivers.DefaultSSHPort, "SSH port (generic)")
}

// ClusterFlagValue returns the current cluster name based on flags
func ClusterFlagValue() string {
	return viper.GetString(config.ProfileName)
}

// generateClusterConfig generate a config.ClusterConfig based on flags or existing cluster config
func generateClusterConfig(cmd *cobra.Command, existing *config.ClusterConfig, k8sVersion string, drvName string) (config.ClusterConfig, config.Node, error) {
	var cc config.ClusterConfig
	if existing != nil {
		cc = updateExistingConfigFromFlags(cmd, existing)
	} else {
		klog.Info("no existing cluster config was found, will generate one from the flags ")
		sysLimit, containerLimit, err := memoryLimits(drvName)
		if err != nil {
			klog.Warningf("Unable to query memory limits: %+v", err)
		}

		mem := suggestMemoryAllocation(sysLimit, containerLimit, viper.GetInt(nodes))
		if cmd.Flags().Changed(memory) {
			var err error
			mem, err = pkgutil.CalculateSizeInMB(viper.GetString(memory))
			if err != nil {
				exit.Message(reason.Usage, "Generate unable to parse memory '{{.memory}}': {{.error}}", out.V{"memory": viper.GetString(memory), "error": err})
			}
			if driver.IsKIC(drvName) && mem > containerLimit {
				exit.Message(reason.Usage, "{{.driver_name}} has only {{.container_limit}}MB memory but you specified {{.specified_memory}}MB", out.V{"container_limit": containerLimit, "specified_memory": mem, "driver_name": driver.FullName(drvName)})
			}
		} else {
			validateRequestedMemorySize(mem, drvName)
			klog.Infof("Using suggested %dMB memory alloc based on sys=%dMB, container=%dMB", mem, sysLimit, containerLimit)
		}

		diskSize, err := pkgutil.CalculateSizeInMB(viper.GetString(humanReadableDiskSize))
		if err != nil {
			exit.Message(reason.Usage, "Generate unable to parse disk size '{{.diskSize}}': {{.error}}", out.V{"diskSize": viper.GetString(humanReadableDiskSize), "error": err})
		}

		repository := viper.GetString(imageRepository)
		mirrorCountry := strings.ToLower(viper.GetString(imageMirrorCountry))
		if strings.ToLower(repository) == "auto" || (mirrorCountry != "" && repository == "") {
			found, autoSelectedRepository, err := selectImageRepository(mirrorCountry, semver.MustParse(strings.TrimPrefix(k8sVersion, version.VersionPrefix)))
			if err != nil {
				exit.Error(reason.InetRepo, "Failed to check main repository and mirrors for images", err)
			}

			if !found {
				if autoSelectedRepository == "" {
					exit.Message(reason.InetReposUnavailable, "None of the known repositories are accessible. Consider specifying an alternative image repository with --image-repository flag")
				} else {
					out.WarningT("None of the known repositories in your location are accessible. Using {{.image_repository_name}} as fallback.", out.V{"image_repository_name": autoSelectedRepository})
				}
			}

			repository = autoSelectedRepository
		}

		if cmd.Flags().Changed(imageRepository) || cmd.Flags().Changed(imageMirrorCountry) {
			out.Step(style.Success, "Using image repository {{.name}}", out.V{"name": repository})
		}

		// Backwards compatibility with --enable-default-cni
		chosenCNI := viper.GetString(cniFlag)
		if viper.GetBool(enableDefaultCNI) && !cmd.Flags().Changed(cniFlag) {
			klog.Errorf("Found deprecated --enable-default-cni flag, setting --cni=bridge")
			chosenCNI = "bridge"
		}
		// networkPlugin cni deprecation warning
		chosenNetworkPlugin := viper.GetString(networkPlugin)
		if chosenNetworkPlugin == "cni" {
			out.WarningT("With --network-plugin=cni, you will need to provide your own CNI. See --cni flag as a user-friendly alternative")
		}

		cc = config.ClusterConfig{
			Name:                    ClusterFlagValue(),
			KeepContext:             viper.GetBool(keepContext),
			EmbedCerts:              viper.GetBool(embedCerts),
			MinikubeISO:             viper.GetString(isoURL),
			KicBaseImage:            viper.GetString(kicBaseImage),
			Memory:                  mem,
			CPUs:                    viper.GetInt(cpus),
			DiskSize:                diskSize,
			Driver:                  drvName,
			HyperkitVpnKitSock:      viper.GetString(vpnkitSock),
			HyperkitVSockPorts:      viper.GetStringSlice(vsockPorts),
			NFSShare:                viper.GetStringSlice(nfsShare),
			NFSSharesRoot:           viper.GetString(nfsSharesRoot),
			DockerEnv:               config.DockerEnv,
			DockerOpt:               config.DockerOpt,
			InsecureRegistry:        insecureRegistry,
			RegistryMirror:          registryMirror,
			HostOnlyCIDR:            viper.GetString(hostOnlyCIDR),
			HypervVirtualSwitch:     viper.GetString(hypervVirtualSwitch),
			HypervUseExternalSwitch: viper.GetBool(hypervUseExternalSwitch),
			HypervExternalAdapter:   viper.GetString(hypervExternalAdapter),
			KVMNetwork:              viper.GetString(kvmNetwork),
			KVMQemuURI:              viper.GetString(kvmQemuURI),
			KVMGPU:                  viper.GetBool(kvmGPU),
			KVMHidden:               viper.GetBool(kvmHidden),
			DisableDriverMounts:     viper.GetBool(disableDriverMounts),
			UUID:                    viper.GetString(uuid),
			NoVTXCheck:              viper.GetBool(noVTXCheck),
			DNSProxy:                viper.GetBool(dnsProxy),
			HostDNSResolver:         viper.GetBool(hostDNSResolver),
			HostOnlyNicType:         viper.GetString(hostOnlyNicType),
			NatNicType:              viper.GetString(natNicType),
			StartHostTimeout:        viper.GetDuration(waitTimeout),
			ExposedPorts:            viper.GetStringSlice(ports),
			GenericIPAddress:        viper.GetString(genericIPAddress),
			GenericSSHUser:          viper.GetString(genericSSHUser),
			GenericSSHKey:           viper.GetString(genericSSHKey),
			GenericSSHPort:          viper.GetInt(genericSSHPort),
			KubernetesConfig: config.KubernetesConfig{
				KubernetesVersion:      k8sVersion,
				ClusterName:            ClusterFlagValue(),
				Namespace:              viper.GetString(startNamespace),
				APIServerName:          viper.GetString(apiServerName),
				APIServerNames:         apiServerNames,
				APIServerIPs:           apiServerIPs,
				DNSDomain:              viper.GetString(dnsDomain),
				FeatureGates:           viper.GetString(featureGates),
				ContainerRuntime:       viper.GetString(containerRuntime),
				CRISocket:              viper.GetString(criSocket),
				NetworkPlugin:          chosenNetworkPlugin,
				ServiceCIDR:            viper.GetString(serviceCIDR),
				ImageRepository:        repository,
				ExtraOptions:           config.ExtraOptions,
				ShouldLoadCachedImages: viper.GetBool(cacheImages),
				CNI:                    chosenCNI,
				NodePort:               viper.GetInt(apiServerPort),
			},
		}
		cc.VerifyComponents = interpretWaitFlag(*cmd)
		if viper.GetBool(createMount) && driver.IsKIC(drvName) {
			cc.ContainerVolumeMounts = []string{viper.GetString(mountString)}
		}
		cnm, err := cni.New(cc)
		if err != nil {
			return cc, config.Node{}, errors.Wrap(err, "cni")
		}

		if _, ok := cnm.(cni.Disabled); !ok {
			klog.Infof("Found %q CNI - setting NetworkPlugin=cni", cnm)
			cc.KubernetesConfig.NetworkPlugin = "cni"
		}
	}

	klog.Infof("config:\n%+v", cc)

	r, err := cruntime.New(cruntime.Config{Type: cc.KubernetesConfig.ContainerRuntime})
	if err != nil {
		return cc, config.Node{}, errors.Wrap(err, "new runtime manager")
	}

	// Feed Docker our host proxy environment by default, so that it can pull images
	// doing this for both new config and existing, in case proxy changed since previous start
	if _, ok := r.(*cruntime.Docker); ok {
		proxy.SetDockerEnv()
	}

	var kubeNodeName string
	if driver.BareMetal(cc.Driver) {
		kubeNodeName = "m01"
	}
	return createNode(cc, kubeNodeName, existing)
}

// upgradeExistingConfig upgrades legacy configuration files
func upgradeExistingConfig(cc *config.ClusterConfig) {
	if cc == nil {
		return
	}

	if cc.VMDriver != "" && cc.Driver == "" {
		klog.Infof("config upgrade: Driver=%s", cc.VMDriver)
		cc.Driver = cc.VMDriver
	}

	if cc.Name == "" {
		klog.Infof("config upgrade: Name=%s", ClusterFlagValue())
		cc.Name = ClusterFlagValue()
	}

	if cc.KicBaseImage == "" {
		// defaults to kic.BaseImage
		cc.KicBaseImage = viper.GetString(kicBaseImage)
		klog.Infof("config upgrade: KicBaseImage=%s", cc.KicBaseImage)
	}
}

// updateExistingConfigFromFlags will update the existing config from the flags - used on a second start
// skipping updating existing docker env , docker opt, InsecureRegistry, registryMirror, extra-config, apiserver-ips
func updateExistingConfigFromFlags(cmd *cobra.Command, existing *config.ClusterConfig) config.ClusterConfig { //nolint to suppress cyclomatic complexity 45 of func `updateExistingConfigFromFlags` is high (> 30)

	validateFlags(cmd, existing.Driver)

	cc := *existing

	if cmd.Flags().Changed(containerRuntime) {
		cc.KubernetesConfig.ContainerRuntime = viper.GetString(containerRuntime)
	}

	if cmd.Flags().Changed(keepContext) {
		cc.KeepContext = viper.GetBool(keepContext)
	}

	if cmd.Flags().Changed(embedCerts) {
		cc.EmbedCerts = viper.GetBool(embedCerts)
	}

	if cmd.Flags().Changed(isoURL) {
		cc.MinikubeISO = viper.GetString(isoURL)
	}

	if cc.Memory == 0 {
		klog.Info("Existing config file was missing memory. (could be an old minikube config), will use the default value")
		memInMB, err := pkgutil.CalculateSizeInMB(viper.GetString(memory))
		if err != nil {
			klog.Warningf("error calculate memory size in mb : %v", err)
		}
		cc.Memory = memInMB
	}

	if cmd.Flags().Changed(memory) {
		memInMB, err := pkgutil.CalculateSizeInMB(viper.GetString(memory))
		if err != nil {
			klog.Warningf("error calculate memory size in mb : %v", err)
		}
		if memInMB != cc.Memory {
			out.WarningT("You cannot change the memory size for an exiting minikube cluster. Please first delete the cluster.")
		}
	}

	// validate the memory size in case user changed their system memory limits (example change docker desktop or upgraded memory.)
	validateRequestedMemorySize(cc.Memory, cc.Driver)

	if cc.CPUs == 0 {
		klog.Info("Existing config file was missing cpu. (could be an old minikube config), will use the default value")
		cc.CPUs = viper.GetInt(cpus)
	}
	if cmd.Flags().Changed(cpus) {
		if viper.GetInt(cpus) != cc.CPUs {
			out.WarningT("You cannot change the CPUs for an existing minikube cluster. Please first delete the cluster.")
		}
	}

	if cmd.Flags().Changed(humanReadableDiskSize) {
		memInMB, err := pkgutil.CalculateSizeInMB(viper.GetString(humanReadableDiskSize))
		if err != nil {
			klog.Warningf("error calculate disk size in mb : %v", err)
		}

		if memInMB != existing.DiskSize {
			out.WarningT("You cannot change the Disk size for an exiting minikube cluster. Please first delete the cluster.")
		}
	}

	if cmd.Flags().Changed(vpnkitSock) {
		cc.HyperkitVpnKitSock = viper.GetString(vpnkitSock)
	}

	if cmd.Flags().Changed(vsockPorts) {
		cc.HyperkitVSockPorts = viper.GetStringSlice(vsockPorts)
	}

	if cmd.Flags().Changed(nfsShare) {
		cc.NFSShare = viper.GetStringSlice(nfsShare)
	}

	if cmd.Flags().Changed(nfsSharesRoot) {
		cc.NFSSharesRoot = viper.GetString(nfsSharesRoot)
	}

	if cmd.Flags().Changed(hostOnlyCIDR) {
		cc.HostOnlyCIDR = viper.GetString(hostOnlyCIDR)
	}

	if cmd.Flags().Changed(hypervVirtualSwitch) {
		cc.HypervVirtualSwitch = viper.GetString(hypervVirtualSwitch)
	}

	if cmd.Flags().Changed(hypervUseExternalSwitch) {
		cc.HypervUseExternalSwitch = viper.GetBool(hypervUseExternalSwitch)
	}

	if cmd.Flags().Changed(hypervExternalAdapter) {
		cc.HypervExternalAdapter = viper.GetString(hypervExternalAdapter)
	}

	if cmd.Flags().Changed(kvmNetwork) {
		cc.KVMNetwork = viper.GetString(kvmNetwork)
	}

	if cmd.Flags().Changed(kvmQemuURI) {
		cc.KVMQemuURI = viper.GetString(kvmQemuURI)
	}

	if cmd.Flags().Changed(kvmGPU) {
		cc.KVMGPU = viper.GetBool(kvmGPU)
	}

	if cmd.Flags().Changed(kvmHidden) {
		cc.KVMHidden = viper.GetBool(kvmHidden)
	}

	if cmd.Flags().Changed(disableDriverMounts) {
		cc.DisableDriverMounts = viper.GetBool(disableDriverMounts)
	}

	if cmd.Flags().Changed(uuid) {
		cc.UUID = viper.GetString(uuid)
	}

	if cmd.Flags().Changed(noVTXCheck) {
		cc.NoVTXCheck = viper.GetBool(noVTXCheck)
	}

	if cmd.Flags().Changed(dnsProxy) {
		cc.DNSProxy = viper.GetBool(dnsProxy)
	}

	if cmd.Flags().Changed(hostDNSResolver) {
		cc.HostDNSResolver = viper.GetBool(hostDNSResolver)
	}

	if cmd.Flags().Changed(hostOnlyNicType) {
		cc.HostOnlyNicType = viper.GetString(hostOnlyNicType)
	}

	if cmd.Flags().Changed(natNicType) {
		cc.NatNicType = viper.GetString(natNicType)
	}

	if cmd.Flags().Changed(kubernetesVersion) {
		cc.KubernetesConfig.KubernetesVersion = getKubernetesVersion(existing)
	}

	if cmd.Flags().Changed(startNamespace) {
		cc.KubernetesConfig.Namespace = viper.GetString(startNamespace)
	}

	if cmd.Flags().Changed(apiServerName) {
		cc.KubernetesConfig.APIServerName = viper.GetString(apiServerName)
	}

	if cmd.Flags().Changed("apiserver-names") {
		cc.KubernetesConfig.APIServerNames = viper.GetStringSlice("apiserver-names")
	}

	if cmd.Flags().Changed(apiServerPort) {
		cc.KubernetesConfig.NodePort = viper.GetInt(apiServerPort)
	}

	if cmd.Flags().Changed(vsockPorts) {
		cc.ExposedPorts = viper.GetStringSlice(ports)
	}

	// pre minikube 1.9.2 cc.KubernetesConfig.NodePort was not populated.
	// in minikube config there were two fields for api server port.
	// one in cc.KubernetesConfig.NodePort and one in cc.Nodes.Port
	// this makes sure api server port not be set as 0!
	if existing.KubernetesConfig.NodePort == 0 {
		cc.KubernetesConfig.NodePort = viper.GetInt(apiServerPort)
	}

	if cmd.Flags().Changed(dnsDomain) {
		cc.KubernetesConfig.DNSDomain = viper.GetString(dnsDomain)
	}

	if cmd.Flags().Changed(featureGates) {
		cc.KubernetesConfig.FeatureGates = viper.GetString(featureGates)
	}

	if cmd.Flags().Changed(containerRuntime) {
		cc.KubernetesConfig.ContainerRuntime = viper.GetString(containerRuntime)
	}

	if cmd.Flags().Changed(criSocket) {
		cc.KubernetesConfig.CRISocket = viper.GetString(criSocket)
	}

	if cmd.Flags().Changed(networkPlugin) {
		cc.KubernetesConfig.NetworkPlugin = viper.GetString(networkPlugin)
	}

	if cmd.Flags().Changed(serviceCIDR) {
		cc.KubernetesConfig.ServiceCIDR = viper.GetString(serviceCIDR)
	}

	if cmd.Flags().Changed(cacheImages) {
		cc.KubernetesConfig.ShouldLoadCachedImages = viper.GetBool(cacheImages)
	}

	if cmd.Flags().Changed(imageRepository) {
		cc.KubernetesConfig.ImageRepository = viper.GetString(imageRepository)
	}

	if cmd.Flags().Changed(enableDefaultCNI) && !cmd.Flags().Changed(cniFlag) {
		if viper.GetBool(enableDefaultCNI) {
			klog.Errorf("Found deprecated --enable-default-cni flag, setting --cni=bridge")
			cc.KubernetesConfig.CNI = "bridge"
		}
	}

	if cmd.Flags().Changed(cniFlag) {
		cc.KubernetesConfig.CNI = viper.GetString(cniFlag)
	}

	if cmd.Flags().Changed(waitComponents) {
		cc.VerifyComponents = interpretWaitFlag(*cmd)
	}

	// Handle flags and legacy configuration upgrades that do not contain KicBaseImage
	if cmd.Flags().Changed(kicBaseImage) || cc.KicBaseImage == "" {
		cc.KicBaseImage = viper.GetString(kicBaseImage)
	}

	return cc
}

// interpretWaitFlag interprets the wait flag and respects the legacy minikube users
// returns map of components to wait for
func interpretWaitFlag(cmd cobra.Command) map[string]bool {
	if !cmd.Flags().Changed(waitComponents) {
		klog.Infof("Wait components to verify : %+v", kverify.DefaultComponents)
		return kverify.DefaultComponents
	}

	waitFlags, err := cmd.Flags().GetStringSlice(waitComponents)
	if err != nil {
		klog.Warningf("Failed to read --wait from flags: %v.\n Moving on will use the default wait components: %+v", err, kverify.DefaultComponents)
		return kverify.DefaultComponents
	}

	if len(waitFlags) == 1 {
		// respecting legacy flag before minikube 1.9.0, wait flag was boolean
		if waitFlags[0] == "false" || waitFlags[0] == "none" {
			klog.Infof("Waiting for no components: %+v", kverify.NoComponents)
			return kverify.NoComponents
		}
		// respecting legacy flag before minikube 1.9.0, wait flag was boolean
		if waitFlags[0] == "true" || waitFlags[0] == "all" {
			klog.Infof("Waiting for all components: %+v", kverify.AllComponents)
			return kverify.AllComponents
		}
	}

	waitComponents := kverify.NoComponents
	for _, wc := range waitFlags {
		seen := false
		for _, valid := range kverify.AllComponentsList {
			if wc == valid {
				waitComponents[wc] = true
				seen = true
				continue
			}
		}
		if !seen {
			klog.Warningf("The value %q is invalid for --wait flag. valid options are %q", wc, strings.Join(kverify.AllComponentsList, ","))
		}
	}
	klog.Infof("Waiting for components: %+v", waitComponents)
	return waitComponents
}<|MERGE_RESOLUTION|>--- conflicted
+++ resolved
@@ -109,14 +109,11 @@
 	kicBaseImage            = "base-image"
 	ports                   = "ports"
 	startNamespace          = "namespace"
-<<<<<<< HEAD
+	trace                   = "trace"
 	genericIPAddress        = "generic-ip-address"
 	genericSSHUser          = "generic-ssh-user"
 	genericSSHKey           = "generic-ssh-key"
 	genericSSHPort          = "generic-ssh-port"
-=======
-	trace                   = "trace"
->>>>>>> 322e138f
 )
 
 var (
