/*
Copyright 2020 The Kubernetes Authors All rights reserved.

Licensed under the Apache License, Version 2.0 (the "License");
you may not use this file except in compliance with the License.
You may obtain a copy of the License at

    http://www.apache.org/licenses/LICENSE-2.0

Unless required by applicable law or agreed to in writing, software
distributed under the License is distributed on an "AS IS" BASIS,
WITHOUT WARRANTIES OR CONDITIONS OF ANY KIND, either express or implied.
See the License for the specific language governing permissions and
limitations under the License.
*/

package cmd

import (
	"fmt"
	"strings"
	"time"

	"github.com/blang/semver"
	"github.com/golang/glog"
	"github.com/pkg/errors"
	"github.com/spf13/cobra"
	"github.com/spf13/viper"
	"k8s.io/minikube/pkg/drivers/kic"
	"k8s.io/minikube/pkg/minikube/bootstrapper/bsutil"
	"k8s.io/minikube/pkg/minikube/bootstrapper/bsutil/kverify"
	"k8s.io/minikube/pkg/minikube/cni"
	"k8s.io/minikube/pkg/minikube/config"
	"k8s.io/minikube/pkg/minikube/constants"
	"k8s.io/minikube/pkg/minikube/cruntime"
	"k8s.io/minikube/pkg/minikube/download"
	"k8s.io/minikube/pkg/minikube/driver"
	"k8s.io/minikube/pkg/minikube/exit"
	"k8s.io/minikube/pkg/minikube/out"
	"k8s.io/minikube/pkg/minikube/proxy"
	pkgutil "k8s.io/minikube/pkg/util"
	"k8s.io/minikube/pkg/version"
)

const (
	isoURL                  = "iso-url"
	memory                  = "memory"
	cpus                    = "cpus"
	humanReadableDiskSize   = "disk-size"
	nfsSharesRoot           = "nfs-shares-root"
	nfsShare                = "nfs-share"
	kubernetesVersion       = "kubernetes-version"
	hostOnlyCIDR            = "host-only-cidr"
	containerRuntime        = "container-runtime"
	criSocket               = "cri-socket"
	networkPlugin           = "network-plugin"
	enableDefaultCNI        = "enable-default-cni"
	cniFlag                 = "cni"
	hypervVirtualSwitch     = "hyperv-virtual-switch"
	hypervUseExternalSwitch = "hyperv-use-external-switch"
	hypervExternalAdapter   = "hyperv-external-adapter"
	kvmNetwork              = "kvm-network"
	kvmQemuURI              = "kvm-qemu-uri"
	kvmGPU                  = "kvm-gpu"
	kvmHidden               = "kvm-hidden"
	minikubeEnvPrefix       = "MINIKUBE"
	installAddons           = "install-addons"
	defaultDiskSize         = "20000mb"
	keepContext             = "keep-context"
	createMount             = "mount"
	featureGates            = "feature-gates"
	apiServerName           = "apiserver-name"
	apiServerPort           = "apiserver-port"
	dnsDomain               = "dns-domain"
	serviceCIDR             = "service-cluster-ip-range"
	imageRepository         = "image-repository"
	imageMirrorCountry      = "image-mirror-country"
	mountString             = "mount-string"
	disableDriverMounts     = "disable-driver-mounts"
	cacheImages             = "cache-images"
	uuid                    = "uuid"
	vpnkitSock              = "hyperkit-vpnkit-sock"
	vsockPorts              = "hyperkit-vsock-ports"
	embedCerts              = "embed-certs"
	noVTXCheck              = "no-vtx-check"
	downloadOnly            = "download-only"
	dnsProxy                = "dns-proxy"
	hostDNSResolver         = "host-dns-resolver"
	waitComponents          = "wait"
	force                   = "force"
	dryRun                  = "dry-run"
	interactive             = "interactive"
	waitTimeout             = "wait-timeout"
	nativeSSH               = "native-ssh"
	minUsableMem            = 1024 // Kubernetes will not start with less than 1GB
	minRecommendedMem       = 2000 // Warn at no lower than existing configurations
	minimumCPUS             = 2
	minimumDiskSize         = 2000
	autoUpdate              = "auto-update-drivers"
	hostOnlyNicType         = "host-only-nic-type"
	natNicType              = "nat-nic-type"
	nodes                   = "nodes"
	preload                 = "preload"
	deleteOnFailure         = "delete-on-failure"
	forceSystemd            = "force-systemd"
	kicBaseImage            = "base-image"
	startOutput             = "output"
)

// initMinikubeFlags includes commandline flags for minikube.
func initMinikubeFlags() {
	viper.SetEnvPrefix(minikubeEnvPrefix)
	// Replaces '-' in flags with '_' in env variables
	// e.g. iso-url => $ENVPREFIX_ISO_URL
	viper.SetEnvKeyReplacer(strings.NewReplacer("-", "_"))
	viper.AutomaticEnv()

	startCmd.Flags().Bool(force, false, "Force minikube to perform possibly dangerous operations")
	startCmd.Flags().Bool(interactive, true, "Allow user prompts for more information")
	startCmd.Flags().Bool(dryRun, false, "dry-run mode. Validates configuration, but does not mutate system state")

	startCmd.Flags().Int(cpus, 2, "Number of CPUs allocated to Kubernetes.")
	startCmd.Flags().String(memory, "", "Amount of RAM to allocate to Kubernetes (format: <number>[<unit>], where unit = b, k, m or g).")
	startCmd.Flags().String(humanReadableDiskSize, defaultDiskSize, "Disk size allocated to the minikube VM (format: <number>[<unit>], where unit = b, k, m or g).")
	startCmd.Flags().Bool(downloadOnly, false, "If true, only download and cache files for later use - don't install or start anything.")
	startCmd.Flags().Bool(cacheImages, true, "If true, cache docker images for the current bootstrapper and load them into the machine. Always false with --driver=none.")
	startCmd.Flags().StringSlice(isoURL, download.DefaultISOURLs(), "Locations to fetch the minikube ISO from.")
	startCmd.Flags().String(kicBaseImage, kic.BaseImage, "The base image to use for docker/podman drivers. Intended for local development.")
	startCmd.Flags().Bool(keepContext, false, "This will keep the existing kubectl context and will create a minikube context.")
	startCmd.Flags().Bool(embedCerts, false, "if true, will embed the certs in kubeconfig.")
	startCmd.Flags().String(containerRuntime, "docker", fmt.Sprintf("The container runtime to be used (%s).", strings.Join(cruntime.ValidRuntimes(), ", ")))
	startCmd.Flags().Bool(createMount, false, "This will start the mount daemon and automatically mount files into minikube.")
	startCmd.Flags().String(mountString, constants.DefaultMountDir+":/minikube-host", "The argument to pass the minikube mount command on start.")
	startCmd.Flags().StringArrayVar(&config.AddonList, "addons", nil, "Enable addons. see `minikube addons list` for a list of valid addon names.")
	startCmd.Flags().String(criSocket, "", "The cri socket path to be used.")
	startCmd.Flags().String(networkPlugin, "", "Kubelet network plug-in to use (default: auto)")
	startCmd.Flags().Bool(enableDefaultCNI, false, "DEPRECATED: Replaced by --cni=bridge")
<<<<<<< HEAD
	startCmd.Flags().String(cniFlag, "", "CNI plug-in to use. Valid options: auto, bridge, calico, flannel, kindnet, or path to a CNI manifest (default: auto)")
=======
	startCmd.Flags().String(cniFlag, "", "CNI plug-in to use. Valid options: auto, bridge, cilium, flannel, kindnet, or path to a CNI manifest (default: auto)")
>>>>>>> bb2fb3ad
	startCmd.Flags().StringSlice(waitComponents, kverify.DefaultWaitList, fmt.Sprintf("comma separated list of Kubernetes components to verify and wait for after starting a cluster. defaults to %q, available options: %q . other acceptable values are 'all' or 'none', 'true' and 'false'", strings.Join(kverify.DefaultWaitList, ","), strings.Join(kverify.AllComponentsList, ",")))
	startCmd.Flags().Duration(waitTimeout, 6*time.Minute, "max time to wait per Kubernetes core services to be healthy.")
	startCmd.Flags().Bool(nativeSSH, true, "Use native Golang SSH client (default true). Set to 'false' to use the command line 'ssh' command when accessing the docker machine. Useful for the machine drivers when they will not start with 'Waiting for SSH'.")
	startCmd.Flags().Bool(autoUpdate, true, "If set, automatically updates drivers to the latest version. Defaults to true.")
	startCmd.Flags().Bool(installAddons, true, "If set, install addons. Defaults to true.")
	startCmd.Flags().IntP(nodes, "n", 1, "The number of nodes to spin up. Defaults to 1.")
	startCmd.Flags().Bool(preload, true, "If set, download tarball of preloaded images if available to improve start time. Defaults to true.")
	startCmd.Flags().Bool(deleteOnFailure, false, "If set, delete the current cluster if start fails and try again. Defaults to false.")
	startCmd.Flags().Bool(forceSystemd, false, "If set, force the container runtime to use sytemd as cgroup manager. Currently available for docker and crio. Defaults to false.")
	startCmd.Flags().String(startOutput, "text", "Format to print stdout in. Options include: [text,json]")
}

// initKubernetesFlags inits the commandline flags for Kubernetes related options
func initKubernetesFlags() {
	startCmd.Flags().String(kubernetesVersion, "", fmt.Sprintf("The Kubernetes version that the minikube VM will use (ex: v1.2.3, 'stable' for %s, 'latest' for %s). Defaults to 'stable'.", constants.DefaultKubernetesVersion, constants.NewestKubernetesVersion))
	startCmd.Flags().Var(&config.ExtraOptions, "extra-config",
		`A set of key=value pairs that describe configuration that may be passed to different components.
		The key should be '.' separated, and the first part before the dot is the component to apply the configuration to.
		Valid components are: kubelet, kubeadm, apiserver, controller-manager, etcd, proxy, scheduler
		Valid kubeadm parameters: `+fmt.Sprintf("%s, %s", strings.Join(bsutil.KubeadmExtraArgsAllowed[bsutil.KubeadmCmdParam], ", "), strings.Join(bsutil.KubeadmExtraArgsAllowed[bsutil.KubeadmConfigParam], ",")))
	startCmd.Flags().String(featureGates, "", "A set of key=value pairs that describe feature gates for alpha/experimental features.")
	startCmd.Flags().String(dnsDomain, constants.ClusterDNSDomain, "The cluster dns domain name used in the Kubernetes cluster")
	startCmd.Flags().Int(apiServerPort, constants.APIServerPort, "The apiserver listening port")
	startCmd.Flags().String(apiServerName, constants.APIServerName, "The authoritative apiserver hostname for apiserver certificates and connectivity. This can be used if you want to make the apiserver available from outside the machine")
	startCmd.Flags().StringArrayVar(&apiServerNames, "apiserver-names", nil, "A set of apiserver names which are used in the generated certificate for kubernetes.  This can be used if you want to make the apiserver available from outside the machine")
	startCmd.Flags().IPSliceVar(&apiServerIPs, "apiserver-ips", nil, "A set of apiserver IP Addresses which are used in the generated certificate for kubernetes.  This can be used if you want to make the apiserver available from outside the machine")
}

// initDriverFlags inits the commandline flags for vm drivers
func initDriverFlags() {
	startCmd.Flags().String("driver", "", fmt.Sprintf("Driver is one of: %v (defaults to auto-detect)", driver.DisplaySupportedDrivers()))
	startCmd.Flags().String("vm-driver", "", "DEPRECATED, use `driver` instead.")
	startCmd.Flags().Bool(disableDriverMounts, false, "Disables the filesystem mounts provided by the hypervisors")
	startCmd.Flags().Bool("vm", false, "Filter to use only VM Drivers")

	// kvm2
	startCmd.Flags().String(kvmNetwork, "default", "The KVM network name. (kvm2 driver only)")
	startCmd.Flags().String(kvmQemuURI, "qemu:///system", "The KVM QEMU connection URI. (kvm2 driver only)")
	startCmd.Flags().Bool(kvmGPU, false, "Enable experimental NVIDIA GPU support in minikube")
	startCmd.Flags().Bool(kvmHidden, false, "Hide the hypervisor signature from the guest in minikube (kvm2 driver only)")

	// virtualbox
	startCmd.Flags().String(hostOnlyCIDR, "192.168.99.1/24", "The CIDR to be used for the minikube VM (virtualbox driver only)")
	startCmd.Flags().Bool(dnsProxy, false, "Enable proxy for NAT DNS requests (virtualbox driver only)")
	startCmd.Flags().Bool(hostDNSResolver, true, "Enable host resolver for NAT DNS requests (virtualbox driver only)")
	startCmd.Flags().Bool(noVTXCheck, false, "Disable checking for the availability of hardware virtualization before the vm is started (virtualbox driver only)")
	startCmd.Flags().String(hostOnlyNicType, "virtio", "NIC Type used for host only network. One of Am79C970A, Am79C973, 82540EM, 82543GC, 82545EM, or virtio (virtualbox driver only)")
	startCmd.Flags().String(natNicType, "virtio", "NIC Type used for host only network. One of Am79C970A, Am79C973, 82540EM, 82543GC, 82545EM, or virtio (virtualbox driver only)")

	// hyperkit
	startCmd.Flags().StringSlice(vsockPorts, []string{}, "List of guest VSock ports that should be exposed as sockets on the host (hyperkit driver only)")
	startCmd.Flags().String(uuid, "", "Provide VM UUID to restore MAC address (hyperkit driver only)")
	startCmd.Flags().String(vpnkitSock, "", "Location of the VPNKit socket used for networking. If empty, disables Hyperkit VPNKitSock, if 'auto' uses Docker for Mac VPNKit connection, otherwise uses the specified VSock (hyperkit driver only)")
	startCmd.Flags().StringSlice(nfsShare, []string{}, "Local folders to share with Guest via NFS mounts (hyperkit driver only)")
	startCmd.Flags().String(nfsSharesRoot, "/nfsshares", "Where to root the NFS Shares, defaults to /nfsshares (hyperkit driver only)")

	// hyperv
	startCmd.Flags().String(hypervVirtualSwitch, "", "The hyperv virtual switch name. Defaults to first found. (hyperv driver only)")
	startCmd.Flags().Bool(hypervUseExternalSwitch, false, "Whether to use external switch over Default Switch if virtual switch not explicitly specified. (hyperv driver only)")
	startCmd.Flags().String(hypervExternalAdapter, "", "External Adapter on which external switch will be created if no external switch is found. (hyperv driver only)")
}

// initNetworkingFlags inits the commandline flags for connectivity related flags for start
func initNetworkingFlags() {
	startCmd.Flags().StringSliceVar(&insecureRegistry, "insecure-registry", nil, "Insecure Docker registries to pass to the Docker daemon.  The default service CIDR range will automatically be added.")
	startCmd.Flags().StringSliceVar(&registryMirror, "registry-mirror", nil, "Registry mirrors to pass to the Docker daemon")
	startCmd.Flags().String(imageRepository, "", "Alternative image repository to pull docker images from. This can be used when you have limited access to gcr.io. Set it to \"auto\" to let minikube decide one for you. For Chinese mainland users, you may use local gcr.io mirrors such as registry.cn-hangzhou.aliyuncs.com/google_containers")
	startCmd.Flags().String(imageMirrorCountry, "", "Country code of the image mirror to be used. Leave empty to use the global one. For Chinese mainland users, set it to cn.")
	startCmd.Flags().String(serviceCIDR, constants.DefaultServiceCIDR, "The CIDR to be used for service cluster IPs.")
	startCmd.Flags().StringArrayVar(&config.DockerEnv, "docker-env", nil, "Environment variables to pass to the Docker daemon. (format: key=value)")
	startCmd.Flags().StringArrayVar(&config.DockerOpt, "docker-opt", nil, "Specify arbitrary flags to pass to the Docker daemon. (format: key=value)")
}

// ClusterFlagValue returns the current cluster name based on flags
func ClusterFlagValue() string {
	return viper.GetString(config.ProfileName)
}

// generateClusterConfig generate a config.ClusterConfig based on flags or existing cluster config
func generateClusterConfig(cmd *cobra.Command, existing *config.ClusterConfig, k8sVersion string, drvName string) (config.ClusterConfig, config.Node, error) {
	var cc config.ClusterConfig
	if existing != nil { // create profile config first time
		cc = updateExistingConfigFromFlags(cmd, existing)
	} else {
		glog.Info("no existing cluster config was found, will generate one from the flags ")
		sysLimit, containerLimit, err := memoryLimits(drvName)
		if err != nil {
			glog.Warningf("Unable to query memory limits: %v", err)
		}

		mem := suggestMemoryAllocation(sysLimit, containerLimit, viper.GetInt(nodes))
		if cmd.Flags().Changed(memory) {
			mem, err = pkgutil.CalculateSizeInMB(viper.GetString(memory))
			if err != nil {
				exit.WithCodeT(exit.Config, "Generate unable to parse memory '{{.memory}}': {{.error}}", out.V{"memory": viper.GetString(memory), "error": err})
			}

		} else {
			glog.Infof("Using suggested %dMB memory alloc based on sys=%dMB, container=%dMB", mem, sysLimit, containerLimit)
		}

		diskSize, err := pkgutil.CalculateSizeInMB(viper.GetString(humanReadableDiskSize))
		if err != nil {
			exit.WithCodeT(exit.Config, "Generate unable to parse disk size '{{.diskSize}}': {{.error}}", out.V{"diskSize": viper.GetString(humanReadableDiskSize), "error": err})
		}

		repository := viper.GetString(imageRepository)
		mirrorCountry := strings.ToLower(viper.GetString(imageMirrorCountry))
		if strings.ToLower(repository) == "auto" || (mirrorCountry != "" && repository == "") {
			found, autoSelectedRepository, err := selectImageRepository(mirrorCountry, semver.MustParse(strings.TrimPrefix(k8sVersion, version.VersionPrefix)))
			if err != nil {
				exit.WithError("Failed to check main repository and mirrors for images", err)
			}

			if !found {
				if autoSelectedRepository == "" {
					exit.WithCodeT(exit.Failure, "None of the known repositories is accessible. Consider specifying an alternative image repository with --image-repository flag")
				} else {
					out.WarningT("None of the known repositories in your location are accessible. Using {{.image_repository_name}} as fallback.", out.V{"image_repository_name": autoSelectedRepository})
				}
			}

			repository = autoSelectedRepository
		}

		if cmd.Flags().Changed(imageRepository) || cmd.Flags().Changed(imageMirrorCountry) {
			out.T(out.SuccessType, "Using image repository {{.name}}", out.V{"name": repository})
		}

		// Backwards compatibility with --enable-default-cni
		chosenCNI := viper.GetString(cniFlag)
		if viper.GetBool(enableDefaultCNI) && !cmd.Flags().Changed(cniFlag) {
			glog.Errorf("Found deprecated --enable-default-cni flag, setting --cni=bridge")
			chosenCNI = "bridge"
		}

		cc = config.ClusterConfig{
			Name:                    ClusterFlagValue(),
			KeepContext:             viper.GetBool(keepContext),
			EmbedCerts:              viper.GetBool(embedCerts),
			MinikubeISO:             viper.GetString(isoURL),
			KicBaseImage:            viper.GetString(kicBaseImage),
			Memory:                  mem,
			CPUs:                    viper.GetInt(cpus),
			DiskSize:                diskSize,
			Driver:                  drvName,
			HyperkitVpnKitSock:      viper.GetString(vpnkitSock),
			HyperkitVSockPorts:      viper.GetStringSlice(vsockPorts),
			NFSShare:                viper.GetStringSlice(nfsShare),
			NFSSharesRoot:           viper.GetString(nfsSharesRoot),
			DockerEnv:               config.DockerEnv,
			DockerOpt:               config.DockerOpt,
			InsecureRegistry:        insecureRegistry,
			RegistryMirror:          registryMirror,
			HostOnlyCIDR:            viper.GetString(hostOnlyCIDR),
			HypervVirtualSwitch:     viper.GetString(hypervVirtualSwitch),
			HypervUseExternalSwitch: viper.GetBool(hypervUseExternalSwitch),
			HypervExternalAdapter:   viper.GetString(hypervExternalAdapter),
			KVMNetwork:              viper.GetString(kvmNetwork),
			KVMQemuURI:              viper.GetString(kvmQemuURI),
			KVMGPU:                  viper.GetBool(kvmGPU),
			KVMHidden:               viper.GetBool(kvmHidden),
			DisableDriverMounts:     viper.GetBool(disableDriverMounts),
			UUID:                    viper.GetString(uuid),
			NoVTXCheck:              viper.GetBool(noVTXCheck),
			DNSProxy:                viper.GetBool(dnsProxy),
			HostDNSResolver:         viper.GetBool(hostDNSResolver),
			HostOnlyNicType:         viper.GetString(hostOnlyNicType),
			NatNicType:              viper.GetString(natNicType),
			KubernetesConfig: config.KubernetesConfig{
				KubernetesVersion:      k8sVersion,
				ClusterName:            ClusterFlagValue(),
				APIServerName:          viper.GetString(apiServerName),
				APIServerNames:         apiServerNames,
				APIServerIPs:           apiServerIPs,
				DNSDomain:              viper.GetString(dnsDomain),
				FeatureGates:           viper.GetString(featureGates),
				ContainerRuntime:       viper.GetString(containerRuntime),
				CRISocket:              viper.GetString(criSocket),
				NetworkPlugin:          viper.GetString(networkPlugin),
				ServiceCIDR:            viper.GetString(serviceCIDR),
				ImageRepository:        repository,
				ExtraOptions:           config.ExtraOptions,
				ShouldLoadCachedImages: viper.GetBool(cacheImages),
				CNI:                    chosenCNI,
				NodePort:               viper.GetInt(apiServerPort),
			},
		}
		cc.VerifyComponents = interpretWaitFlag(*cmd)

		cnm, err := cni.New(cc)
		if err != nil {
			return cc, config.Node{}, errors.Wrap(err, "cni")
		}

		if _, ok := cnm.(cni.Disabled); !ok {
			glog.Infof("Found %q CNI - setting NetworkPlugin=cni", cnm)
			cc.KubernetesConfig.NetworkPlugin = "cni"
		}
	}

	r, err := cruntime.New(cruntime.Config{Type: cc.KubernetesConfig.ContainerRuntime})
	if err != nil {
		return cc, config.Node{}, errors.Wrap(err, "new runtime manager")
	}

	// Feed Docker our host proxy environment by default, so that it can pull images
	// doing this for both new config and existing, in case proxy changed since previous start
	if _, ok := r.(*cruntime.Docker); ok {
		proxy.SetDockerEnv()
	}

	var kubeNodeName string
	if driver.BareMetal(cc.Driver) {
		kubeNodeName = "m01"
	}
	return createNode(cc, kubeNodeName, existing)
}

// updateExistingConfigFromFlags will update the existing config from the flags - used on a second start
// skipping updating existing docker env , docker opt, InsecureRegistry, registryMirror, extra-config, apiserver-ips
func updateExistingConfigFromFlags(cmd *cobra.Command, existing *config.ClusterConfig) config.ClusterConfig { //nolint to suppress cyclomatic complexity 45 of func `updateExistingConfigFromFlags` is high (> 30)
	validateFlags(cmd, existing.Driver)

	cc := *existing

	if cmd.Flags().Changed(containerRuntime) {
		cc.KubernetesConfig.ContainerRuntime = viper.GetString(containerRuntime)
	}

	if cmd.Flags().Changed(keepContext) {
		cc.KeepContext = viper.GetBool(keepContext)
	}

	if cmd.Flags().Changed(embedCerts) {
		cc.EmbedCerts = viper.GetBool(embedCerts)
	}

	if cmd.Flags().Changed(isoURL) {
		cc.MinikubeISO = viper.GetString(isoURL)
	}

	if cmd.Flags().Changed(memory) {
		memInMB, err := pkgutil.CalculateSizeInMB(viper.GetString(memory))
		if err != nil {
			glog.Warningf("error calculate memory size in mb : %v", err)
		}
		if memInMB != existing.Memory {
			out.WarningT("You cannot change the memory size for an exiting minikube cluster. Please first delete the cluster.")
		}

	}

	if cmd.Flags().Changed(cpus) {
		if viper.GetInt(cpus) != existing.CPUs {
			out.WarningT("You cannot change the CPUs for an exiting minikube cluster. Please first delete the cluster.")
		}
	}

	if cmd.Flags().Changed(humanReadableDiskSize) {
		memInMB, err := pkgutil.CalculateSizeInMB(viper.GetString(humanReadableDiskSize))
		if err != nil {
			glog.Warningf("error calculate disk size in mb : %v", err)
		}

		if memInMB != existing.DiskSize {
			out.WarningT("You cannot change the Disk size for an exiting minikube cluster. Please first delete the cluster.")
		}
	}

	if cmd.Flags().Changed(vpnkitSock) {
		cc.HyperkitVpnKitSock = viper.GetString(vpnkitSock)
	}

	if cmd.Flags().Changed(vsockPorts) {
		cc.HyperkitVSockPorts = viper.GetStringSlice(vsockPorts)
	}

	if cmd.Flags().Changed(nfsShare) {
		cc.NFSShare = viper.GetStringSlice(nfsShare)
	}

	if cmd.Flags().Changed(nfsSharesRoot) {
		cc.NFSSharesRoot = viper.GetString(nfsSharesRoot)
	}

	if cmd.Flags().Changed(hostOnlyCIDR) {
		cc.HostOnlyCIDR = viper.GetString(hostOnlyCIDR)
	}

	if cmd.Flags().Changed(hypervVirtualSwitch) {
		cc.HypervVirtualSwitch = viper.GetString(hypervVirtualSwitch)
	}

	if cmd.Flags().Changed(hypervUseExternalSwitch) {
		cc.HypervUseExternalSwitch = viper.GetBool(hypervUseExternalSwitch)
	}

	if cmd.Flags().Changed(hypervExternalAdapter) {
		cc.HypervExternalAdapter = viper.GetString(hypervExternalAdapter)
	}

	if cmd.Flags().Changed(kvmNetwork) {
		cc.KVMNetwork = viper.GetString(kvmNetwork)
	}

	if cmd.Flags().Changed(kvmQemuURI) {
		cc.KVMQemuURI = viper.GetString(kvmQemuURI)
	}

	if cmd.Flags().Changed(kvmGPU) {
		cc.KVMGPU = viper.GetBool(kvmGPU)
	}

	if cmd.Flags().Changed(kvmHidden) {
		cc.KVMHidden = viper.GetBool(kvmHidden)
	}

	if cmd.Flags().Changed(disableDriverMounts) {
		cc.DisableDriverMounts = viper.GetBool(disableDriverMounts)
	}

	if cmd.Flags().Changed(uuid) {
		cc.UUID = viper.GetString(uuid)
	}

	if cmd.Flags().Changed(noVTXCheck) {
		cc.NoVTXCheck = viper.GetBool(noVTXCheck)
	}

	if cmd.Flags().Changed(dnsProxy) {
		cc.DNSProxy = viper.GetBool(dnsProxy)
	}

	if cmd.Flags().Changed(hostDNSResolver) {
		cc.HostDNSResolver = viper.GetBool(hostDNSResolver)
	}

	if cmd.Flags().Changed(hostOnlyNicType) {
		cc.HostOnlyNicType = viper.GetString(hostOnlyNicType)
	}

	if cmd.Flags().Changed(natNicType) {
		cc.NatNicType = viper.GetString(natNicType)
	}

	if cmd.Flags().Changed(kubernetesVersion) {
		cc.KubernetesConfig.KubernetesVersion = getKubernetesVersion(existing)
	}

	if cmd.Flags().Changed(apiServerName) {
		cc.KubernetesConfig.APIServerName = viper.GetString(apiServerName)
	}

	if cmd.Flags().Changed("apiserver-names") {
		cc.KubernetesConfig.APIServerNames = viper.GetStringSlice("apiserver-names")
	}

	if cmd.Flags().Changed(apiServerPort) {
		cc.KubernetesConfig.NodePort = viper.GetInt(apiServerPort)
	}

	// pre minikube 1.9.2 cc.KubernetesConfig.NodePort was not populated.
	// in minikube config there were two fields for api server port.
	// one in cc.KubernetesConfig.NodePort and one in cc.Nodes.Port
	// this makes sure api server port not be set as 0!
	if existing.KubernetesConfig.NodePort == 0 {
		cc.KubernetesConfig.NodePort = viper.GetInt(apiServerPort)
	}

	if cmd.Flags().Changed(dnsDomain) {
		cc.KubernetesConfig.DNSDomain = viper.GetString(dnsDomain)
	}

	if cmd.Flags().Changed(featureGates) {
		cc.KubernetesConfig.FeatureGates = viper.GetString(featureGates)
	}

	if cmd.Flags().Changed(containerRuntime) {
		cc.KubernetesConfig.ContainerRuntime = viper.GetString(containerRuntime)
	}

	if cmd.Flags().Changed(criSocket) {
		cc.KubernetesConfig.CRISocket = viper.GetString(criSocket)
	}

	if cmd.Flags().Changed(networkPlugin) {
		cc.KubernetesConfig.NetworkPlugin = viper.GetString(networkPlugin)
	}

	if cmd.Flags().Changed(serviceCIDR) {
		cc.KubernetesConfig.ServiceCIDR = viper.GetString(serviceCIDR)
	}

	if cmd.Flags().Changed(cacheImages) {
		cc.KubernetesConfig.ShouldLoadCachedImages = viper.GetBool(cacheImages)
	}

	if cmd.Flags().Changed(imageRepository) {
		cc.KubernetesConfig.ImageRepository = viper.GetString(imageRepository)
	}

	if cmd.Flags().Changed(enableDefaultCNI) && !cmd.Flags().Changed(cniFlag) {
		if viper.GetBool(enableDefaultCNI) {
			glog.Errorf("Found deprecated --enable-default-cni flag, setting --cni=bridge")
			cc.KubernetesConfig.CNI = "bridge"
		}
	}

	if cmd.Flags().Changed(cniFlag) {
		cc.KubernetesConfig.CNI = viper.GetString(cniFlag)
	}

	if cmd.Flags().Changed(waitComponents) {
		cc.VerifyComponents = interpretWaitFlag(*cmd)
	}

	if cmd.Flags().Changed(kicBaseImage) {
		cc.KicBaseImage = viper.GetString(kicBaseImage)
	}

	return cc
}

// interpretWaitFlag interprets the wait flag and respects the legacy minikube users
// returns map of components to wait for
func interpretWaitFlag(cmd cobra.Command) map[string]bool {
	if !cmd.Flags().Changed(waitComponents) {
		glog.Infof("Wait components to verify : %+v", kverify.DefaultComponents)
		return kverify.DefaultComponents
	}

	waitFlags, err := cmd.Flags().GetStringSlice(waitComponents)
	if err != nil {
		glog.Warningf("Failed to read --wait from flags: %v.\n Moving on will use the default wait components: %+v", err, kverify.DefaultComponents)
		return kverify.DefaultComponents
	}

	if len(waitFlags) == 1 {
		// respecting legacy flag before minikube 1.9.0, wait flag was boolean
		if waitFlags[0] == "false" || waitFlags[0] == "none" {
			glog.Infof("Waiting for no components: %+v", kverify.NoComponents)
			return kverify.NoComponents
		}
		// respecting legacy flag before minikube 1.9.0, wait flag was boolean
		if waitFlags[0] == "true" || waitFlags[0] == "all" {
			glog.Infof("Waiting for all components: %+v", kverify.AllComponents)
			return kverify.AllComponents
		}
	}

	waitComponents := kverify.NoComponents
	for _, wc := range waitFlags {
		seen := false
		for _, valid := range kverify.AllComponentsList {
			if wc == valid {
				waitComponents[wc] = true
				seen = true
				continue
			}
		}
		if !seen {
			glog.Warningf("The value %q is invalid for --wait flag. valid options are %q", wc, strings.Join(kverify.AllComponentsList, ","))
		}
	}
	glog.Infof("Waiting for components: %+v", waitComponents)
	return waitComponents
}<|MERGE_RESOLUTION|>--- conflicted
+++ resolved
@@ -135,11 +135,7 @@
 	startCmd.Flags().String(criSocket, "", "The cri socket path to be used.")
 	startCmd.Flags().String(networkPlugin, "", "Kubelet network plug-in to use (default: auto)")
 	startCmd.Flags().Bool(enableDefaultCNI, false, "DEPRECATED: Replaced by --cni=bridge")
-<<<<<<< HEAD
-	startCmd.Flags().String(cniFlag, "", "CNI plug-in to use. Valid options: auto, bridge, calico, flannel, kindnet, or path to a CNI manifest (default: auto)")
-=======
-	startCmd.Flags().String(cniFlag, "", "CNI plug-in to use. Valid options: auto, bridge, cilium, flannel, kindnet, or path to a CNI manifest (default: auto)")
->>>>>>> bb2fb3ad
+	startCmd.Flags().String(cniFlag, "", "CNI plug-in to use. Valid options: auto, bridge, calico, cilium, flannel, kindnet, or path to a CNI manifest (default: auto)")
 	startCmd.Flags().StringSlice(waitComponents, kverify.DefaultWaitList, fmt.Sprintf("comma separated list of Kubernetes components to verify and wait for after starting a cluster. defaults to %q, available options: %q . other acceptable values are 'all' or 'none', 'true' and 'false'", strings.Join(kverify.DefaultWaitList, ","), strings.Join(kverify.AllComponentsList, ",")))
 	startCmd.Flags().Duration(waitTimeout, 6*time.Minute, "max time to wait per Kubernetes core services to be healthy.")
 	startCmd.Flags().Bool(nativeSSH, true, "Use native Golang SSH client (default true). Set to 'false' to use the command line 'ssh' command when accessing the docker machine. Useful for the machine drivers when they will not start with 'Waiting for SSH'.")
