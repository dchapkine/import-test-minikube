/*
Copyright 2016 The Kubernetes Authors All rights reserved.

Licensed under the Apache License, Version 2.0 (the "License");
you may not use this file except in compliance with the License.
You may obtain a copy of the License at

    http://www.apache.org/licenses/LICENSE-2.0

Unless required by applicable law or agreed to in writing, software
distributed under the License is distributed on an "AS IS" BASIS,
WITHOUT WARRANTIES OR CONDITIONS OF ANY KIND, either express or implied.
See the License for the specific language governing permissions and
limitations under the License.
*/

package cmd

import (
	"encoding/json"
	"fmt"
	"math"
	"net"
	"net/url"
	"os"
	"os/exec"
	"os/user"
	"path/filepath"
	"runtime"
	"strconv"
	"strings"
	"time"

	"github.com/blang/semver"
	"github.com/docker/machine/libmachine"
	"github.com/docker/machine/libmachine/host"
	"github.com/docker/machine/libmachine/ssh"
	"github.com/golang/glog"
	"github.com/google/go-containerregistry/pkg/authn"
	"github.com/google/go-containerregistry/pkg/name"
	"github.com/google/go-containerregistry/pkg/v1/remote"
	"github.com/pkg/errors"
	"github.com/shirou/gopsutil/cpu"
	gopshost "github.com/shirou/gopsutil/host"
	"github.com/spf13/cobra"
	"github.com/spf13/viper"
	"golang.org/x/sync/errgroup"
	cmdcfg "k8s.io/minikube/cmd/minikube/cmd/config"
	"k8s.io/minikube/pkg/minikube/bootstrapper"
	"k8s.io/minikube/pkg/minikube/bootstrapper/images"
	"k8s.io/minikube/pkg/minikube/bootstrapper/kubeadm"
	"k8s.io/minikube/pkg/minikube/cluster"
	"k8s.io/minikube/pkg/minikube/command"
	cfg "k8s.io/minikube/pkg/minikube/config"
	"k8s.io/minikube/pkg/minikube/constants"
	"k8s.io/minikube/pkg/minikube/cruntime"
	"k8s.io/minikube/pkg/minikube/driver"
	"k8s.io/minikube/pkg/minikube/exit"
	"k8s.io/minikube/pkg/minikube/kubeconfig"
	"k8s.io/minikube/pkg/minikube/localpath"
	"k8s.io/minikube/pkg/minikube/logs"
	"k8s.io/minikube/pkg/minikube/machine"
	"k8s.io/minikube/pkg/minikube/notify"
	"k8s.io/minikube/pkg/minikube/out"
	"k8s.io/minikube/pkg/minikube/proxy"
	"k8s.io/minikube/pkg/minikube/translate"
	pkgutil "k8s.io/minikube/pkg/util"
	"k8s.io/minikube/pkg/util/lock"
	"k8s.io/minikube/pkg/util/retry"
	"k8s.io/minikube/pkg/version"
)

const (
	isoURL                = "iso-url"
	memory                = "memory"
	cpus                  = "cpus"
	humanReadableDiskSize = "disk-size"
	nfsSharesRoot         = "nfs-shares-root"
	nfsShare              = "nfs-share"
	kubernetesVersion     = "kubernetes-version"
	hostOnlyCIDR          = "host-only-cidr"
	containerRuntime      = "container-runtime"
	criSocket             = "cri-socket"
	networkPlugin         = "network-plugin"
	enableDefaultCNI      = "enable-default-cni"
	hypervVirtualSwitch   = "hyperv-virtual-switch"
	kvmNetwork            = "kvm-network"
	kvmQemuURI            = "kvm-qemu-uri"
	kvmGPU                = "kvm-gpu"
	kvmHidden             = "kvm-hidden"
	minikubeEnvPrefix     = "MINIKUBE"
	defaultMemorySize     = "2000mb"
	defaultDiskSize       = "20000mb"
	keepContext           = "keep-context"
	createMount           = "mount"
	featureGates          = "feature-gates"
	apiServerName         = "apiserver-name"
	apiServerPort         = "apiserver-port"
	dnsDomain             = "dns-domain"
	serviceCIDR           = "service-cluster-ip-range"
	imageRepository       = "image-repository"
	imageMirrorCountry    = "image-mirror-country"
	mountString           = "mount-string"
	disableDriverMounts   = "disable-driver-mounts"
	addons                = "addons"
	cacheImages           = "cache-images"
	uuid                  = "uuid"
	vpnkitSock            = "hyperkit-vpnkit-sock"
	vsockPorts            = "hyperkit-vsock-ports"
	embedCerts            = "embed-certs"
	noVTXCheck            = "no-vtx-check"
	downloadOnly          = "download-only"
	dnsProxy              = "dns-proxy"
	hostDNSResolver       = "host-dns-resolver"
	waitUntilHealthy      = "wait"
	force                 = "force"
	interactive           = "interactive"
	waitTimeout           = "wait-timeout"
	nativeSSH             = "native-ssh"
	minimumMemorySize     = "1024mb"
	minimumCPUS           = 2
	minimumDiskSize       = "2000mb"
	autoUpdate            = "auto-update-drivers"
)

var (
	registryMirror   []string
	dockerEnv        []string
	dockerOpt        []string
	insecureRegistry []string
	apiServerNames   []string
	addonList        []string
	apiServerIPs     []net.IP
	extraOptions     cfg.ExtraOptionSlice
)

func init() {
	initMinikubeFlags()
	initKubernetesFlags()
	initDriverFlags()
	initNetworkingFlags()
	if err := viper.BindPFlags(startCmd.Flags()); err != nil {
		exit.WithError("unable to bind flags", err)
	}
}

// initMinikubeFlags includes commandline flags for minikube.
func initMinikubeFlags() {
	viper.SetEnvPrefix(minikubeEnvPrefix)
	// Replaces '-' in flags with '_' in env variables
	// e.g. iso-url => $ENVPREFIX_ISO_URL
	viper.SetEnvKeyReplacer(strings.NewReplacer("-", "_"))
	viper.AutomaticEnv()

	startCmd.Flags().Bool(force, false, "Force minikube to perform possibly dangerous operations")
	startCmd.Flags().Bool(interactive, true, "Allow user prompts for more information")

	startCmd.Flags().Int(cpus, 2, "Number of CPUs allocated to the minikube VM.")
	startCmd.Flags().String(memory, defaultMemorySize, "Amount of RAM allocated to the minikube VM (format: <number>[<unit>], where unit = b, k, m or g).")
	startCmd.Flags().String(humanReadableDiskSize, defaultDiskSize, "Disk size allocated to the minikube VM (format: <number>[<unit>], where unit = b, k, m or g).")
	startCmd.Flags().Bool(downloadOnly, false, "If true, only download and cache files for later use - don't install or start anything.")
	startCmd.Flags().Bool(cacheImages, true, "If true, cache docker images for the current bootstrapper and load them into the machine. Always false with --vm-driver=none.")
	startCmd.Flags().String(isoURL, constants.DefaultISOURL, "Location of the minikube iso.")
	startCmd.Flags().Bool(keepContext, false, "This will keep the existing kubectl context and will create a minikube context.")
	startCmd.Flags().Bool(embedCerts, false, "if true, will embed the certs in kubeconfig.")
	startCmd.Flags().String(containerRuntime, "docker", "The container runtime to be used (docker, crio, containerd).")
	startCmd.Flags().Bool(createMount, false, "This will start the mount daemon and automatically mount files into minikube.")
	startCmd.Flags().String(mountString, constants.DefaultMountDir+":/minikube-host", "The argument to pass the minikube mount command on start.")
	startCmd.Flags().StringArrayVar(&addonList, addons, nil, "Enable addons. see `minikube addons list` for a list of valid addon names.")
	startCmd.Flags().String(criSocket, "", "The cri socket path to be used.")
	startCmd.Flags().String(networkPlugin, "", "The name of the network plugin.")
	startCmd.Flags().Bool(enableDefaultCNI, false, "Enable the default CNI plugin (/etc/cni/net.d/k8s.conf). Used in conjunction with \"--network-plugin=cni\".")
	startCmd.Flags().Bool(waitUntilHealthy, false, "Wait until Kubernetes core services are healthy before exiting.")
	startCmd.Flags().Duration(waitTimeout, 6*time.Minute, "max time to wait per Kubernetes core services to be healthy.")
	startCmd.Flags().Bool(nativeSSH, true, "Use native Golang SSH client (default true). Set to 'false' to use the command line 'ssh' command when accessing the docker machine. Useful for the machine drivers when they will not start with 'Waiting for SSH'.")
	startCmd.Flags().Bool(autoUpdate, true, "If set, automatically updates drivers to the latest version. Defaults to true.")
}

// initKubernetesFlags inits the commandline flags for kubernetes related options
func initKubernetesFlags() {
	startCmd.Flags().String(kubernetesVersion, constants.DefaultKubernetesVersion, "The kubernetes version that the minikube VM will use (ex: v1.2.3)")
	startCmd.Flags().Var(&extraOptions, "extra-config",
		`A set of key=value pairs that describe configuration that may be passed to different components.
		The key should be '.' separated, and the first part before the dot is the component to apply the configuration to.
		Valid components are: kubelet, kubeadm, apiserver, controller-manager, etcd, proxy, scheduler
		Valid kubeadm parameters: `+fmt.Sprintf("%s, %s", strings.Join(kubeadm.KubeadmExtraArgsWhitelist[kubeadm.KubeadmCmdParam], ", "), strings.Join(kubeadm.KubeadmExtraArgsWhitelist[kubeadm.KubeadmConfigParam], ",")))
	startCmd.Flags().String(featureGates, "", "A set of key=value pairs that describe feature gates for alpha/experimental features.")
	startCmd.Flags().String(dnsDomain, constants.ClusterDNSDomain, "The cluster dns domain name used in the kubernetes cluster")
	startCmd.Flags().Int(apiServerPort, constants.APIServerPort, "The apiserver listening port")
	startCmd.Flags().String(apiServerName, constants.APIServerName, "The apiserver name which is used in the generated certificate for kubernetes.  This can be used if you want to make the apiserver available from outside the machine")
	startCmd.Flags().StringArrayVar(&apiServerNames, "apiserver-names", nil, "A set of apiserver names which are used in the generated certificate for kubernetes.  This can be used if you want to make the apiserver available from outside the machine")
	startCmd.Flags().IPSliceVar(&apiServerIPs, "apiserver-ips", nil, "A set of apiserver IP Addresses which are used in the generated certificate for kubernetes.  This can be used if you want to make the apiserver available from outside the machine")
}

// initDriverFlags inits the commandline flags for vm drivers
func initDriverFlags() {
	startCmd.Flags().String("vm-driver", "", fmt.Sprintf("Driver is one of: %v (defaults to auto-detect)", driver.SupportedDrivers()))
	startCmd.Flags().Bool(disableDriverMounts, false, "Disables the filesystem mounts provided by the hypervisors")

	// kvm2
	startCmd.Flags().String(kvmNetwork, "default", "The KVM network name. (kvm2 driver only)")
	startCmd.Flags().String(kvmQemuURI, "qemu:///system", "The KVM QEMU connection URI. (kvm2 driver only)")
	startCmd.Flags().Bool(kvmGPU, false, "Enable experimental NVIDIA GPU support in minikube")
	startCmd.Flags().Bool(kvmHidden, false, "Hide the hypervisor signature from the guest in minikube (kvm2 driver only)")

	// virtualbox
	startCmd.Flags().String(hostOnlyCIDR, "192.168.99.1/24", "The CIDR to be used for the minikube VM (virtualbox driver only)")
	startCmd.Flags().Bool(dnsProxy, false, "Enable proxy for NAT DNS requests (virtualbox driver only)")
	startCmd.Flags().Bool(hostDNSResolver, true, "Enable host resolver for NAT DNS requests (virtualbox driver only)")
	startCmd.Flags().Bool(noVTXCheck, false, "Disable checking for the availability of hardware virtualization before the vm is started (virtualbox driver only)")

	// hyperkit
	startCmd.Flags().StringSlice(vsockPorts, []string{}, "List of guest VSock ports that should be exposed as sockets on the host (hyperkit driver only)")
	startCmd.Flags().String(uuid, "", "Provide VM UUID to restore MAC address (hyperkit driver only)")
	startCmd.Flags().String(vpnkitSock, "", "Location of the VPNKit socket used for networking. If empty, disables Hyperkit VPNKitSock, if 'auto' uses Docker for Mac VPNKit connection, otherwise uses the specified VSock (hyperkit driver only)")
	startCmd.Flags().StringSlice(nfsShare, []string{}, "Local folders to share with Guest via NFS mounts (hyperkit driver only)")
	startCmd.Flags().String(nfsSharesRoot, "/nfsshares", "Where to root the NFS Shares, defaults to /nfsshares (hyperkit driver only)")

	// hyperv
	startCmd.Flags().String(hypervVirtualSwitch, "", "The hyperv virtual switch name. Defaults to first found. (hyperv driver only)")
}

// initNetworkingFlags inits the commandline flags for connectivity related flags for start
func initNetworkingFlags() {
	startCmd.Flags().StringSliceVar(&insecureRegistry, "insecure-registry", nil, "Insecure Docker registries to pass to the Docker daemon.  The default service CIDR range will automatically be added.")
	startCmd.Flags().StringSliceVar(&registryMirror, "registry-mirror", nil, "Registry mirrors to pass to the Docker daemon")
	startCmd.Flags().String(imageRepository, "", "Alternative image repository to pull docker images from. This can be used when you have limited access to gcr.io. Set it to \"auto\" to let minikube decide one for you. For Chinese mainland users, you may use local gcr.io mirrors such as registry.cn-hangzhou.aliyuncs.com/google_containers")
	startCmd.Flags().String(imageMirrorCountry, "", "Country code of the image mirror to be used. Leave empty to use the global one. For Chinese mainland users, set it to cn.")
	startCmd.Flags().String(serviceCIDR, pkgutil.DefaultServiceCIDR, "The CIDR to be used for service cluster IPs.")
	startCmd.Flags().StringArrayVar(&dockerEnv, "docker-env", nil, "Environment variables to pass to the Docker daemon. (format: key=value)")
	startCmd.Flags().StringArrayVar(&dockerOpt, "docker-opt", nil, "Specify arbitrary flags to pass to the Docker daemon. (format: key=value)")
}

// startCmd represents the start command
var startCmd = &cobra.Command{
	Use:   "start",
	Short: "Starts a local kubernetes cluster",
	Long:  "Starts a local kubernetes cluster",
	Run:   runStart,
}

// platform generates a user-readable platform message
func platform() string {
	var s strings.Builder

	// Show the distro version if possible
	hi, err := gopshost.Info()
	if err == nil {
		s.WriteString(fmt.Sprintf("%s %s", strings.Title(hi.Platform), hi.PlatformVersion))
		glog.Infof("hostinfo: %+v", hi)
	} else {
		glog.Warningf("gopshost.Info returned error: %v", err)
		s.WriteString(runtime.GOOS)
	}

	vsys, vrole, err := gopshost.Virtualization()
	if err != nil {
		glog.Warningf("gopshost.Virtualization returned error: %v", err)
	} else {
		glog.Infof("virtualization: %s %s", vsys, vrole)
	}

	// This environment is exotic, let's output a bit more.
	if vrole == "guest" || runtime.GOARCH != "amd64" {
		s.WriteString(fmt.Sprintf(" (%s/%s)", vsys, runtime.GOARCH))
	}
	return s.String()
}

// runStart handles the executes the flow of "minikube start"
func runStart(cmd *cobra.Command, args []string) {
	displayVersion(version.GetVersion())
	displayEnviron(os.Environ())

	// if --registry-mirror specified when run minikube start,
	// take arg precedence over MINIKUBE_REGISTRY_MIRROR
	// actually this is a hack, because viper 1.0.0 can assign env to variable if StringSliceVar
	// and i can't update it to 1.4.0, it affects too much code
	// other types (like String, Bool) of flag works, so imageRepository, imageMirrorCountry
	// can be configured as MINIKUBE_IMAGE_REPOSITORY and IMAGE_MIRROR_COUNTRY
	// this should be updated to documentation
	if len(registryMirror) == 0 {
		registryMirror = viper.GetStringSlice("registry_mirror")
	}

	existing, err := cfg.Load()
	if err != nil && !os.IsNotExist(err) {
		exit.WithCodeT(exit.Data, "Unable to load config: {{.error}}", out.V{"error": err})
	}

	driverName := selectDriver(existing)
	glog.Infof("selected driver: %s", driverName)
	validateDriver(driverName, existing)
	err = autoSetDriverOptions(cmd, driverName)
	if err != nil {
		glog.Errorf("Error autoSetOptions : %v", err)
	}

	validateFlags(cmd, driverName)
	validateUser(driverName)

	// No need to install a driver in download-only mode
	if !viper.GetBool(downloadOnly) {
		updateDriver(driverName)
	}

	k8sVersion, isUpgrade := getKubernetesVersion(existing)
	config, err := generateCfgFromFlags(cmd, k8sVersion, driverName)
	if err != nil {
		exit.WithError("Failed to generate config", err)
	}

	if !driver.BareMetal(driverName) {
		if err := cluster.CacheISO(config); err != nil {
			exit.WithError("Failed to cache ISO", err)
		}
	}

	if viper.GetBool(nativeSSH) {
		ssh.SetDefaultClient(ssh.Native)
	} else {
		ssh.SetDefaultClient(ssh.External)
	}

	// Now that the ISO is downloaded, pull images in the background while the VM boots.
	var cacheGroup errgroup.Group
	beginCacheImages(&cacheGroup, config.KubernetesConfig.ImageRepository, k8sVersion)

	// Abstraction leakage alert: startHost requires the config to be saved, to satistfy pkg/provision/buildroot.
	// Hence, saveConfig must be called before startHost, and again afterwards when we know the IP.
	if err := saveConfig(&config); err != nil {
		exit.WithError("Failed to save config", err)
	}

	// exits here in case of --download-only option.
	handleDownloadOnly(&cacheGroup, k8sVersion)
	mRunner, preExists, machineAPI, host := startMachine(&config)
	defer machineAPI.Close()
	// configure the runtime (docker, containerd, crio)
	cr := configureRuntimes(mRunner, driverName, config.KubernetesConfig)
	showVersionInfo(k8sVersion, cr)
	waitCacheImages(&cacheGroup)

	// Must be written before bootstrap, otherwise health checks may flake due to stale IP
	kubeconfig, err := setupKubeconfig(host, &config, config.Name)
	if err != nil {
		exit.WithError("Failed to setup kubeconfig", err)
	}

	// setup kubeadm (must come after setupKubeconfig)
	bs := setupKubeAdm(machineAPI, config.KubernetesConfig)

	// pull images or restart cluster
	bootstrapCluster(bs, cr, mRunner, config.KubernetesConfig, preExists, isUpgrade)
	configureMounts()

	// enable addons with start command
	enableAddons()

	if err = loadCachedImagesInConfigFile(); err != nil {
		out.T(out.FailureType, "Unable to load cached images from config file.")
	}

	// special ops for none , like change minikube directory.
	if driverName == driver.None {
		prepareNone()
	}
	waitCluster(bs, config)
<<<<<<< HEAD
	if err := showKubectlInfo(kubeconfig, k8sVersion, config.Name); err != nil {
=======
	if err := showKubectlInfo(kubeconfig, k8sVersion, config.MachineConfig.Name); err != nil {
>>>>>>> fb5430fd
		glog.Errorf("kubectl info: %v", err)
	}
}

func updateDriver(driverName string) {
	v, err := version.GetSemverVersion()
	if err != nil {
		out.WarningT("Error parsing minikube version: {{.error}}", out.V{"error": err})
	} else if err := driver.InstallOrUpdate(driverName, localpath.MakeMiniPath("bin"), v, viper.GetBool(interactive), viper.GetBool(autoUpdate)); err != nil {
		out.WarningT("Unable to update {{.driver}} driver: {{.error}}", out.V{"driver": driverName, "error": err})
	}
}

func enableAddons() {
	for _, a := range addonList {
		err := cmdcfg.Set(a, "true")
		if err != nil {
			exit.WithError("addon enable failed", err)
		}
	}
}

func waitCluster(bs bootstrapper.Bootstrapper, config cfg.MachineConfig) {
	var podsToWaitFor []string

	if !viper.GetBool(waitUntilHealthy) {
		// only wait for apiserver if wait=false
		podsToWaitFor = []string{"apiserver"}
	}
	if err := bs.WaitForPods(config.KubernetesConfig, viper.GetDuration(waitTimeout), podsToWaitFor); err != nil {
		exit.WithError("Wait failed", err)
	}
}

func displayVersion(version string) {
	prefix := ""
	if viper.GetString(cfg.MachineProfile) != constants.DefaultMachineName {
		prefix = fmt.Sprintf("[%s] ", viper.GetString(cfg.MachineProfile))
	}

	versionState := out.Happy
	if notify.MaybePrintUpdateTextFromGithub() {
		versionState = out.Meh
	}

	out.T(versionState, "{{.prefix}}minikube {{.version}} on {{.platform}}", out.V{"prefix": prefix, "version": version, "platform": platform()})
}

// displayEnviron makes the user aware of environment variables that will affect how minikube operates
func displayEnviron(env []string) {
	for _, kv := range env {
		bits := strings.SplitN(kv, "=", 2)
		k := bits[0]
		v := bits[1]
		if strings.HasPrefix(k, "MINIKUBE_") || k == constants.KubeconfigEnvVar {
			out.T(out.Option, "{{.key}}={{.value}}", out.V{"key": k, "value": v})
		}
	}
}

func setupKubeconfig(h *host.Host, c *cfg.MachineConfig, clusterName string) (*kubeconfig.Settings, error) {
	addr, err := h.Driver.GetURL()
	if err != nil {
		exit.WithError("Failed to get driver URL", err)
	}
	addr = strings.Replace(addr, "tcp://", "https://", -1)
	addr = strings.Replace(addr, ":2376", ":"+strconv.Itoa(c.KubernetesConfig.NodePort), -1)
	if c.KubernetesConfig.APIServerName != constants.APIServerName {
		addr = strings.Replace(addr, c.KubernetesConfig.NodeIP, c.KubernetesConfig.APIServerName, -1)
	}

	kcs := &kubeconfig.Settings{
<<<<<<< HEAD
		ClusterName:          clusterName,
=======
		ClusterName:          c.MachineConfig.Name,
>>>>>>> fb5430fd
		ClusterServerAddress: addr,
		ClientCertificate:    localpath.MakeMiniPath("client.crt"),
		ClientKey:            localpath.MakeMiniPath("client.key"),
		CertificateAuthority: localpath.MakeMiniPath("ca.crt"),
		KeepContext:          viper.GetBool(keepContext),
		EmbedCerts:           viper.GetBool(embedCerts),
	}

	kcs.SetPath(kubeconfig.PathFromEnv())
	if err := kubeconfig.Update(kcs); err != nil {
		return kcs, err
	}
	return kcs, nil
}

func handleDownloadOnly(cacheGroup *errgroup.Group, k8sVersion string) {
	// If --download-only, complete the remaining downloads and exit.
	if !viper.GetBool(downloadOnly) {
		return
	}
	if err := doCacheBinaries(k8sVersion); err != nil {
		exit.WithError("Failed to cache binaries", err)
	}
	waitCacheImages(cacheGroup)
	if err := CacheImagesInConfigFile(); err != nil {
		exit.WithError("Failed to cache images", err)
	}
	out.T(out.Check, "Download complete!")
	os.Exit(0)

}

func startMachine(config *cfg.MachineConfig) (runner command.Runner, preExists bool, machineAPI libmachine.API, host *host.Host) {
	m, err := machine.NewAPIClient()
	if err != nil {
		exit.WithError("Failed to get machine client", err)
	}
	host, preExists = startHost(m, *config)
	runner, err = machine.CommandRunner(host)
	if err != nil {
		exit.WithError("Failed to get command runner", err)
	}

	ip := validateNetwork(host, runner)
	// Bypass proxy for minikube's vm host ip
	err = proxy.ExcludeIP(ip)
	if err != nil {
		out.ErrT(out.FailureType, "Failed to set NO_PROXY Env. Please use `export NO_PROXY=$NO_PROXY,{{.ip}}`.", out.V{"ip": ip})
	}
	// Save IP to configuration file for subsequent use
	config.KubernetesConfig.NodeIP = ip
	if err := saveConfig(config); err != nil {
		exit.WithError("Failed to save config", err)
	}

	return runner, preExists, m, host
}

func showVersionInfo(k8sVersion string, cr cruntime.Manager) {
	version, _ := cr.Version()
	out.T(cr.Style(), "Preparing Kubernetes {{.k8sVersion}} on {{.runtime}} {{.runtimeVersion}} ...", out.V{"k8sVersion": k8sVersion, "runtime": cr.Name(), "runtimeVersion": version})
	for _, v := range dockerOpt {
		out.T(out.Option, "opt {{.docker_option}}", out.V{"docker_option": v})
	}
	for _, v := range dockerEnv {
		out.T(out.Option, "env {{.docker_env}}", out.V{"docker_env": v})
	}
}

func showKubectlInfo(kcs *kubeconfig.Settings, k8sVersion string, machineName string) error {
	if kcs.KeepContext {
		out.T(out.Kubectl, "To connect to this cluster, use: kubectl --context={{.name}}", out.V{"name": kcs.ClusterName})
	} else {
		out.T(out.Ready, `Done! kubectl is now configured to use "{{.name}}"`, out.V{"name": machineName})
	}

	path, err := exec.LookPath("kubectl")
	if err != nil {
		out.T(out.Tip, "For best results, install kubectl: https://kubernetes.io/docs/tasks/tools/install-kubectl/")
		return nil
	}

	j, err := exec.Command(path, "version", "--client", "--output=json").Output()
	if err != nil {
		return errors.Wrap(err, "exec")
	}

	cv := struct {
		ClientVersion struct {
			GitVersion string `json:"gitVersion"`
		} `json:"clientVersion"`
	}{}
	err = json.Unmarshal(j, &cv)
	if err != nil {
		return errors.Wrap(err, "unmarshal")
	}

	client, err := semver.Make(strings.TrimPrefix(cv.ClientVersion.GitVersion, version.VersionPrefix))
	if err != nil {
		return errors.Wrap(err, "client semver")
	}

	cluster := semver.MustParse(strings.TrimPrefix(k8sVersion, version.VersionPrefix))
	minorSkew := int(math.Abs(float64(int(client.Minor) - int(cluster.Minor))))
	glog.Infof("kubectl: %s, cluster: %s (minor skew: %d)", client, cluster, minorSkew)

	if client.Major != cluster.Major || minorSkew > 1 {
		out.WarningT("{{.path}} is version {{.client_version}}, and is incompatible with Kubernetes {{.cluster_version}}. You will need to update {{.path}} or use 'minikube kubectl' to connect with this cluster",
			out.V{"path": path, "client_version": client, "cluster_version": cluster})
	}
	return nil
}

<<<<<<< HEAD
func selectDriver(oldConfig *cfg.MachineConfig) string {
	name := viper.GetString("vm-driver")
	glog.Infof("selectDriver: flag=%q, old=%v", name, oldConfig)
	if name == "" {
		// By default, the driver is whatever we used last time
		if oldConfig != nil {
			return oldConfig.VMDriver
		}
		options := driver.Choices()
		pick, alts := driver.Choose(options)
		if len(options) > 1 {
			out.T(out.Sparkle, `Automatically selected the '{{.driver}}' driver (alternates: {{.alternates}})`, out.V{"driver": pick.Name, "alternates": alts})
		} else {
			out.T(out.Sparkle, `Automatically selected the '{{.driver}}' driver`, out.V{"driver": pick.Name})
		}
=======
// selectDriver returns which driver to choose based on flags, existing configs, and hypervisor detection
func selectDriver(existing *cfg.Config) string {
	name := viper.GetString("vm-driver")
	glog.Infof("selectDriver: flag=%q, old=%v", name, existing)
	options := driver.Choices()
	pick, alts := driver.Choose(name, options)
>>>>>>> fb5430fd

	if name != "" {
		out.T(out.Sparkle, `Selecting '{{.driver}}' driver from user configuration (alternates: {{.alternates}})`, out.V{"driver": name, "alternates": alts})
		return name
	}

	// By default, the driver is whatever we used last time
	if existing != nil {
		pick, alts := driver.Choose(existing.MachineConfig.VMDriver, options)
		out.T(out.Sparkle, `Selecting '{{.driver}}' driver from existing profile (alternates: {{.alternates}})`, out.V{"driver": existing.MachineConfig.VMDriver, "alternates": alts})
		return pick.Name
	}

	if len(options) > 1 {
		out.T(out.Sparkle, `Automatically selected the '{{.driver}}' driver (alternates: {{.alternates}})`, out.V{"driver": pick.Name, "alternates": alts})
	} else {
		out.T(out.Sparkle, `Automatically selected the '{{.driver}}' driver`, out.V{"driver": pick.Name})
	}

	if pick.Name == "" {
		exit.WithCodeT(exit.Config, "Unable to determine a default driver to use. Try specifying --vm-driver, or see https://minikube.sigs.k8s.io/docs/start/")
	}
	return pick.Name
}

// validateDriver validates that the selected driver appears sane, exits if not
func validateDriver(name string, existing *cfg.Config) {
	glog.Infof("validating driver %q against %+v", name, existing)
	if !driver.Supported(name) {
		exit.WithCodeT(exit.Unavailable, "The driver '{{.driver}}' is not supported on {{.os}}", out.V{"driver": name, "os": runtime.GOOS})
	}

	st := driver.Status(name)
	glog.Infof("status for %s: %+v", name, st)

	if st.Error != nil {
		out.ErrLn("")

		out.WarningT("'{{.driver}}' driver reported an issue: {{.error}}", out.V{"driver": name, "error": st.Error})
		out.ErrT(out.Tip, "Suggestion: {{.fix}}", out.V{"fix": translate.T(st.Fix)})
		if st.Doc != "" {
			out.ErrT(out.Documentation, "Documentation: {{.url}}", out.V{"url": st.Doc})
		}
		out.ErrLn("")

		if !st.Installed && !viper.GetBool(force) {
			if existing != nil && name == existing.MachineConfig.VMDriver {
				exit.WithCodeT(exit.Unavailable, "{{.driver}} does not appear to be installed, but is specified by an existing profile. Please run 'minikube delete' or install {{.driver}}", out.V{"driver": name})
			}
			exit.WithCodeT(exit.Unavailable, "{{.driver}} does not appear to be installed", out.V{"driver": name})
		}
	}

	if existing == nil {
		return
	}

<<<<<<< HEAD
	machineName := viper.GetString(cfg.MachineProfile)
	exists, err := api.Exists(machineName)
=======
	api, err := machine.NewAPIClient()
>>>>>>> fb5430fd
	if err != nil {
		glog.Warningf("selectDriver NewAPIClient: %v", err)
		return
	}

<<<<<<< HEAD
=======
	machineName := viper.GetString(cfg.MachineProfile)
>>>>>>> fb5430fd
	h, err := api.Load(machineName)
	if err != nil {
		glog.Warningf("selectDriver api.Load: %v", err)
		return
	}

	if h.Driver.DriverName() == name {
		return
	}

	out.ErrT(out.Conflict, `The existing "{{.profile_name}}" VM that was created using the "{{.old_driver}}" driver, and is incompatible with the "{{.driver}}" driver.`,
		out.V{"profile_name": machineName, "driver": name, "old_driver": h.Driver.DriverName()})

	out.ErrT(out.Workaround, `To proceed, either:

    1) Delete the existing "{{.profile_name}}" cluster using: '{{.command}} delete'

    * or *

    2) Start the existing "{{.profile_name}}" cluster using: '{{.command}} start --vm-driver={{.old_driver}}'
	`, out.V{"command": minikubeCmd(), "old_driver": h.Driver.DriverName(), "profile_name": machineName})

	exit.WithCodeT(exit.Config, "Exiting.")
}

func selectImageRepository(mirrorCountry string, k8sVersion string) (bool, string, error) {
	var tryCountries []string
	var fallback string
	glog.Infof("selecting image repository for country %s ...", mirrorCountry)

	if mirrorCountry != "" {
		localRepos, ok := constants.ImageRepositories[mirrorCountry]
		if !ok || len(localRepos) == 0 {
			return false, "", fmt.Errorf("invalid image mirror country code: %s", mirrorCountry)
		}

		tryCountries = append(tryCountries, mirrorCountry)

		// we'll use the first repository as fallback
		// when none of the mirrors in the given location is available
		fallback = localRepos[0]

	} else {
		// always make sure global is preferred
		tryCountries = append(tryCountries, "global")
		for k := range constants.ImageRepositories {
			if strings.ToLower(k) != "global" {
				tryCountries = append(tryCountries, k)
			}
		}
	}

	checkRepository := func(repo string) error {
		pauseImage := images.PauseImage(repo, k8sVersion)
		ref, err := name.ParseReference(pauseImage, name.WeakValidation)
		if err != nil {
			return err
		}

		_, err = remote.Image(ref, remote.WithAuthFromKeychain(authn.DefaultKeychain))
		return err
	}

	for _, code := range tryCountries {
		localRepos := constants.ImageRepositories[code]
		for _, repo := range localRepos {
			err := checkRepository(repo)
			if err == nil {
				return true, repo, nil
			}
		}
	}

	return false, fallback, nil
}

// Return a minikube command containing the current profile name
func minikubeCmd() string {
	if viper.GetString(cfg.MachineProfile) != constants.DefaultMachineName {
		return fmt.Sprintf("minikube -p %s", cfg.MachineProfile)
	}
	return "minikube"
}

// validerUser validates minikube is run by the recommended user (privileged or regular)
func validateUser(drvName string) {
	u, err := user.Current()
	if err != nil {
		glog.Errorf("Error getting the current user: %v", err)
		return
	}

	useForce := viper.GetBool(force)

	if driver.BareMetal(drvName) && u.Uid != "0" && !useForce {
		exit.WithCodeT(exit.Permissions, `The "{{.driver_name}}" driver requires root privileges. Please run minikube using 'sudo minikube --vm-driver={{.driver_name}}'.`, out.V{"driver_name": drvName})
	}

	if driver.BareMetal(drvName) || u.Uid != "0" {
		return
	}

	out.T(out.Stopped, `The "{{.driver_name}}" driver should not be used with root privileges.`, out.V{"driver_name": drvName})
	out.T(out.Tip, "If you are running minikube within a VM, consider using --vm-driver=none:")
	out.T(out.Documentation, "  https://minikube.sigs.k8s.io/docs/reference/drivers/none/")

	if !useForce {
		os.Exit(exit.Permissions)
	}
	_, err = cfg.Load()
	if err == nil || !os.IsNotExist(err) {
		out.T(out.Tip, "Tip: To remove this root owned cluster, run: sudo {{.cmd}} delete", out.V{"cmd": minikubeCmd()})
	}
	if !useForce {
		exit.WithCodeT(exit.Permissions, "Exiting")
	}
}

// validateFlags validates the supplied flags against known bad combinations
func validateFlags(cmd *cobra.Command, drvName string) {
	diskSizeMB := pkgutil.CalculateSizeInMB(viper.GetString(humanReadableDiskSize))
	if diskSizeMB < pkgutil.CalculateSizeInMB(minimumDiskSize) && !viper.GetBool(force) {
		exit.WithCodeT(exit.Config, "Requested disk size {{.requested_size}} is less than minimum of {{.minimum_size}}", out.V{"requested_size": diskSizeMB, "minimum_size": pkgutil.CalculateSizeInMB(minimumDiskSize)})
	}

	memorySizeMB := pkgutil.CalculateSizeInMB(viper.GetString(memory))
	if memorySizeMB < pkgutil.CalculateSizeInMB(minimumMemorySize) && !viper.GetBool(force) {
		exit.UsageT("Requested memory allocation {{.requested_size}} is less than the minimum allowed of {{.minimum_size}}", out.V{"requested_size": memorySizeMB, "minimum_size": pkgutil.CalculateSizeInMB(minimumMemorySize)})
	}
	if memorySizeMB < pkgutil.CalculateSizeInMB(defaultMemorySize) && !viper.GetBool(force) {
		out.T(out.Notice, "Requested memory allocation ({{.memory}}MB) is less than the default memory allocation of {{.default_memorysize}}MB. Beware that minikube might not work correctly or crash unexpectedly.",
			out.V{"memory": memorySizeMB, "default_memorysize": pkgutil.CalculateSizeInMB(defaultMemorySize)})
	}

	var cpuCount int
	if driver.BareMetal(drvName) {
		if viper.GetString(cfg.MachineProfile) != constants.DefaultMachineName {
			exit.WithCodeT(exit.Config, "The 'none' driver does not support multiple profiles: https://minikube.sigs.k8s.io/docs/reference/drivers/none/")
		}

		if cmd.Flags().Changed(cpus) {
			out.WarningT("The 'none' driver does not respect the --cpus flag")
		}
		if cmd.Flags().Changed(memory) {
			out.WarningT("The 'none' driver does not respect the --memory flag")
		}

		runtime := viper.GetString(containerRuntime)
		if runtime != "docker" {
			out.WarningT("Using the '{{.runtime}}' runtime with the 'none' driver is an untested configuration!", out.V{"runtime": runtime})
		}

		// Uses the gopsutil cpu package to count the number of physical cpu cores
		ci, err := cpu.Counts(false)
		if err != nil {
			glog.Warningf("Unable to get CPU info: %v", err)
		} else {
			cpuCount = ci
		}
	} else {
		cpuCount = viper.GetInt(cpus)
	}
	if cpuCount < minimumCPUS && !viper.GetBool(force) {
		exit.UsageT("Requested cpu count {{.requested_cpus}} is less than the minimum allowed of {{.minimum_cpus}}", out.V{"requested_cpus": cpuCount, "minimum_cpus": minimumCPUS})
	}

	// check that kubeadm extra args contain only whitelisted parameters
	for param := range extraOptions.AsMap().Get(kubeadm.Kubeadm) {
		if !cfg.ContainsParam(kubeadm.KubeadmExtraArgsWhitelist[kubeadm.KubeadmCmdParam], param) &&
			!cfg.ContainsParam(kubeadm.KubeadmExtraArgsWhitelist[kubeadm.KubeadmConfigParam], param) {
			exit.UsageT("Sorry, the kubeadm.{{.parameter_name}} parameter is currently not supported by --extra-config", out.V{"parameter_name": param})
		}
	}

	validateRegistryMirror()
}

// This function validates if the --registry-mirror
// args match the format of http://localhost
func validateRegistryMirror() {

	if len(registryMirror) > 0 {
		for _, loc := range registryMirror {
			URL, err := url.Parse(loc)
			if err != nil {
				glog.Errorln("Error Parsing URL: ", err)
			}
			if (URL.Scheme != "http" && URL.Scheme != "https") || URL.Path != "" {
				exit.UsageT("Sorry, the url provided with the --registry-mirror flag is invalid: {{.url}}", out.V{"url": loc})
			}

		}
	}
}

// doCacheBinaries caches Kubernetes binaries in the foreground
func doCacheBinaries(k8sVersion string) error {
	return machine.CacheBinariesForBootstrapper(k8sVersion, viper.GetString(cmdcfg.Bootstrapper))
}

// beginCacheImages caches Docker images in the background
func beginCacheImages(g *errgroup.Group, imageRepository string, k8sVersion string) {
	if !viper.GetBool(cacheImages) {
		return
	}

	g.Go(func() error {
		return machine.CacheImagesForBootstrapper(imageRepository, k8sVersion, viper.GetString(cmdcfg.Bootstrapper))
	})
}

// waitCacheImages blocks until the image cache jobs complete
func waitCacheImages(g *errgroup.Group) {
	if !viper.GetBool(cacheImages) {
		return
	}
	if err := g.Wait(); err != nil {
		glog.Errorln("Error caching images: ", err)
	}
}

// generateCfgFromFlags generates cfg.Config based on flags and supplied arguments
func generateCfgFromFlags(cmd *cobra.Command, k8sVersion string, drvName string) (cfg.MachineConfig, error) {
	r, err := cruntime.New(cruntime.Config{Type: viper.GetString(containerRuntime)})
	if err != nil {
		return cfg.MachineConfig{}, err
	}

	// Pick good default values for --network-plugin and --enable-default-cni based on runtime.
	selectedEnableDefaultCNI := viper.GetBool(enableDefaultCNI)
	selectedNetworkPlugin := viper.GetString(networkPlugin)
	if r.DefaultCNI() && !cmd.Flags().Changed(networkPlugin) {
		selectedNetworkPlugin = "cni"
		if !cmd.Flags().Changed(enableDefaultCNI) {
			selectedEnableDefaultCNI = true
		}
	}

	// Feed Docker our host proxy environment by default, so that it can pull images
	if _, ok := r.(*cruntime.Docker); ok && !cmd.Flags().Changed("docker-env") {
		setDockerProxy()
	}

	repository := viper.GetString(imageRepository)
	mirrorCountry := strings.ToLower(viper.GetString(imageMirrorCountry))
	if strings.ToLower(repository) == "auto" || mirrorCountry != "" {
		found, autoSelectedRepository, err := selectImageRepository(mirrorCountry, k8sVersion)
		if err != nil {
			exit.WithError("Failed to check main repository and mirrors for images for images", err)
		}

		if !found {
			if autoSelectedRepository == "" {
				exit.WithCodeT(exit.Failure, "None of the known repositories is accessible. Consider specifying an alternative image repository with --image-repository flag")
			} else {
				out.WarningT("None of the known repositories in your location are accessible. Using {{.image_repository_name}} as fallback.", out.V{"image_repository_name": autoSelectedRepository})
			}
		}

		repository = autoSelectedRepository
	}

	if cmd.Flags().Changed(imageRepository) {
		out.T(out.SuccessType, "Using image repository {{.name}}", out.V{"name": repository})
	}

<<<<<<< HEAD
	cfg := cfg.MachineConfig{
		Name:                viper.GetString(cfg.MachineProfile),
		KeepContext:         viper.GetBool(keepContext),
		EmbedCerts:          viper.GetBool(embedCerts),
		MinikubeISO:         viper.GetString(isoURL),
		Memory:              pkgutil.CalculateSizeInMB(viper.GetString(memory)),
		CPUs:                viper.GetInt(cpus),
		DiskSize:            pkgutil.CalculateSizeInMB(viper.GetString(humanReadableDiskSize)),
		VMDriver:            drvName,
		ContainerRuntime:    viper.GetString(containerRuntime),
		HyperkitVpnKitSock:  viper.GetString(vpnkitSock),
		HyperkitVSockPorts:  viper.GetStringSlice(vsockPorts),
		NFSShare:            viper.GetStringSlice(nfsShare),
		NFSSharesRoot:       viper.GetString(nfsSharesRoot),
		DockerEnv:           dockerEnv,
		DockerOpt:           dockerOpt,
		InsecureRegistry:    insecureRegistry,
		RegistryMirror:      registryMirror,
		HostOnlyCIDR:        viper.GetString(hostOnlyCIDR),
		HypervVirtualSwitch: viper.GetString(hypervVirtualSwitch),
		KVMNetwork:          viper.GetString(kvmNetwork),
		KVMQemuURI:          viper.GetString(kvmQemuURI),
		KVMGPU:              viper.GetBool(kvmGPU),
		KVMHidden:           viper.GetBool(kvmHidden),
		Downloader:          pkgutil.DefaultDownloader{},
		DisableDriverMounts: viper.GetBool(disableDriverMounts),
		UUID:                viper.GetString(uuid),
		NoVTXCheck:          viper.GetBool(noVTXCheck),
		DNSProxy:            viper.GetBool(dnsProxy),
		HostDNSResolver:     viper.GetBool(hostDNSResolver),
=======
	cfg := cfg.Config{
		MachineConfig: cfg.MachineConfig{
			Name:                viper.GetString(cfg.MachineProfile),
			KeepContext:         viper.GetBool(keepContext),
			EmbedCerts:          viper.GetBool(embedCerts),
			MinikubeISO:         viper.GetString(isoURL),
			Memory:              pkgutil.CalculateSizeInMB(viper.GetString(memory)),
			CPUs:                viper.GetInt(cpus),
			DiskSize:            pkgutil.CalculateSizeInMB(viper.GetString(humanReadableDiskSize)),
			VMDriver:            drvName,
			ContainerRuntime:    viper.GetString(containerRuntime),
			HyperkitVpnKitSock:  viper.GetString(vpnkitSock),
			HyperkitVSockPorts:  viper.GetStringSlice(vsockPorts),
			NFSShare:            viper.GetStringSlice(nfsShare),
			NFSSharesRoot:       viper.GetString(nfsSharesRoot),
			DockerEnv:           dockerEnv,
			DockerOpt:           dockerOpt,
			InsecureRegistry:    insecureRegistry,
			RegistryMirror:      registryMirror,
			HostOnlyCIDR:        viper.GetString(hostOnlyCIDR),
			HypervVirtualSwitch: viper.GetString(hypervVirtualSwitch),
			KVMNetwork:          viper.GetString(kvmNetwork),
			KVMQemuURI:          viper.GetString(kvmQemuURI),
			KVMGPU:              viper.GetBool(kvmGPU),
			KVMHidden:           viper.GetBool(kvmHidden),
			Downloader:          pkgutil.DefaultDownloader{},
			DisableDriverMounts: viper.GetBool(disableDriverMounts),
			UUID:                viper.GetString(uuid),
			NoVTXCheck:          viper.GetBool(noVTXCheck),
			DNSProxy:            viper.GetBool(dnsProxy),
			HostDNSResolver:     viper.GetBool(hostDNSResolver),
		},
>>>>>>> fb5430fd
		KubernetesConfig: cfg.KubernetesConfig{
			KubernetesVersion:      k8sVersion,
			NodePort:               viper.GetInt(apiServerPort),
			NodeName:               constants.DefaultNodeName,
			APIServerName:          viper.GetString(apiServerName),
			APIServerNames:         apiServerNames,
			APIServerIPs:           apiServerIPs,
			DNSDomain:              viper.GetString(dnsDomain),
			FeatureGates:           viper.GetString(featureGates),
			ContainerRuntime:       viper.GetString(containerRuntime),
			CRISocket:              viper.GetString(criSocket),
			NetworkPlugin:          selectedNetworkPlugin,
			ServiceCIDR:            viper.GetString(serviceCIDR),
			ImageRepository:        repository,
			ExtraOptions:           extraOptions,
			ShouldLoadCachedImages: viper.GetBool(cacheImages),
			EnableDefaultCNI:       selectedEnableDefaultCNI,
		},
	}
	return cfg, nil
}

// setDockerProxy sets the proxy environment variables in the docker environment.
func setDockerProxy() {
	for _, k := range proxy.EnvVars {
		if v := os.Getenv(k); v != "" {
			// convert https_proxy to HTTPS_PROXY for linux
			// TODO (@medyagh): if user has both http_proxy & HTTPS_PROXY set merge them.
			k = strings.ToUpper(k)
			if k == "HTTP_PROXY" || k == "HTTPS_PROXY" {
				if strings.HasPrefix(v, "localhost") || strings.HasPrefix(v, "127.0") {
					out.WarningT("Not passing {{.name}}={{.value}} to docker env.", out.V{"name": k, "value": v})
					continue
				}
			}
			dockerEnv = append(dockerEnv, fmt.Sprintf("%s=%s", k, v))
		}
	}
}

// autoSetDriverOptions sets the options needed for specific vm-driver automatically.
func autoSetDriverOptions(cmd *cobra.Command, drvName string) error {
	hints := driver.FlagDefaults(drvName)
	if !cmd.Flags().Changed("extra-config") && hints.ExtraOptions != "" {
		return extraOptions.Set(hints.ExtraOptions)
	}

	if !cmd.Flags().Changed(cacheImages) {
		viper.Set(cacheImages, hints.CacheImages)
	}
	return nil
}

// prepareNone prepares the user and host for the joy of the "none" driver
func prepareNone() {
	out.T(out.StartingNone, "Configuring local host environment ...")
	if viper.GetBool(cfg.WantNoneDriverWarning) {
		out.T(out.Empty, "")
		out.WarningT("The 'none' driver provides limited isolation and may reduce system security and reliability.")
		out.WarningT("For more information, see:")
		out.T(out.URL, "https://minikube.sigs.k8s.io/docs/reference/drivers/none/")
		out.T(out.Empty, "")
	}

	if os.Getenv("CHANGE_MINIKUBE_NONE_USER") == "" {
		home := os.Getenv("HOME")
		out.WarningT("kubectl and minikube configuration will be stored in {{.home_folder}}", out.V{"home_folder": home})
		out.WarningT("To use kubectl or minikube commands as your own user, you may need to relocate them. For example, to overwrite your own settings, run:")

		out.T(out.Empty, "")
		out.T(out.Command, "sudo mv {{.home_folder}}/.kube {{.home_folder}}/.minikube $HOME", out.V{"home_folder": home})
		out.T(out.Command, "sudo chown -R $USER $HOME/.kube $HOME/.minikube")
		out.T(out.Empty, "")

		out.T(out.Tip, "This can also be done automatically by setting the env var CHANGE_MINIKUBE_NONE_USER=true")
	}

	if err := pkgutil.MaybeChownDirRecursiveToMinikubeUser(localpath.MiniPath()); err != nil {
		exit.WithCodeT(exit.Permissions, "Failed to change permissions for {{.minikube_dir_path}}: {{.error}}", out.V{"minikube_dir_path": localpath.MiniPath(), "error": err})
	}
}

// startHost starts a new minikube host using a VM or None
func startHost(api libmachine.API, mc cfg.MachineConfig) (*host.Host, bool) {
	exists, err := api.Exists(mc.Name)
	if err != nil {
		exit.WithError("Failed to check if machine exists", err)
	}

	var host *host.Host
	start := func() (err error) {
		host, err = cluster.StartHost(api, mc)
		if err != nil {
			out.T(out.Resetting, "Retriable failure: {{.error}}", out.V{"error": err})
			if derr := cluster.DeleteHost(api, mc.Name); derr != nil {
				glog.Warningf("DeleteHost: %v", derr)
			}
		}
		return err
	}

	if err = retry.Expo(start, 5*time.Second, 3*time.Minute, 3); err != nil {
		exit.WithError("Unable to start VM", err)
	}
	return host, exists
}

// validateNetwork tries to catch network problems as soon as possible
func validateNetwork(h *host.Host, r command.Runner) string {
	ip, err := h.Driver.GetIP()
	if err != nil {
		exit.WithError("Unable to get VM IP address", err)
	}

	optSeen := false
	warnedOnce := false
	for _, k := range proxy.EnvVars {
		if v := os.Getenv(k); v != "" {
			if !optSeen {
				out.T(out.Internet, "Found network options:")
				optSeen = true
			}
			out.T(out.Option, "{{.key}}={{.value}}", out.V{"key": k, "value": v})
			ipExcluded := proxy.IsIPExcluded(ip) // Skip warning if minikube ip is already in NO_PROXY
			k = strings.ToUpper(k)               // for http_proxy & https_proxy
			if (k == "HTTP_PROXY" || k == "HTTPS_PROXY") && !ipExcluded && !warnedOnce {
				out.WarningT("You appear to be using a proxy, but your NO_PROXY environment does not include the minikube IP ({{.ip_address}}). Please see {{.documentation_url}} for more details", out.V{"ip_address": ip, "documentation_url": "https://minikube.sigs.k8s.io/docs/reference/networking/proxy/"})
				warnedOnce = true
			}
		}
	}

	if !driver.BareMetal(h.Driver.DriverName()) {
		trySSH(h, ip)
	}

	tryLookup(r)
	tryRegistry(r)
	return ip
}

func trySSH(h *host.Host, ip string) {
	sshAddr := fmt.Sprintf("%s:22", ip)
	conn, err := net.Dial("tcp", sshAddr)
	if err != nil {
		exit.WithCodeT(exit.IO, `minikube is unable to connect to the VM: {{.error}}

This is likely due to one of two reasons:

- VPN or firewall interference
- {{.hypervisor}} network configuration issue

Suggested workarounds:

- Disable your local VPN or firewall software
- Configure your local VPN or firewall to allow access to {{.ip}}
- Restart or reinstall {{.hypervisor}}
- Use an alternative --vm-driver`, out.V{"error": err, "hypervisor": h.Driver.DriverName(), "ip": ip})
	}
	defer conn.Close()
}

func tryLookup(r command.Runner) {
	// DNS check
	if rr, err := r.RunCmd(exec.Command("nslookup", "kubernetes.io")); err != nil {
		glog.Warningf("%s failed: %v", rr.Args, err)
		out.WarningT("VM may be unable to resolve external DNS records")
	}
}

func tryRegistry(r command.Runner) {
	// Try an HTTPS connection to the image repository
	proxy := os.Getenv("HTTPS_PROXY")
	opts := []string{"-sS"}
	if proxy != "" && !strings.HasPrefix(proxy, "localhost") && !strings.HasPrefix(proxy, "127.0") {
		opts = append([]string{"-x", proxy}, opts...)
	}

	repo := viper.GetString(imageRepository)
	if repo == "" {
		repo = images.DefaultImageRepo
	}

	opts = append(opts, fmt.Sprintf("https://%s/", repo))
	if rr, err := r.RunCmd(exec.Command("curl", opts...)); err != nil {
		glog.Warningf("%s failed: %v", rr.Args, err)
		out.WarningT("VM is unable to access {{.repository}}, you may need to configure a proxy or set --image-repository", out.V{"repository": repo})
	}
}

// getKubernetesVersion ensures that the requested version is reasonable
func getKubernetesVersion(old *cfg.MachineConfig) (string, bool) {
	rawVersion := viper.GetString(kubernetesVersion)
	isUpgrade := false
	if rawVersion == "" {
		rawVersion = constants.DefaultKubernetesVersion
	}

	nvs, err := semver.Make(strings.TrimPrefix(rawVersion, version.VersionPrefix))
	if err != nil {
		exit.WithCodeT(exit.Data, `Unable to parse "{{.kubernetes_version}}": {{.error}}`, out.V{"kubernetes_version": rawVersion, "error": err})
	}
	nv := version.VersionPrefix + nvs.String()

	if old == nil || old.KubernetesConfig.KubernetesVersion == "" {
		return nv, isUpgrade
	}

	oldestVersion, err := semver.Make(strings.TrimPrefix(constants.OldestKubernetesVersion, version.VersionPrefix))
	if err != nil {
		exit.WithCodeT(exit.Data, "Unable to parse oldest Kubernetes version from constants: {{.error}}", out.V{"error": err})
	}

	if nvs.LT(oldestVersion) {
		out.WarningT("Specified Kubernetes version {{.specified}} is less than the oldest supported version: {{.oldest}}", out.V{"specified": nvs, "oldest": constants.OldestKubernetesVersion})
		if viper.GetBool(force) {
			out.WarningT("Kubernetes {{.version}} is not supported by this release of minikube", out.V{"version": nvs})
		} else {
			exit.WithCodeT(exit.Data, "Sorry, Kubernetes {{.version}} is not supported by this release of minikube", out.V{"version": nvs})
		}
	}

	ovs, err := semver.Make(strings.TrimPrefix(old.KubernetesConfig.KubernetesVersion, version.VersionPrefix))
	if err != nil {
		glog.Errorf("Error parsing old version %q: %v", old.KubernetesConfig.KubernetesVersion, err)
	}

	if nvs.LT(ovs) {
		nv = version.VersionPrefix + ovs.String()
		profileArg := ""
<<<<<<< HEAD
		if old.Name != constants.DefaultMachineName {
			profileArg = fmt.Sprintf("-p %s", old.Name)
=======
		if old.MachineConfig.Name != constants.DefaultMachineName {
			profileArg = fmt.Sprintf("-p %s", old.MachineConfig.Name)
>>>>>>> fb5430fd
		}
		exit.WithCodeT(exit.Config, `Error: You have selected Kubernetes v{{.new}}, but the existing cluster for your profile is running Kubernetes v{{.old}}. Non-destructive downgrades are not supported, but you can proceed by performing one of the following options:

* Recreate the cluster using Kubernetes v{{.new}}: Run "minikube delete {{.profile}}", then "minikube start {{.profile}} --kubernetes-version={{.new}}"
* Create a second cluster with Kubernetes v{{.new}}: Run "minikube start -p <new name> --kubernetes-version={{.new}}"
* Reuse the existing cluster with Kubernetes v{{.old}} or newer: Run "minikube start {{.profile}} --kubernetes-version={{.old}}"`, out.V{"new": nvs, "old": ovs, "profile": profileArg})

	}
	if nvs.GT(ovs) {
		out.T(out.ThumbsUp, "Upgrading from Kubernetes {{.old}} to {{.new}}", out.V{"old": ovs, "new": nvs})
		isUpgrade = true
	}
	return nv, isUpgrade
}

// setupKubeAdm adds any requested files into the VM before Kubernetes is started
func setupKubeAdm(mAPI libmachine.API, kc cfg.KubernetesConfig) bootstrapper.Bootstrapper {
	bs, err := getClusterBootstrapper(mAPI, viper.GetString(cmdcfg.Bootstrapper))
	if err != nil {
		exit.WithError("Failed to get bootstrapper", err)
	}
	for _, eo := range extraOptions {
		out.T(out.Option, "{{.extra_option_component_name}}.{{.key}}={{.value}}", out.V{"extra_option_component_name": eo.Component, "key": eo.Key, "value": eo.Value})
	}
	// Loads cached images, generates config files, download binaries
	if err := bs.UpdateCluster(kc); err != nil {
		exit.WithError("Failed to update cluster", err)
	}
	if err := bs.SetupCerts(kc); err != nil {
		exit.WithError("Failed to setup certs", err)
	}
	return bs
}

// configureRuntimes does what needs to happen to get a runtime going.
func configureRuntimes(runner cruntime.CommandRunner, drvName string, k8s cfg.KubernetesConfig) cruntime.Manager {
	config := cruntime.Config{Type: viper.GetString(containerRuntime), Runner: runner, ImageRepository: k8s.ImageRepository, KubernetesVersion: k8s.KubernetesVersion}
	cr, err := cruntime.New(config)
	if err != nil {
		exit.WithError("Failed runtime", err)
	}

	disableOthers := true
	if driver.BareMetal(drvName) {
		disableOthers = false
	}
	err = cr.Enable(disableOthers)
	if err != nil {
		exit.WithError("Failed to enable container runtime", err)
	}

	return cr
}

// bootstrapCluster starts Kubernetes using the chosen bootstrapper
func bootstrapCluster(bs bootstrapper.Bootstrapper, r cruntime.Manager, runner command.Runner, kc cfg.KubernetesConfig, preexisting bool, isUpgrade bool) {
	// hum. bootstrapper.Bootstrapper should probably have a Name function.
	bsName := viper.GetString(cmdcfg.Bootstrapper)

	if isUpgrade || !preexisting {
		out.T(out.Pulling, "Pulling images ...")
		if err := bs.PullImages(kc); err != nil {
			out.T(out.FailureType, "Unable to pull images, which may be OK: {{.error}}", out.V{"error": err})
		}
	}

	if preexisting {
		out.T(out.Restarting, "Relaunching Kubernetes using {{.bootstrapper}} ... ", out.V{"bootstrapper": bsName})
		if err := bs.RestartCluster(kc); err != nil {
			exit.WithLogEntries("Error restarting cluster", err, logs.FindProblems(r, bs, runner))
		}
		return
	}

	out.T(out.Launch, "Launching Kubernetes ... ")
	if err := bs.StartCluster(kc); err != nil {
		exit.WithLogEntries("Error starting cluster", err, logs.FindProblems(r, bs, runner))
	}
}

// configureMounts configures any requested filesystem mounts
func configureMounts() {
	if !viper.GetBool(createMount) {
		return
	}

	out.T(out.Mounting, "Creating mount {{.name}} ...", out.V{"name": viper.GetString(mountString)})
	path := os.Args[0]
	mountDebugVal := 0
	if glog.V(8) {
		mountDebugVal = 1
	}
	mountCmd := exec.Command(path, "mount", fmt.Sprintf("--v=%d", mountDebugVal), viper.GetString(mountString))
	mountCmd.Env = append(os.Environ(), constants.IsMinikubeChildProcess+"=true")
	if glog.V(8) {
		mountCmd.Stdout = os.Stdout
		mountCmd.Stderr = os.Stderr
	}
	if err := mountCmd.Start(); err != nil {
		exit.WithError("Error starting mount", err)
	}
	if err := lock.WriteFile(filepath.Join(localpath.MiniPath(), constants.MountProcessFileName), []byte(strconv.Itoa(mountCmd.Process.Pid)), 0644); err != nil {
		exit.WithError("Error writing mount pid", err)
	}
}

// saveConfig saves profile cluster configuration in $MINIKUBE_HOME/profiles/<profilename>/config.json
func saveConfig(clusterCfg *cfg.MachineConfig) error {
	return cfg.CreateProfile(viper.GetString(cfg.MachineProfile), clusterCfg)
}<|MERGE_RESOLUTION|>--- conflicted
+++ resolved
@@ -366,11 +366,7 @@
 		prepareNone()
 	}
 	waitCluster(bs, config)
-<<<<<<< HEAD
 	if err := showKubectlInfo(kubeconfig, k8sVersion, config.Name); err != nil {
-=======
-	if err := showKubectlInfo(kubeconfig, k8sVersion, config.MachineConfig.Name); err != nil {
->>>>>>> fb5430fd
 		glog.Errorf("kubectl info: %v", err)
 	}
 }
@@ -443,11 +439,7 @@
 	}
 
 	kcs := &kubeconfig.Settings{
-<<<<<<< HEAD
 		ClusterName:          clusterName,
-=======
-		ClusterName:          c.MachineConfig.Name,
->>>>>>> fb5430fd
 		ClusterServerAddress: addr,
 		ClientCertificate:    localpath.MakeMiniPath("client.crt"),
 		ClientKey:            localpath.MakeMiniPath("client.key"),
@@ -561,30 +553,11 @@
 	return nil
 }
 
-<<<<<<< HEAD
-func selectDriver(oldConfig *cfg.MachineConfig) string {
-	name := viper.GetString("vm-driver")
-	glog.Infof("selectDriver: flag=%q, old=%v", name, oldConfig)
-	if name == "" {
-		// By default, the driver is whatever we used last time
-		if oldConfig != nil {
-			return oldConfig.VMDriver
-		}
-		options := driver.Choices()
-		pick, alts := driver.Choose(options)
-		if len(options) > 1 {
-			out.T(out.Sparkle, `Automatically selected the '{{.driver}}' driver (alternates: {{.alternates}})`, out.V{"driver": pick.Name, "alternates": alts})
-		} else {
-			out.T(out.Sparkle, `Automatically selected the '{{.driver}}' driver`, out.V{"driver": pick.Name})
-		}
-=======
-// selectDriver returns which driver to choose based on flags, existing configs, and hypervisor detection
-func selectDriver(existing *cfg.Config) string {
+func selectDriver(existing *cfg.MachineConfig) string {
 	name := viper.GetString("vm-driver")
 	glog.Infof("selectDriver: flag=%q, old=%v", name, existing)
 	options := driver.Choices()
 	pick, alts := driver.Choose(name, options)
->>>>>>> fb5430fd
 
 	if name != "" {
 		out.T(out.Sparkle, `Selecting '{{.driver}}' driver from user configuration (alternates: {{.alternates}})`, out.V{"driver": name, "alternates": alts})
@@ -593,8 +566,8 @@
 
 	// By default, the driver is whatever we used last time
 	if existing != nil {
-		pick, alts := driver.Choose(existing.MachineConfig.VMDriver, options)
-		out.T(out.Sparkle, `Selecting '{{.driver}}' driver from existing profile (alternates: {{.alternates}})`, out.V{"driver": existing.MachineConfig.VMDriver, "alternates": alts})
+		pick, alts := driver.Choose(existing.VMDriver, options)
+		out.T(out.Sparkle, `Selecting '{{.driver}}' driver from existing profile (alternates: {{.alternates}})`, out.V{"driver": existing.VMDriver, "alternates": alts})
 		return pick.Name
 	}
 
@@ -611,7 +584,7 @@
 }
 
 // validateDriver validates that the selected driver appears sane, exits if not
-func validateDriver(name string, existing *cfg.Config) {
+func validateDriver(name string, existing *cfg.MachineConfig) {
 	glog.Infof("validating driver %q against %+v", name, existing)
 	if !driver.Supported(name) {
 		exit.WithCodeT(exit.Unavailable, "The driver '{{.driver}}' is not supported on {{.os}}", out.V{"driver": name, "os": runtime.GOOS})
@@ -631,7 +604,7 @@
 		out.ErrLn("")
 
 		if !st.Installed && !viper.GetBool(force) {
-			if existing != nil && name == existing.MachineConfig.VMDriver {
+			if existing != nil && name == existing.VMDriver {
 				exit.WithCodeT(exit.Unavailable, "{{.driver}} does not appear to be installed, but is specified by an existing profile. Please run 'minikube delete' or install {{.driver}}", out.V{"driver": name})
 			}
 			exit.WithCodeT(exit.Unavailable, "{{.driver}} does not appear to be installed", out.V{"driver": name})
@@ -642,21 +615,13 @@
 		return
 	}
 
-<<<<<<< HEAD
-	machineName := viper.GetString(cfg.MachineProfile)
-	exists, err := api.Exists(machineName)
-=======
 	api, err := machine.NewAPIClient()
->>>>>>> fb5430fd
 	if err != nil {
 		glog.Warningf("selectDriver NewAPIClient: %v", err)
 		return
 	}
 
-<<<<<<< HEAD
-=======
 	machineName := viper.GetString(cfg.MachineProfile)
->>>>>>> fb5430fd
 	h, err := api.Load(machineName)
 	if err != nil {
 		glog.Warningf("selectDriver api.Load: %v", err)
@@ -923,7 +888,6 @@
 		out.T(out.SuccessType, "Using image repository {{.name}}", out.V{"name": repository})
 	}
 
-<<<<<<< HEAD
 	cfg := cfg.MachineConfig{
 		Name:                viper.GetString(cfg.MachineProfile),
 		KeepContext:         viper.GetBool(keepContext),
@@ -954,40 +918,6 @@
 		NoVTXCheck:          viper.GetBool(noVTXCheck),
 		DNSProxy:            viper.GetBool(dnsProxy),
 		HostDNSResolver:     viper.GetBool(hostDNSResolver),
-=======
-	cfg := cfg.Config{
-		MachineConfig: cfg.MachineConfig{
-			Name:                viper.GetString(cfg.MachineProfile),
-			KeepContext:         viper.GetBool(keepContext),
-			EmbedCerts:          viper.GetBool(embedCerts),
-			MinikubeISO:         viper.GetString(isoURL),
-			Memory:              pkgutil.CalculateSizeInMB(viper.GetString(memory)),
-			CPUs:                viper.GetInt(cpus),
-			DiskSize:            pkgutil.CalculateSizeInMB(viper.GetString(humanReadableDiskSize)),
-			VMDriver:            drvName,
-			ContainerRuntime:    viper.GetString(containerRuntime),
-			HyperkitVpnKitSock:  viper.GetString(vpnkitSock),
-			HyperkitVSockPorts:  viper.GetStringSlice(vsockPorts),
-			NFSShare:            viper.GetStringSlice(nfsShare),
-			NFSSharesRoot:       viper.GetString(nfsSharesRoot),
-			DockerEnv:           dockerEnv,
-			DockerOpt:           dockerOpt,
-			InsecureRegistry:    insecureRegistry,
-			RegistryMirror:      registryMirror,
-			HostOnlyCIDR:        viper.GetString(hostOnlyCIDR),
-			HypervVirtualSwitch: viper.GetString(hypervVirtualSwitch),
-			KVMNetwork:          viper.GetString(kvmNetwork),
-			KVMQemuURI:          viper.GetString(kvmQemuURI),
-			KVMGPU:              viper.GetBool(kvmGPU),
-			KVMHidden:           viper.GetBool(kvmHidden),
-			Downloader:          pkgutil.DefaultDownloader{},
-			DisableDriverMounts: viper.GetBool(disableDriverMounts),
-			UUID:                viper.GetString(uuid),
-			NoVTXCheck:          viper.GetBool(noVTXCheck),
-			DNSProxy:            viper.GetBool(dnsProxy),
-			HostDNSResolver:     viper.GetBool(hostDNSResolver),
-		},
->>>>>>> fb5430fd
 		KubernetesConfig: cfg.KubernetesConfig{
 			KubernetesVersion:      k8sVersion,
 			NodePort:               viper.GetInt(apiServerPort),
@@ -1218,13 +1148,8 @@
 	if nvs.LT(ovs) {
 		nv = version.VersionPrefix + ovs.String()
 		profileArg := ""
-<<<<<<< HEAD
 		if old.Name != constants.DefaultMachineName {
 			profileArg = fmt.Sprintf("-p %s", old.Name)
-=======
-		if old.MachineConfig.Name != constants.DefaultMachineName {
-			profileArg = fmt.Sprintf("-p %s", old.MachineConfig.Name)
->>>>>>> fb5430fd
 		}
 		exit.WithCodeT(exit.Config, `Error: You have selected Kubernetes v{{.new}}, but the existing cluster for your profile is running Kubernetes v{{.old}}. Non-destructive downgrades are not supported, but you can proceed by performing one of the following options:
 
