/*
Copyright 2016 The Kubernetes Authors All rights reserved.

Licensed under the Apache License, Version 2.0 (the "License");
you may not use this file except in compliance with the License.
You may obtain a copy of the License at

    http://www.apache.org/licenses/LICENSE-2.0

Unless required by applicable law or agreed to in writing, software
distributed under the License is distributed on an "AS IS" BASIS,
WITHOUT WARRANTIES OR CONDITIONS OF ANY KIND, either express or implied.
See the License for the specific language governing permissions and
limitations under the License.
*/

package cmd

import (
	"encoding/json"
	"fmt"
	"io/ioutil"
	"net"
	"net/url"
	"os"
	"os/exec"
	"path/filepath"
	"regexp"
	"runtime"
	"strconv"
	"strings"
	"time"

	"k8s.io/minikube/pkg/minikube/drivers/none"

	"github.com/blang/semver"
	"github.com/docker/machine/libmachine"
	"github.com/docker/machine/libmachine/host"
	"github.com/golang/glog"
	"github.com/google/go-containerregistry/pkg/authn"
	"github.com/google/go-containerregistry/pkg/name"
	"github.com/google/go-containerregistry/pkg/v1/remote"
	"github.com/spf13/cobra"
	"github.com/spf13/viper"
	"golang.org/x/sync/errgroup"
	cmdcfg "k8s.io/minikube/cmd/minikube/cmd/config"
	cmdutil "k8s.io/minikube/cmd/util"
	"k8s.io/minikube/pkg/minikube/bootstrapper"
	"k8s.io/minikube/pkg/minikube/bootstrapper/kubeadm"
	"k8s.io/minikube/pkg/minikube/cluster"
	"k8s.io/minikube/pkg/minikube/command"
	cfg "k8s.io/minikube/pkg/minikube/config"
	"k8s.io/minikube/pkg/minikube/constants"
	"k8s.io/minikube/pkg/minikube/cruntime"
	"k8s.io/minikube/pkg/minikube/exit"
	"k8s.io/minikube/pkg/minikube/logs"
	"k8s.io/minikube/pkg/minikube/machine"
	"k8s.io/minikube/pkg/minikube/out"
	"k8s.io/minikube/pkg/minikube/proxy"
	pkgutil "k8s.io/minikube/pkg/util"
	"k8s.io/minikube/pkg/version"
)

const (
	isoURL                = "iso-url"
	memory                = "memory"
	cpus                  = "cpus"
	humanReadableDiskSize = "disk-size"
	vmDriver              = "vm-driver"
	nfsSharesRoot         = "nfs-shares-root"
	nfsShare              = "nfs-share"
	kubernetesVersion     = "kubernetes-version"
	hostOnlyCIDR          = "host-only-cidr"
	containerRuntime      = "container-runtime"
	criSocket             = "cri-socket"
	networkPlugin         = "network-plugin"
	enableDefaultCNI      = "enable-default-cni"
	hypervVirtualSwitch   = "hyperv-virtual-switch"
	kvmNetwork            = "kvm-network"
	kvmQemuURI            = "kvm-qemu-uri"
	kvmGPU                = "kvm-gpu"
	kvmHidden             = "kvm-hidden"
	keepContext           = "keep-context"
	createMount           = "mount"
	featureGates          = "feature-gates"
	apiServerName         = "apiserver-name"
	apiServerPort         = "apiserver-port"
	dnsDomain             = "dns-domain"
	serviceCIDR           = "service-cluster-ip-range"
	imageRepository       = "image-repository"
	imageMirrorCountry    = "image-mirror-country"
	mountString           = "mount-string"
	disableDriverMounts   = "disable-driver-mounts"
	cacheImages           = "cache-images"
	uuid                  = "uuid"
	vpnkitSock            = "hyperkit-vpnkit-sock"
	vsockPorts            = "hyperkit-vsock-ports"
	embedCerts            = "embed-certs"
	noVTXCheck            = "no-vtx-check"
	downloadOnly          = "download-only"
	dnsProxy              = "dns-proxy"
	hostDNSResolver       = "host-dns-resolver"
	waitUntilHealthy      = "wait"
)

var (
	registryMirror   []string
	dockerEnv        []string
	dockerOpt        []string
	insecureRegistry []string
	apiServerNames   []string
	apiServerIPs     []net.IP
	extraOptions     pkgutil.ExtraOptionSlice
)

func init() {
	initMinikubeFlags()
	initKubernetesFlags()
	initDriverFlags()
	initNetworkingFlags()
	if err := viper.BindPFlags(startCmd.Flags()); err != nil {
		exit.WithError("unable to bind flags", err)
	}

	RootCmd.AddCommand(startCmd)
}

// initMinikubeFlags includes commandline flags for minikube.
func initMinikubeFlags() {
	startCmd.Flags().Int(cpus, constants.DefaultCPUS, "Number of CPUs allocated to the minikube VM")
	startCmd.Flags().String(memory, constants.DefaultMemorySize, "Amount of RAM allocated to the minikube VM (format: <number>[<unit>], where unit = b, k, m or g)")
	startCmd.Flags().String(humanReadableDiskSize, constants.DefaultDiskSize, "Disk size allocated to the minikube VM (format: <number>[<unit>], where unit = b, k, m or g)")
	startCmd.Flags().Bool(downloadOnly, false, "If true, only download and cache files for later use - don't install or start anything.")
	startCmd.Flags().Bool(cacheImages, true, "If true, cache docker images for the current bootstrapper and load them into the machine. Always false with --vm-driver=none.")
	startCmd.Flags().String(isoURL, constants.DefaultISOURL, "Location of the minikube iso")
	startCmd.Flags().Bool(keepContext, constants.DefaultKeepContext, "This will keep the existing kubectl context and will create a minikube context.")
	startCmd.Flags().String(containerRuntime, "docker", "The container runtime to be used (docker, crio, containerd)")
	startCmd.Flags().Bool(createMount, false, "This will start the mount daemon and automatically mount files into minikube")
	startCmd.Flags().String(mountString, constants.DefaultMountDir+":"+constants.DefaultMountEndpoint, "The argument to pass the minikube mount command on start")
	startCmd.Flags().String(criSocket, "", "The cri socket path to be used")
	startCmd.Flags().String(networkPlugin, "", "The name of the network plugin")
	startCmd.Flags().Bool(enableDefaultCNI, false, "Enable the default CNI plugin (/etc/cni/net.d/k8s.conf). Used in conjunction with \"--network-plugin=cni\"")
	startCmd.Flags().Bool(waitUntilHealthy, true, "Wait until Kubernetes core services are healthy before exiting")
}

// initKubernetesFlags inits the commandline flags for kubernetes related options
func initKubernetesFlags() {
	startCmd.Flags().String(kubernetesVersion, constants.DefaultKubernetesVersion, "The kubernetes version that the minikube VM will use (ex: v1.2.3)")
	startCmd.Flags().Var(&extraOptions, "extra-config",
		`A set of key=value pairs that describe configuration that may be passed to different components.
		The key should be '.' separated, and the first part before the dot is the component to apply the configuration to.
		Valid components are: kubelet, kubeadm, apiserver, controller-manager, etcd, proxy, scheduler
		Valid kubeadm parameters: `+fmt.Sprintf("%s, %s", strings.Join(kubeadm.KubeadmExtraArgsWhitelist[kubeadm.KubeadmCmdParam], ", "), strings.Join(kubeadm.KubeadmExtraArgsWhitelist[kubeadm.KubeadmConfigParam], ",")))
	startCmd.Flags().String(featureGates, "", "A set of key=value pairs that describe feature gates for alpha/experimental features.")
	startCmd.Flags().String(dnsDomain, constants.ClusterDNSDomain, "The cluster dns domain name used in the kubernetes cluster")
	startCmd.Flags().Int(apiServerPort, pkgutil.APIServerPort, "The apiserver listening port")
	startCmd.Flags().String(apiServerName, constants.APIServerName, "The apiserver name which is used in the generated certificate for kubernetes.  This can be used if you want to make the apiserver available from outside the machine")
	startCmd.Flags().StringArrayVar(&apiServerNames, "apiserver-names", nil, "A set of apiserver names which are used in the generated certificate for kubernetes.  This can be used if you want to make the apiserver available from outside the machine")
	startCmd.Flags().IPSliceVar(&apiServerIPs, "apiserver-ips", nil, "A set of apiserver IP Addresses which are used in the generated certificate for kubernetes.  This can be used if you want to make the apiserver available from outside the machine")

}

// initDriverFlags inits the commandline flags for vm drivers
func initDriverFlags() {
	startCmd.Flags().String(vmDriver, constants.DefaultVMDriver, fmt.Sprintf("VM driver is one of: %v", constants.SupportedVMDrivers))

	// kvm2
	startCmd.Flags().String(kvmNetwork, "default", "The KVM network name. (only supported with KVM driver)")
	startCmd.Flags().String(kvmQemuURI, "qemu:///system", "The KVM QEMU connection URI. (works only with kvm2 driver on linux)")
	startCmd.Flags().Bool(kvmGPU, false, "Enable experimental NVIDIA GPU support in minikube")
	startCmd.Flags().Bool(kvmHidden, false, "Hide the hypervisor signature from the guest in minikube")

	// virtualbox
	startCmd.Flags().String(hostOnlyCIDR, "192.168.99.1/24", "The CIDR to be used for the minikube VM (only supported with Virtualbox driver)")
	startCmd.Flags().Bool(dnsProxy, false, "Enable proxy for NAT DNS requests (virtualbox)")
	startCmd.Flags().Bool(hostDNSResolver, true, "Enable host resolver for NAT DNS requests (virtualbox)")
	startCmd.Flags().Bool(noVTXCheck, false, "Disable checking for the availability of hardware virtualization before the vm is started (virtualbox)")

	// hyperkit
	startCmd.Flags().StringSlice(vsockPorts, []string{}, "List of guest VSock ports that should be exposed as sockets on the host (Only supported on with hyperkit now).")
	startCmd.Flags().String(uuid, "", "Provide VM UUID to restore MAC address (only supported with Hyperkit driver).")
	startCmd.Flags().String(vpnkitSock, "", "Location of the VPNKit socket used for networking. If empty, disables Hyperkit VPNKitSock, if 'auto' uses Docker for Mac VPNKit connection, otherwise uses the specified VSock.")
	startCmd.Flags().StringSlice(nfsShare, []string{}, "Local folders to share with Guest via NFS mounts (Only supported on with hyperkit now)")
	startCmd.Flags().String(nfsSharesRoot, "/nfsshares", "Where to root the NFS Shares (defaults to /nfsshares, only supported with hyperkit now)")

	// hyperv
	startCmd.Flags().String(hypervVirtualSwitch, "", "The hyperv virtual switch name. Defaults to first found. (only supported with HyperV driver)")
}

// initNetworkingFlags inits the commandline flags for connectivity related flags for start
func initNetworkingFlags() {
	startCmd.Flags().StringSliceVar(&insecureRegistry, "insecure-registry", nil, "Insecure Docker registries to pass to the Docker daemon.  The default service CIDR range will automatically be added.")
	startCmd.Flags().StringSliceVar(&registryMirror, "registry-mirror", nil, "Registry mirrors to pass to the Docker daemon")
	startCmd.Flags().String(imageRepository, "", "Alternative image repository to pull docker images from. This can be used when you have limited access to gcr.io. Set it to \"auto\" to let minikube decide one for you. For Chinese mainland users, you may use local gcr.io mirrors such as registry.cn-hangzhou.aliyuncs.com/google_containers")
	startCmd.Flags().String(imageMirrorCountry, "", "Country code of the image mirror to be used. Leave empty to use the global one. For Chinese mainland users, set it to cn")
	startCmd.Flags().String(serviceCIDR, pkgutil.DefaultServiceCIDR, "The CIDR to be used for service cluster IPs.")
	startCmd.Flags().StringArrayVar(&dockerEnv, "docker-env", nil, "Environment variables to pass to the Docker daemon. (format: key=value)")
	startCmd.Flags().StringArrayVar(&dockerOpt, "docker-opt", nil, "Specify arbitrary flags to pass to the Docker daemon. (format: key=value)")
}

// startCmd represents the start command
var startCmd = &cobra.Command{
	Use:   "start",
	Short: "Starts a local kubernetes cluster",
	Long:  "Starts a local kubernetes cluster",
	Run:   runStart,
}

// runStart handles the executes the flow of "minikube start"
func runStart(cmd *cobra.Command, args []string) {
	out.T(out.Happy, "minikube {{.version}} on {{.os}} ({{.arch}})", out.V{"version": version.GetVersion(), "os": runtime.GOOS, "arch": runtime.GOARCH})
	validateConfig()
<<<<<<< HEAD

	oldConfig, err := cfg.Load()
	if err != nil && !os.IsNotExist(err) {
		exit.WithCode(exit.Data, "Unable to load config: %v", err)
	}
	k8sVersion, isUpgrade := validateKubernetesVersions(oldConfig)
=======
	validateUser()

	k8sVersion, isUpgrade := getKubernetesVersion()
>>>>>>> bcf35978
	config, err := generateConfig(cmd, k8sVersion)
	if err != nil {
		exit.WithError("Failed to generate config", err)
	}

	// For non-"none", the ISO is required to boot, so block until it is downloaded
	downloadISO(config)

	// With "none", images are persistently stored in Docker, so internal caching isn't necessary.
	skipCache(&config)

	// Now that the ISO is downloaded, pull images in the background while the VM boots.
	var cacheGroup errgroup.Group
	beginCacheImages(&cacheGroup, config.KubernetesConfig.ImageRepository, k8sVersion)

	// Abstraction leakage alert: startHost requires the config to be saved, to satistfy pkg/provision/buildroot.
	// Hence, saveConfig must be called before startHost, and again afterwards when we know the IP.
	if err := saveConfig(&config); err != nil {
		exit.WithError("Failed to save config", err)
	}

	validateDriverVersion(viper.GetString(vmDriver))
	// exits here in case of --download-only option.
	handleDownloadOnly(&cacheGroup, k8sVersion)
	mRunner, preExists, machineAPI, host := startMachine(&config)
	defer machineAPI.Close()
	// configure the runtime (docker, containerd, crio)
	cr := configureRuntimes(mRunner)
	showVersionInfo(k8sVersion, cr)
	waitCacheImages(&cacheGroup)

	// setup kube adm and certs and return bootstrapperx
	bs := setupKubeAdm(machineAPI, config.KubernetesConfig)
	// The kube config must be update must come before bootstrapping, otherwise health checks may use a stale IP
	kubeconfig := updateKubeConfig(host, &config)
	// pull images or restart cluster
	bootstrapCluster(bs, cr, mRunner, config.KubernetesConfig, preExists, isUpgrade)
	configureMounts()
	if err = loadCachedImagesInConfigFile(); err != nil {
		out.T(out.FailureType, "Unable to load cached images from config file.")
	}
	// special ops for none driver, like change minikube directory.
	prepareNone(viper.GetString(vmDriver))
	if viper.GetBool(waitUntilHealthy) {
		if err := bs.WaitCluster(config.KubernetesConfig); err != nil {
			exit.WithError("Wait failed", err)
		}
	}
	showKubectlConnectInfo(kubeconfig)

}

func handleDownloadOnly(cacheGroup *errgroup.Group, k8sVersion string) {
	// If --download-only, complete the remaining downloads and exit.
	if !viper.GetBool(downloadOnly) {
		return
	}
	if err := doCacheBinaries(k8sVersion); err != nil {
		exit.WithError("Failed to cache binaries", err)
	}
	waitCacheImages(cacheGroup)
	if err := CacheImagesInConfigFile(); err != nil {
		exit.WithError("Failed to cache images", err)
	}
	out.T(out.Check, "Download complete!")
	os.Exit(0)

}

func startMachine(config *cfg.Config) (runner command.Runner, preExists bool, machineAPI libmachine.API, host *host.Host) {
	m, err := machine.NewAPIClient()
	if err != nil {
		exit.WithError("Failed to get machine client", err)
	}
	host, preExists = startHost(m, config.MachineConfig)

	ip := validateNetwork(host)
	// Bypass proxy for minikube's vm host ip
	err = proxy.ExcludeIP(ip)
	if err != nil {
		out.ErrT(out.FailureType, "Failed to set NO_PROXY Env. Please use `export NO_PROXY=$NO_PROXY,{{.ip}}`.", out.V{"ip": ip})
	}
	// Save IP to configuration file for subsequent use
	config.KubernetesConfig.NodeIP = ip
	if err := saveConfig(config); err != nil {
		exit.WithError("Failed to save config", err)
	}
	runner, err = machine.CommandRunner(host)
	if err != nil {
		exit.WithError("Failed to get command runner", err)
	}

<<<<<<< HEAD
	cr := configureRuntimes(runner)
	showVersionInfo(k8sVersion, cr)

	// prepareHostEnvironment uses the downloaded images, so we need to wait for background task completion.
	waitCacheImages(&cacheGroup)

	bs := prepareHostEnvironment(m, config.KubernetesConfig)
	// The kube config must be update must come before bootstrapping, otherwise health checks may use a stale IP
	kubeconfig := updateKubeConfig(host, &config)
	bootstrapCluster(bs, cr, runner, config.KubernetesConfig, preexisting, isUpgrade)
	configureMounts()
	if err = LoadCachedImagesInConfigFile(); err != nil {
		console.Failure("Unable to load cached images from config file.")
	}

	if config.MachineConfig.VMDriver == constants.DriverNone {
		console.OutStyle(console.StartingNone, "Configuring local host environment ...")
		prepareNone()
	}
=======
	return runner, preExists, m, host
}
>>>>>>> bcf35978

func getKubernetesVersion() (k8sVersion string, isUpgrade bool) {
	oldConfig, err := cfg.Load()
	if err != nil && !os.IsNotExist(err) {
		exit.WithCodeT(exit.Data, "Unable to load config: {{.error}}", out.V{"error": err})
	}
	return validateKubernetesVersions(oldConfig)
}

func downloadISO(config cfg.Config) {
	if viper.GetString(vmDriver) != constants.DriverNone {
		if err := cluster.CacheISO(config.MachineConfig); err != nil {
			exit.WithError("Failed to cache ISO", err)
		}
	}
}

func skipCache(config *cfg.Config) {
	if viper.GetString(vmDriver) == constants.DriverNone {
		viper.Set(cacheImages, false)
		config.KubernetesConfig.ShouldLoadCachedImages = false
	}
}

func showVersionInfo(k8sVersion string, cr cruntime.Manager) {
	version, _ := cr.Version()
	out.T(cr.Style(), "Configuring environment for Kubernetes {{.k8sVersion}} on {{.runtime}} {{.runtimeVersion}}", out.V{"k8sVersion": k8sVersion, "runtime": cr.Name(), "runtimeVersion": version})
	for _, v := range dockerOpt {
		out.T(out.Option, "opt {{.docker_option}}", out.V{"docker_option": v})
	}
	for _, v := range dockerEnv {
		out.T(out.Option, "env {{.docker_env}}", out.V{"docker_env": v})
	}
}

func showKubectlConnectInfo(kubeconfig *pkgutil.KubeConfigSetup) {
	if kubeconfig.KeepContext {
		out.T(out.Kubectl, "To connect to this cluster, use: kubectl --context={{.name}}", out.V{"name": kubeconfig.ClusterName})
	} else {
		if !viper.GetBool(waitUntilHealthy) {
			out.T(out.Ready, "kubectl has been configured configured to use {{.name}}", out.V{"name": cfg.GetMachineName()})
		} else {
			out.T(out.Ready, "Done! kubectl is now configured to use {{.name}}", out.V{"name": cfg.GetMachineName()})
		}
	}
	_, err := exec.LookPath("kubectl")
	if err != nil {
		out.T(out.Tip, "For best results, install kubectl: https://kubernetes.io/docs/tasks/tools/install-kubectl/")
	}
}

func selectImageRepository(mirrorCountry string, k8sVersion string) (bool, string, error) {
	var tryCountries []string
	var fallback string
	glog.Infof("selecting image repository for country %s ...", mirrorCountry)

	if mirrorCountry != "" {
		localRepos, ok := constants.ImageRepositories[mirrorCountry]
		if !ok || len(localRepos) == 0 {
			return false, "", fmt.Errorf("invalid image mirror country code: %s", mirrorCountry)
		}

		tryCountries = append(tryCountries, mirrorCountry)

		// we'll use the first repository as fallback
		// when none of the mirrors in the given location is available
		fallback = localRepos[0]

	} else {
		// always make sure global is preferred
		tryCountries = append(tryCountries, "global")
		for k := range constants.ImageRepositories {
			if strings.ToLower(k) != "global" {
				tryCountries = append(tryCountries, k)
			}
		}
	}

	checkRepository := func(repo string) error {
		podInfraContainerImage, _ := constants.GetKubeadmCachedImages(repo, k8sVersion)

		ref, err := name.ParseReference(podInfraContainerImage, name.WeakValidation)
		if err != nil {
			return err
		}

		_, err = remote.Image(ref, remote.WithAuthFromKeychain(authn.DefaultKeychain))
		return err
	}

	for _, code := range tryCountries {
		localRepos := constants.ImageRepositories[code]
		for _, repo := range localRepos {
			err := checkRepository(repo)
			if err == nil {
				return true, repo, nil
			}
		}
	}

	return false, fallback, nil
}

<<<<<<< HEAD
=======
// validerUser validates minikube is run by the recommended user (privileged or regular)
func validateUser() {
	u, err := user.Current()
	d := viper.GetString(vmDriver)
	// Check if minikube needs to run with sudo or not.
	if err == nil {
		if d == constants.DriverNone && u.Name != "root" {
			exit.UsageT(`Please run with sudo. the vm-driver "{{.driver_name}}" requires sudo.`, out.V{"driver_name": constants.DriverNone})
		} else if u.Name == "root" && !(d == constants.DriverHyperv || d == constants.DriverNone) {
			out.T(out.WarningType, "Please don't run minikube as root or with 'sudo' privileges. It isn't necessary with {{.driver}} driver.", out.V{"driver": d})
		}

	} else {
		glog.Errorf("Error getting the current user: %v", err)
	}

}

>>>>>>> bcf35978
// validateConfig validates the supplied configuration against known bad combinations
func validateConfig() {
	diskSizeMB := pkgutil.CalculateSizeInMB(viper.GetString(humanReadableDiskSize))
	if diskSizeMB < pkgutil.CalculateSizeInMB(constants.MinimumDiskSize) {
		exit.WithCodeT(exit.Config, "Requested disk size {{.size_in_mb}} is less than minimum of {{.size_in_mb2}}", out.V{"size_in_mb": diskSizeMB, "size_in_mb2": pkgutil.CalculateSizeInMB(constants.MinimumDiskSize)})
	}

	err := autoSetOptions(viper.GetString(vmDriver))
	if err != nil {
		glog.Errorf("Error autoSetOptions : %v", err)
	}

	memorySizeMB := pkgutil.CalculateSizeInMB(viper.GetString(memory))
	if memorySizeMB < pkgutil.CalculateSizeInMB(constants.MinimumMemorySize) {
		exit.UsageT("Requested memory allocation {{.size_in_mb}} is less than the minimum allowed of {{.size_in_mb2}}", out.V{"size_in_mb": memorySizeMB, "size_in_mb2": pkgutil.CalculateSizeInMB(constants.MinimumMemorySize)})
	}
	if memorySizeMB < pkgutil.CalculateSizeInMB(constants.DefaultMemorySize) {
		out.T(out.Notice, "Requested memory allocation ({{.memory}}MB) is less than the default memory allocation of {{.default_memorysize}}MB. Beware that minikube might not work correctly or crash unexpectedly.",
			out.V{"memory": memorySizeMB, "default_memorysize": pkgutil.CalculateSizeInMB(constants.DefaultMemorySize)})
	}

	// check that kubeadm extra args contain only whitelisted parameters
	for param := range extraOptions.AsMap().Get(kubeadm.Kubeadm) {
		if !pkgutil.ContainsString(kubeadm.KubeadmExtraArgsWhitelist[kubeadm.KubeadmCmdParam], param) &&
			!pkgutil.ContainsString(kubeadm.KubeadmExtraArgsWhitelist[kubeadm.KubeadmConfigParam], param) {
			exit.UsageT("Sorry, the kubeadm.{{.parameter_name}} parameter is currently not supported by --extra-config", out.V{"parameter_name": param})
		}
	}

	validateRegistryMirror()
}

// This function validates if the --registry-mirror
// args match the format of http://localhost
func validateRegistryMirror() {

	if len(registryMirror) > 0 {
		for _, loc := range registryMirror {
			URL, err := url.Parse(loc)
			if err != nil {
				glog.Errorln("Error Parsing URL: ", err)
			}
			if (URL.Scheme != "http" && URL.Scheme != "https") || URL.Path != "" {
				exit.UsageT("Sorry, url provided with --registry-mirror flag is invalid {{.url}}", out.V{"url": loc})
			}

		}
	}
}

// doCacheBinaries caches Kubernetes binaries in the foreground
func doCacheBinaries(k8sVersion string) error {
	return machine.CacheBinariesForBootstrapper(k8sVersion, viper.GetString(cmdcfg.Bootstrapper))
}

// beginCacheImages caches Docker images in the background
func beginCacheImages(g *errgroup.Group, imageRepository string, k8sVersion string) {
	if !viper.GetBool(cacheImages) {
		return
	}

	g.Go(func() error {
		return machine.CacheImagesForBootstrapper(imageRepository, k8sVersion, viper.GetString(cmdcfg.Bootstrapper))
	})
}

// waitCacheImages blocks until the image cache jobs complete
func waitCacheImages(g *errgroup.Group) {
	if !viper.GetBool(cacheImages) {
		return
	}
	if err := g.Wait(); err != nil {
		glog.Errorln("Error caching images: ", err)
	}
}

// generateConfig generates cfg.Config based on flags and supplied arguments
func generateConfig(cmd *cobra.Command, k8sVersion string) (cfg.Config, error) {
	r, err := cruntime.New(cruntime.Config{Type: viper.GetString(containerRuntime)})
	if err != nil {
		return cfg.Config{}, err
	}

	// Pick good default values for --network-plugin and --enable-default-cni based on runtime.
	selectedEnableDefaultCNI := viper.GetBool(enableDefaultCNI)
	selectedNetworkPlugin := viper.GetString(networkPlugin)
	if r.DefaultCNI() && !cmd.Flags().Changed(networkPlugin) {
		selectedNetworkPlugin = "cni"
		if !cmd.Flags().Changed(enableDefaultCNI) {
			selectedEnableDefaultCNI = true
		}
	}

	// Feed Docker our host proxy environment by default, so that it can pull images
	if _, ok := r.(*cruntime.Docker); ok {
		if !cmd.Flags().Changed("docker-env") {
			for _, k := range proxy.EnvVars {
				if v := os.Getenv(k); v != "" {
					// convert https_proxy to HTTPS_PROXY for linux
					// TODO (@medyagh): if user has both http_proxy & HTTPS_PROXY set merge them.
					k = strings.ToUpper(k)
					dockerEnv = append(dockerEnv, fmt.Sprintf("%s=%s", k, v))
				}
			}
		}
	}

	repository := viper.GetString(imageRepository)
	mirrorCountry := strings.ToLower(viper.GetString(imageMirrorCountry))
	if strings.ToLower(repository) == "auto" || mirrorCountry != "" {
		found, autoSelectedRepository, err := selectImageRepository(mirrorCountry, k8sVersion)
		if err != nil {
			exit.WithError("Failed to check main repository and mirrors for images for images", err)
		}

		if !found {
			if autoSelectedRepository == "" {
				exit.WithCodeT(exit.Failure, "None of known repositories is accessible. Consider specifying an alternative image repository with --image-repository flag")
			} else {
				out.WarningT("None of known repositories in your location is accessible. Use {{.image_repository_name}} as fallback.", out.V{"image_repository_name": autoSelectedRepository})
			}
		}

		repository = autoSelectedRepository
	}

	if repository != "" {
		out.T(out.SuccessType, "Using image repository {{.name}}", out.V{"name": repository})
	}

	cfg := cfg.Config{
		MachineConfig: cfg.MachineConfig{
			KeepContext:         viper.GetBool(keepContext),
			MinikubeISO:         viper.GetString(isoURL),
			Memory:              pkgutil.CalculateSizeInMB(viper.GetString(memory)),
			CPUs:                viper.GetInt(cpus),
			DiskSize:            pkgutil.CalculateSizeInMB(viper.GetString(humanReadableDiskSize)),
			VMDriver:            viper.GetString(vmDriver),
			ContainerRuntime:    viper.GetString(containerRuntime),
			HyperkitVpnKitSock:  viper.GetString(vpnkitSock),
			HyperkitVSockPorts:  viper.GetStringSlice(vsockPorts),
			NFSShare:            viper.GetStringSlice(nfsShare),
			NFSSharesRoot:       viper.GetString(nfsSharesRoot),
			DockerEnv:           dockerEnv,
			DockerOpt:           dockerOpt,
			InsecureRegistry:    insecureRegistry,
			RegistryMirror:      registryMirror,
			HostOnlyCIDR:        viper.GetString(hostOnlyCIDR),
			HypervVirtualSwitch: viper.GetString(hypervVirtualSwitch),
			KVMNetwork:          viper.GetString(kvmNetwork),
			KVMQemuURI:          viper.GetString(kvmQemuURI),
			KVMGPU:              viper.GetBool(kvmGPU),
			KVMHidden:           viper.GetBool(kvmHidden),
			Downloader:          pkgutil.DefaultDownloader{},
			DisableDriverMounts: viper.GetBool(disableDriverMounts),
			UUID:                viper.GetString(uuid),
			NoVTXCheck:          viper.GetBool(noVTXCheck),
			DNSProxy:            viper.GetBool(dnsProxy),
			HostDNSResolver:     viper.GetBool(hostDNSResolver),
		},
		KubernetesConfig: cfg.KubernetesConfig{
			KubernetesVersion:      k8sVersion,
			NodePort:               viper.GetInt(apiServerPort),
			NodeName:               constants.DefaultNodeName,
			APIServerName:          viper.GetString(apiServerName),
			APIServerNames:         apiServerNames,
			APIServerIPs:           apiServerIPs,
			DNSDomain:              viper.GetString(dnsDomain),
			FeatureGates:           viper.GetString(featureGates),
			ContainerRuntime:       viper.GetString(containerRuntime),
			CRISocket:              viper.GetString(criSocket),
			NetworkPlugin:          selectedNetworkPlugin,
			ServiceCIDR:            viper.GetString(serviceCIDR),
			ImageRepository:        repository,
			ExtraOptions:           extraOptions,
			ShouldLoadCachedImages: viper.GetBool(cacheImages),
			EnableDefaultCNI:       selectedEnableDefaultCNI,
		},
	}
	return cfg, nil
}

// autoSetOptions sets the options needed for specific vm-driver automatically.
func autoSetOptions(vmDriver string) error {
	//  options for none driver
	if vmDriver == constants.DriverNone {
		if o := none.AutoOptions(); o != "" {
			return extraOptions.Set(o)
		}
	}
	return nil
}

// prepareNone prepares the user and host for the joy of the "none" driver
func prepareNone(vmDriver string) {
	if vmDriver != constants.DriverNone {
		return
	}
	out.T(out.StartingNone, "Configuring local host environment ...")
	if viper.GetBool(cfg.WantNoneDriverWarning) {
		out.T(out.Empty, "")
		out.WarningT("The 'none' driver provides limited isolation and may reduce system security and reliability.")
		out.WarningT("For more information, see:")
		out.T(out.URL, "https://github.com/kubernetes/minikube/blob/master/docs/vmdriver-none.md")
		out.T(out.Empty, "")
	}

	if os.Getenv("CHANGE_MINIKUBE_NONE_USER") == "" {
		home := os.Getenv("HOME")
		out.WarningT("kubectl and minikube configuration will be stored in {{.home_folder}}", out.V{"home_folder": home})
		out.WarningT("To use kubectl or minikube commands as your own user, you may")
		out.WarningT("need to relocate them. For example, to overwrite your own settings:")

		out.T(out.Empty, "")
		out.T(out.Command, "sudo mv {{.home_folder}}/.kube {{.home_folder}}/.minikube $HOME", out.V{"home_folder": home})
		out.T(out.Command, "sudo chown -R $USER $HOME/.kube $HOME/.minikube")
		out.T(out.Empty, "")

		out.T(out.Tip, "This can also be done automatically by setting the env var CHANGE_MINIKUBE_NONE_USER=true")
	}

	if err := pkgutil.MaybeChownDirRecursiveToMinikubeUser(constants.GetMinipath()); err != nil {
		exit.WithCodeT(exit.Permissions, "Failed to chown {{.minikube_dir_path}}: {{.error}}", out.V{"minikube_dir_path": constants.GetMinipath(), "error": err})
	}
}

// startHost starts a new minikube host using a VM or None
func startHost(api libmachine.API, mc cfg.MachineConfig) (*host.Host, bool) {
	exists, err := api.Exists(cfg.GetMachineName())
	if err != nil {
		exit.WithError("Failed to check if machine exists", err)
	}

	var host *host.Host
	start := func() (err error) {
		host, err = cluster.StartHost(api, mc)
		if err != nil {
			glog.Errorf("StartHost: %v", err)
		}
		return err
	}
	if err = pkgutil.RetryAfter(3, start, 2*time.Second); err != nil {
		exit.WithError("Unable to start VM", err)
	}
	return host, exists
}

// validateNetwork tries to catch network problems as soon as possible
func validateNetwork(h *host.Host) string {
	ip, err := h.Driver.GetIP()
	if err != nil {
		exit.WithError("Unable to get VM IP address", err)
	}

	optSeen := false
	warnedOnce := false
	for _, k := range proxy.EnvVars {
		if v := os.Getenv(k); v != "" {
			if !optSeen {
				out.T(out.Internet, "Found network options:")
				optSeen = true
			}
			out.T(out.Option, "{{.key}}={{.value}}", out.V{"key": k, "value": v})
			ipExcluded := proxy.IsIPExcluded(ip) // Skip warning if minikube ip is already in NO_PROXY
			k = strings.ToUpper(k)               // for http_proxy & https_proxy
			if (k == "HTTP_PROXY" || k == "HTTPS_PROXY") && !ipExcluded && !warnedOnce {
				out.WarningT("You appear to be using a proxy, but your NO_PROXY environment does not include the minikube IP ({{.ip_address}}). Please see https://github.com/kubernetes/minikube/blob/master/docs/http_proxy.md for more details", out.V{"ip_address": ip})
				warnedOnce = true
			}
		}
	}

	// Here is where we should be checking connectivity to/from the VM
	return ip
}

// validateKubernetesVersions ensures that the requested version is reasonable
func validateKubernetesVersions(old *cfg.Config) (string, bool) {
	rawVersion := viper.GetString(kubernetesVersion)
	isUpgrade := false
	if rawVersion == "" {
		rawVersion = constants.DefaultKubernetesVersion
	}

	nvs, err := semver.Make(strings.TrimPrefix(rawVersion, version.VersionPrefix))
	if err != nil {
		exit.WithCodeT(exit.Data, `Unable to parse "{{.kubenretes_version}}": {{.error}}`, out.V{"kubenretes_version": rawVersion, "error": err})
	}
	nv := version.VersionPrefix + nvs.String()

	if old == nil || old.KubernetesConfig.KubernetesVersion == "" {
		return nv, isUpgrade
	}

	ovs, err := semver.Make(strings.TrimPrefix(old.KubernetesConfig.KubernetesVersion, version.VersionPrefix))
	if err != nil {
		glog.Errorf("Error parsing old version %q: %v", old.KubernetesConfig.KubernetesVersion, err)
	}

	if nvs.LT(ovs) {
		nv = version.VersionPrefix + ovs.String()
		out.ErrT(out.Conflict, "Kubernetes downgrade is not supported, will continue to use {{.version}}", out.V{"version": nv})
		return nv, isUpgrade
	}
	if nvs.GT(ovs) {
		out.T(out.ThumbsUp, "minikube will upgrade the local cluster from Kubernetes {{.old}} to {{.new}}", out.V{"old": ovs, "new": nvs})
		isUpgrade = true
	}
	return nv, isUpgrade
}

// setupKubeAdm adds any requested files into the VM before Kubernetes is started
func setupKubeAdm(mAPI libmachine.API, kc cfg.KubernetesConfig) bootstrapper.Bootstrapper {
	bs, err := getClusterBootstrapper(mAPI, viper.GetString(cmdcfg.Bootstrapper))
	if err != nil {
		exit.WithError("Failed to get bootstrapper", err)
	}
	for _, eo := range extraOptions {
		out.T(out.Option, "{{.extra_option_component_name}}.{{.key}}={{.value}}", out.V{"extra_option_component_name": eo.Component, "key": eo.Key, "value": eo.Value})
	}
	// Loads cached images, generates config files, download binaries
	if err := bs.UpdateCluster(kc); err != nil {
		exit.WithError("Failed to update cluster", err)
	}
	if err := bs.SetupCerts(kc); err != nil {
		exit.WithError("Failed to setup certs", err)
	}
	return bs
}

// updateKubeConfig sets up kubectl
func updateKubeConfig(h *host.Host, c *cfg.Config) *pkgutil.KubeConfigSetup {
	addr, err := h.Driver.GetURL()
	if err != nil {
		exit.WithError("Failed to get driver URL", err)
	}
	addr = strings.Replace(addr, "tcp://", "https://", -1)
	addr = strings.Replace(addr, ":2376", ":"+strconv.Itoa(c.KubernetesConfig.NodePort), -1)
	if c.KubernetesConfig.APIServerName != constants.APIServerName {
		addr = strings.Replace(addr, c.KubernetesConfig.NodeIP, c.KubernetesConfig.APIServerName, -1)
	}

	kcs := &pkgutil.KubeConfigSetup{
		ClusterName:          cfg.GetMachineName(),
		ClusterServerAddress: addr,
		ClientCertificate:    constants.MakeMiniPath("client.crt"),
		ClientKey:            constants.MakeMiniPath("client.key"),
		CertificateAuthority: constants.MakeMiniPath("ca.crt"),
		KeepContext:          viper.GetBool(keepContext),
		EmbedCerts:           viper.GetBool(embedCerts),
	}
	kcs.SetKubeConfigFile(cmdutil.GetKubeConfigPath())
	if err := pkgutil.SetupKubeConfig(kcs); err != nil {
		exit.WithError("Failed to setup kubeconfig", err)
	}
	return kcs
}

// configureRuntimes does what needs to happen to get a runtime going.
func configureRuntimes(runner cruntime.CommandRunner) cruntime.Manager {
	config := cruntime.Config{Type: viper.GetString(containerRuntime), Runner: runner}
	cr, err := cruntime.New(config)
	if err != nil {
		exit.WithError("Failed runtime", err)
	}

	disableOthers := true
	if viper.GetString(vmDriver) == constants.DriverNone {
		disableOthers = false
	}
	err = cr.Enable(disableOthers)
	if err != nil {
		exit.WithError("Failed to enable container runtime", err)
	}

	return cr
}

// bootstrapCluster starts Kubernetes using the chosen bootstrapper
func bootstrapCluster(bs bootstrapper.Bootstrapper, r cruntime.Manager, runner command.Runner, kc cfg.KubernetesConfig, preexisting bool, isUpgrade bool) {
	// hum. bootstrapper.Bootstrapper should probably have a Name function.
	bsName := viper.GetString(cmdcfg.Bootstrapper)

	if isUpgrade || !preexisting {
		out.T(out.Pulling, "Pulling images ...")
		if err := bs.PullImages(kc); err != nil {
			out.T(out.FailureType, "Unable to pull images, which may be OK: {{.error}}", out.V{"error": err})
		}
	}

	if preexisting {
		out.T(out.Restarting, "Relaunching Kubernetes {{.version}} using {{.bootstrapper}} ... ", out.V{"version": kc.KubernetesVersion, "bootstrapper": bsName})
		if err := bs.RestartCluster(kc); err != nil {
			exit.WithLogEntries("Error restarting cluster", err, logs.FindProblems(r, bs, runner))
		}
		return
	}

	out.T(out.Launch, "Launching Kubernetes ... ")
	if err := bs.StartCluster(kc); err != nil {
		exit.WithLogEntries("Error starting cluster", err, logs.FindProblems(r, bs, runner))
	}
}

// configureMounts configures any requested filesystem mounts
func configureMounts() {
	if !viper.GetBool(createMount) {
		return
	}

	out.T(out.Mounting, "Creating mount {{.name}} ...", out.V{"name": viper.GetString(mountString)})
	path := os.Args[0]
	mountDebugVal := 0
	if glog.V(8) {
		mountDebugVal = 1
	}
	mountCmd := exec.Command(path, "mount", fmt.Sprintf("--v=%d", mountDebugVal), viper.GetString(mountString))
	mountCmd.Env = append(os.Environ(), constants.IsMinikubeChildProcess+"=true")
	if glog.V(8) {
		mountCmd.Stdout = os.Stdout
		mountCmd.Stderr = os.Stderr
	}
	if err := mountCmd.Start(); err != nil {
		exit.WithError("Error starting mount", err)
	}
	if err := ioutil.WriteFile(filepath.Join(constants.GetMinipath(), constants.MountProcessFileName), []byte(strconv.Itoa(mountCmd.Process.Pid)), 0644); err != nil {
		exit.WithError("Error writing mount pid", err)
	}
}

// saveConfig saves profile cluster configuration in $MINIKUBE_HOME/profiles/<profilename>/config.json
func saveConfig(clusterConfig *cfg.Config) error {
	data, err := json.MarshalIndent(clusterConfig, "", "    ")
	if err != nil {
		return err
	}
	glog.Infof("Saving config:\n%s", data)
	path := constants.GetProfileFile(viper.GetString(cfg.MachineProfile))
	if err := os.MkdirAll(filepath.Dir(path), 0700); err != nil {
		return err
	}

	// If no config file exists, don't worry about swapping paths
	if _, err := os.Stat(path); os.IsNotExist(err) {
		if err := ioutil.WriteFile(path, data, 0600); err != nil {
			return err
		}
		return nil
	}

	tf, err := ioutil.TempFile(filepath.Dir(path), "config.json.tmp")
	if err != nil {
		return err
	}
	defer os.Remove(tf.Name())

	if err = ioutil.WriteFile(tf.Name(), data, 0600); err != nil {
		return err
	}

	if err = tf.Close(); err != nil {
		return err
	}

	if err = os.Remove(path); err != nil {
		return err
	}

	if err = os.Rename(tf.Name(), path); err != nil {
		return err
	}
	return nil
}

func validateDriverVersion(vmDriver string) {
	if vmDriver == constants.DriverKvm2 {
		cmd := exec.Command("docker-machine-driver-kvm2", "version")
		output, err := cmd.Output()

		// we don't want to fail if an error was returned,
		// libmachine has a nice message for the user if the driver isn't present
		if err != nil {
			out.WarningT("Error checking driver version: {{.error}}", out.V{"error": err})
			return
		}

		v := extractVMDriverVersion(string(output))

		// if the driver doesn't have return any version, it is really old, we force a upgrade.
		if len(v) == 0 {
			exit.WithCodeT(exit.Failure, "Please upgrade the 'docker-machine-driver-kvm2'. {{.documentation_url}}", out.V{"documentation_url": constants.KVMDocumentation})
		}

		vmDriverVersion, err := semver.Make(v)
		if err != nil {
			out.WarningT("Error parsing vmDriver version: {{.error}}", out.V{"error": err})
			return
		}

		minikubeVersion, err := version.GetSemverVersion()
		if err != nil {
			out.WarningT("Error parsing minukube version: {{.error}}", out.V{"error": err})
			return
		}

		if vmDriverVersion.LT(minikubeVersion) {
			out.WarningT("The 'docker-machine-driver-kvm2' version is old. Please consider upgrading. {{.documentation_url}}", out.V{"documentation_url": constants.KVMDocumentation})
		}
	}
}

// extractVMDriverVersion extracts the driver version.
// KVM and Hyperkit drivers support the 'version' command, that display the information as:
// version: vX.X.X
// commit: XXXX
// This method returns the version 'vX.X.X' or empty if the version isn't found.
func extractVMDriverVersion(s string) string {
	versionRegex := regexp.MustCompile(`version:(.*)`)
	matches := versionRegex.FindStringSubmatch(s)

	if len(matches) != 2 {
		return ""
	}

	v := strings.TrimSpace(matches[1])
	return strings.TrimPrefix(v, version.VersionPrefix)
}<|MERGE_RESOLUTION|>--- conflicted
+++ resolved
@@ -209,19 +209,8 @@
 // runStart handles the executes the flow of "minikube start"
 func runStart(cmd *cobra.Command, args []string) {
 	out.T(out.Happy, "minikube {{.version}} on {{.os}} ({{.arch}})", out.V{"version": version.GetVersion(), "os": runtime.GOOS, "arch": runtime.GOARCH})
-	validateConfig()
-<<<<<<< HEAD
-
-	oldConfig, err := cfg.Load()
-	if err != nil && !os.IsNotExist(err) {
-		exit.WithCode(exit.Data, "Unable to load config: %v", err)
-	}
-	k8sVersion, isUpgrade := validateKubernetesVersions(oldConfig)
-=======
-	validateUser()
 
 	k8sVersion, isUpgrade := getKubernetesVersion()
->>>>>>> bcf35978
 	config, err := generateConfig(cmd, k8sVersion)
 	if err != nil {
 		exit.WithError("Failed to generate config", err)
@@ -314,30 +303,8 @@
 		exit.WithError("Failed to get command runner", err)
 	}
 
-<<<<<<< HEAD
-	cr := configureRuntimes(runner)
-	showVersionInfo(k8sVersion, cr)
-
-	// prepareHostEnvironment uses the downloaded images, so we need to wait for background task completion.
-	waitCacheImages(&cacheGroup)
-
-	bs := prepareHostEnvironment(m, config.KubernetesConfig)
-	// The kube config must be update must come before bootstrapping, otherwise health checks may use a stale IP
-	kubeconfig := updateKubeConfig(host, &config)
-	bootstrapCluster(bs, cr, runner, config.KubernetesConfig, preexisting, isUpgrade)
-	configureMounts()
-	if err = LoadCachedImagesInConfigFile(); err != nil {
-		console.Failure("Unable to load cached images from config file.")
-	}
-
-	if config.MachineConfig.VMDriver == constants.DriverNone {
-		console.OutStyle(console.StartingNone, "Configuring local host environment ...")
-		prepareNone()
-	}
-=======
 	return runner, preExists, m, host
 }
->>>>>>> bcf35978
 
 func getKubernetesVersion() (k8sVersion string, isUpgrade bool) {
 	oldConfig, err := cfg.Load()
@@ -441,27 +408,6 @@
 	return false, fallback, nil
 }
 
-<<<<<<< HEAD
-=======
-// validerUser validates minikube is run by the recommended user (privileged or regular)
-func validateUser() {
-	u, err := user.Current()
-	d := viper.GetString(vmDriver)
-	// Check if minikube needs to run with sudo or not.
-	if err == nil {
-		if d == constants.DriverNone && u.Name != "root" {
-			exit.UsageT(`Please run with sudo. the vm-driver "{{.driver_name}}" requires sudo.`, out.V{"driver_name": constants.DriverNone})
-		} else if u.Name == "root" && !(d == constants.DriverHyperv || d == constants.DriverNone) {
-			out.T(out.WarningType, "Please don't run minikube as root or with 'sudo' privileges. It isn't necessary with {{.driver}} driver.", out.V{"driver": d})
-		}
-
-	} else {
-		glog.Errorf("Error getting the current user: %v", err)
-	}
-
-}
-
->>>>>>> bcf35978
 // validateConfig validates the supplied configuration against known bad combinations
 func validateConfig() {
 	diskSizeMB := pkgutil.CalculateSizeInMB(viper.GetString(humanReadableDiskSize))
