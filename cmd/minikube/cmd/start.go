--- conflicted
+++ resolved
@@ -205,22 +205,6 @@
 		reportAndExit("Unable to get VM IP address", err)
 	}
 
-<<<<<<< HEAD
-	// common config (currently none)
-	var cricfg = map[string]string{}
-	selectedContainerRuntime := viper.GetString(containerRuntime)
-	if cricfg := SetContainerRuntime(cricfg, selectedContainerRuntime); cricfg != nil {
-		var command string
-		if command, err = cmdutil.GetCrictlConfigCommand(cricfg); err == nil {
-			_, err = host.RunSSHCommand(command)
-		}
-		if err != nil {
-			reportAndExit("Error writing crictl config", err)
-		}
-	}
-
-=======
->>>>>>> faa7265c
 	selectedKubernetesVersion := viper.GetString(kubernetesVersion)
 	if strings.Compare(selectedKubernetesVersion, "") == 0 {
 		selectedKubernetesVersion = constants.DefaultKubernetesVersion
@@ -267,14 +251,6 @@
 		EnableDefaultCNI:       viper.GetBool(enableDefaultCNI),
 	}
 
-<<<<<<< HEAD
-	k8sBootstrapper, err := GetClusterBootstrapper(api, clusterBootstrapper)
-	if err != nil {
-		reportAndExit("Error getting cluster bootstrapper", err)
-	}
-
-=======
->>>>>>> faa7265c
 	// Write profile cluster configuration to file
 	clusterConfig = cfg.Config{
 		MachineConfig:    config,
@@ -292,31 +268,16 @@
 		}
 	}
 
-<<<<<<< HEAD
 	console.OutStyle("copying", "Copying files into VM ...")
-
-	if err := k8sBootstrapper.UpdateCluster(kubernetesConfig); err != nil {
+	bs, err := GetClusterBootstrapper(api, clusterBootstrapper)
+	if err != nil {
+		glog.Exitf("Error getting cluster bootstrapper: %v", err)
+	}
+	if err := bs.UpdateCluster(kubernetesConfig); err != nil {
 		reportAndExit("Failed to update cluster", err)
 	}
-
-	if err := k8sBootstrapper.SetupCerts(kubernetesConfig); err != nil {
+	if err := bs.SetupCerts(kubernetesConfig); err != nil {
 		reportAndExit("Failed to setup certs", err)
-=======
-	fmt.Println("Moving files into cluster...")
-	bs, err := GetClusterBootstrapper(api, clusterBootstrapper)
-	if err != nil {
-		glog.Exitf("Error getting cluster bootstrapper: %v", err)
-	}
-	if err := bs.UpdateCluster(kubernetesConfig); err != nil {
-		glog.Errorln("Error updating cluster: ", err)
-		cmdutil.MaybeReportErrorAndExit(err)
-	}
-
-	fmt.Println("Setting up certs...")
-	if err := bs.SetupCerts(kubernetesConfig); err != nil {
-		glog.Errorln("Error configuring authentication: ", err)
-		cmdutil.MaybeReportErrorAndExit(err)
->>>>>>> faa7265c
 	}
 
 	kubeHost, err := host.Driver.GetURL()
@@ -325,11 +286,6 @@
 	}
 	kubeHost = strings.Replace(kubeHost, "tcp://", "https://", -1)
 	kubeHost = strings.Replace(kubeHost, ":2376", ":"+strconv.Itoa(kubernetesConfig.NodePort), -1)
-<<<<<<< HEAD
-=======
-
-	fmt.Println("Setting up kubeconfig...")
->>>>>>> faa7265c
 	kubeConfigFile := cmdutil.GetKubeConfigPath()
 	kubeCfgSetup := &kubeconfig.KubeConfigSetup{
 		ClusterName:          cfg.GetMachineName(),
@@ -346,52 +302,6 @@
 		reportAndExit("Failed to setup kubeconfig", err)
 	}
 
-<<<<<<< HEAD
-	// TODO(tstromberg): use cruntime.Manager.Name() once PR is merged
-	rname := viper.GetString(containerRuntime)
-	console.OutStyle("container-runtime", "Configuring %s within VM ...", rname)
-
-	if config.VMDriver != constants.DriverNone && selectedContainerRuntime != "" {
-		if _, err := host.RunSSHCommand("sudo systemctl stop docker"); err == nil {
-			_, err = host.RunSSHCommand("sudo systemctl stop docker.socket")
-		}
-		if err != nil {
-			reportAndExit("Failed to stop docker", err)
-		}
-	}
-	if config.VMDriver != constants.DriverNone && (selectedContainerRuntime != constants.CrioRuntime && selectedContainerRuntime != constants.Cri_oRuntime) {
-		if _, err := host.RunSSHCommand("sudo systemctl stop crio"); err != nil {
-			reportAndExit("Failed to stop CRIO", err)
-		}
-	}
-	if config.VMDriver != constants.DriverNone && selectedContainerRuntime != constants.RktRuntime {
-		if _, err := host.RunSSHCommand("sudo systemctl stop rkt-api"); err == nil {
-			_, err = host.RunSSHCommand("sudo systemctl stop rkt-metadata")
-		}
-		if err != nil {
-			reportAndExit("Failed to stop rkt", err)
-		}
-	}
-	if config.VMDriver != constants.DriverNone && selectedContainerRuntime != constants.ContainerdRuntime {
-		if _, err = host.RunSSHCommand("sudo systemctl stop containerd"); err != nil {
-			reportAndExit("Failed to stop containerd", err)
-		}
-	}
-
-	if config.VMDriver != constants.DriverNone && (selectedContainerRuntime == constants.CrioRuntime || selectedContainerRuntime == constants.Cri_oRuntime) {
-		// restart crio so that it can monitor all hook dirs
-		if _, err := host.RunSSHCommand("sudo systemctl restart crio"); err != nil {
-			reportAndExit("Failed to restart crio", err)
-		}
-	}
-
-	if config.VMDriver != constants.DriverNone && selectedContainerRuntime == constants.ContainerdRuntime {
-		console.Fatal("Restarting containerd runtime...")
-		// restart containerd so that it can install all plugins
-		if _, err := host.RunSSHCommand("sudo systemctl restart containerd"); err != nil {
-			reportAndExit("Failed to restart containerd", err)
-		}
-=======
 	runner, err := machine.CommandRunner(host)
 	if err != nil {
 		cmdutil.MaybeReportErrorAndExit(err)
@@ -401,11 +311,10 @@
 	if err != nil {
 		cmdutil.MaybeReportErrorAndExit(err)
 	}
-	fmt.Printf("Configuring %s runtime...\n", cr.Name())
+	console.OutStyle("container-runtime", "Configuring %s within VM ...", cr.Name())
 	err = cr.Enable()
 	if err != nil {
 		cmdutil.MaybeReportErrorAndExit(err)
->>>>>>> faa7265c
 	}
 
 	if config.VMDriver == constants.DriverNone {
@@ -434,32 +343,20 @@
 		}
 	}
 
-	if !exists || config.VMDriver == constants.DriverNone {
-<<<<<<< HEAD
+	console.OutStyle("pulling", "Pulling images required for Kubernetes %s ...", kubernetesConfig.KubernetesVersion)
+	if err := bs.PullImages(kubernetesConfig); err != nil {
+		fmt.Printf("Unable to pull images, which may be OK: %v", err)
+	}
+
+	if !exists {
 		console.OutStyle("launch", "Launching Kubernetes %s with %s ... ", kubernetesConfig.KubernetesVersion, clusterBootstrapper)
-		if err := k8sBootstrapper.StartCluster(kubernetesConfig); err != nil {
+		if err := bs.StartCluster(kubernetesConfig); err != nil {
 			reportAndExit("Error starting cluster", err)
 		}
 	} else {
 		console.OutStyle("restarting", "Relaunching Kubernetes %s with %s ... ", kubernetesConfig.KubernetesVersion, clusterBootstrapper)
-		if err := k8sBootstrapper.RestartCluster(kubernetesConfig); err != nil {
+		if err := bs.RestartCluster(kubernetesConfig); err != nil {
 			reportAndExit("Error restarting cluster", err)
-=======
-		fmt.Println("Pulling images...")
-		if err := bs.PullImages(kubernetesConfig); err != nil {
-			fmt.Printf("Unable to pull images, which may be OK: %v", err)
-		}
-		fmt.Println("Starting cluster components...")
-		if err := bs.StartCluster(kubernetesConfig); err != nil {
-			glog.Errorf("Error starting cluster: %v", err)
-			cmdutil.MaybeReportErrorAndExit(err)
-		}
-	} else {
-		fmt.Println("Machine exists, restarting cluster components...")
-		if err := bs.RestartCluster(kubernetesConfig); err != nil {
-			glog.Errorln("Error restarting cluster: ", err)
-			cmdutil.MaybeReportErrorAndExit(err)
->>>>>>> faa7265c
 		}
 	}
 
@@ -531,12 +428,7 @@
 	if err != nil {
 		console.Failure("Unable to load cached images from config file.")
 	}
-<<<<<<< HEAD
 	console.OutStyle("ready", "Your local Kubernetes cluster is ready! Thank you for using minikube!")
-	return
-=======
-	fmt.Println("\n\nEverything looks great. Please enjoy minikube!")
->>>>>>> faa7265c
 }
 
 func init() {
