--- conflicted
+++ resolved
@@ -73,7 +73,6 @@
 )
 
 const (
-<<<<<<< HEAD
 	isoURL                  = "iso-url"
 	memory                  = "memory"
 	cpus                    = "cpus"
@@ -107,7 +106,6 @@
 	imageMirrorCountry      = "image-mirror-country"
 	mountString             = "mount-string"
 	disableDriverMounts     = "disable-driver-mounts"
-	addons                  = "addons"
 	cacheImages             = "cache-images"
 	uuid                    = "uuid"
 	vpnkitSock              = "hyperkit-vpnkit-sock"
@@ -129,60 +127,6 @@
 	autoUpdate              = "auto-update-drivers"
 	hostOnlyNicType         = "host-only-nic-type"
 	natNicType              = "nat-nic-type"
-=======
-	isoURL                = "iso-url"
-	memory                = "memory"
-	cpus                  = "cpus"
-	humanReadableDiskSize = "disk-size"
-	nfsSharesRoot         = "nfs-shares-root"
-	nfsShare              = "nfs-share"
-	kubernetesVersion     = "kubernetes-version"
-	hostOnlyCIDR          = "host-only-cidr"
-	containerRuntime      = "container-runtime"
-	criSocket             = "cri-socket"
-	networkPlugin         = "network-plugin"
-	enableDefaultCNI      = "enable-default-cni"
-	hypervVirtualSwitch   = "hyperv-virtual-switch"
-	kvmNetwork            = "kvm-network"
-	kvmQemuURI            = "kvm-qemu-uri"
-	kvmGPU                = "kvm-gpu"
-	kvmHidden             = "kvm-hidden"
-	minikubeEnvPrefix     = "MINIKUBE"
-	defaultMemorySize     = "2000mb"
-	defaultDiskSize       = "20000mb"
-	keepContext           = "keep-context"
-	createMount           = "mount"
-	featureGates          = "feature-gates"
-	apiServerName         = "apiserver-name"
-	apiServerPort         = "apiserver-port"
-	dnsDomain             = "dns-domain"
-	serviceCIDR           = "service-cluster-ip-range"
-	imageRepository       = "image-repository"
-	imageMirrorCountry    = "image-mirror-country"
-	mountString           = "mount-string"
-	disableDriverMounts   = "disable-driver-mounts"
-	cacheImages           = "cache-images"
-	uuid                  = "uuid"
-	vpnkitSock            = "hyperkit-vpnkit-sock"
-	vsockPorts            = "hyperkit-vsock-ports"
-	embedCerts            = "embed-certs"
-	noVTXCheck            = "no-vtx-check"
-	downloadOnly          = "download-only"
-	dnsProxy              = "dns-proxy"
-	hostDNSResolver       = "host-dns-resolver"
-	waitUntilHealthy      = "wait"
-	force                 = "force"
-	dryRun                = "dry-run"
-	interactive           = "interactive"
-	waitTimeout           = "wait-timeout"
-	nativeSSH             = "native-ssh"
-	minimumMemorySize     = "1024mb"
-	minimumCPUS           = 2
-	minimumDiskSize       = "2000mb"
-	autoUpdate            = "auto-update-drivers"
-	hostOnlyNicType       = "host-only-nic-type"
-	natNicType            = "nat-nic-type"
->>>>>>> 86790638
 )
 
 var (
@@ -983,9 +927,17 @@
 		out.T(out.SuccessType, "Using image repository {{.name}}", out.V{"name": repository})
 	}
 
-<<<<<<< HEAD
-	cfg := cfg.MachineConfig{
-		Name:                    viper.GetString(cfg.MachineProfile),
+	// Create the initial node, which will necessarily be a control plane
+	cp := config.Node{
+		Port:              viper.GetInt(apiServerPort),
+		KubernetesVersion: k8sVersion,
+		Name:              constants.DefaultNodeName,
+		ControlPlane:      true,
+		Worker:            true,
+	}
+
+	cfg := config.MachineConfig{
+		Name:                    viper.GetString(config.MachineProfile),
 		KeepContext:             viper.GetBool(keepContext),
 		EmbedCerts:              viper.GetBool(embedCerts),
 		MinikubeISO:             viper.GetString(isoURL),
@@ -993,7 +945,6 @@
 		CPUs:                    viper.GetInt(cpus),
 		DiskSize:                pkgutil.CalculateSizeInMB(viper.GetString(humanReadableDiskSize)),
 		VMDriver:                drvName,
-		ContainerRuntime:        viper.GetString(containerRuntime),
 		HyperkitVpnKitSock:      viper.GetString(vpnkitSock),
 		HyperkitVSockPorts:      viper.GetStringSlice(vsockPorts),
 		NFSShare:                viper.GetStringSlice(nfsShare),
@@ -1018,50 +969,7 @@
 		HostDNSResolver:         viper.GetBool(hostDNSResolver),
 		HostOnlyNicType:         viper.GetString(hostOnlyNicType),
 		NatNicType:              viper.GetString(natNicType),
-		KubernetesConfig: cfg.KubernetesConfig{
-=======
-	// Create the initial node, which will necessarily be a control plane
-	cp := config.Node{
-		Port:              viper.GetInt(apiServerPort),
-		KubernetesVersion: k8sVersion,
-		Name:              constants.DefaultNodeName,
-		ControlPlane:      true,
-		Worker:            true,
-	}
-
-	cfg := config.MachineConfig{
-		Name:                viper.GetString(config.MachineProfile),
-		KeepContext:         viper.GetBool(keepContext),
-		EmbedCerts:          viper.GetBool(embedCerts),
-		MinikubeISO:         viper.GetString(isoURL),
-		Memory:              pkgutil.CalculateSizeInMB(viper.GetString(memory)),
-		CPUs:                viper.GetInt(cpus),
-		DiskSize:            pkgutil.CalculateSizeInMB(viper.GetString(humanReadableDiskSize)),
-		VMDriver:            drvName,
-		HyperkitVpnKitSock:  viper.GetString(vpnkitSock),
-		HyperkitVSockPorts:  viper.GetStringSlice(vsockPorts),
-		NFSShare:            viper.GetStringSlice(nfsShare),
-		NFSSharesRoot:       viper.GetString(nfsSharesRoot),
-		DockerEnv:           dockerEnv,
-		DockerOpt:           dockerOpt,
-		InsecureRegistry:    insecureRegistry,
-		RegistryMirror:      registryMirror,
-		HostOnlyCIDR:        viper.GetString(hostOnlyCIDR),
-		HypervVirtualSwitch: viper.GetString(hypervVirtualSwitch),
-		KVMNetwork:          viper.GetString(kvmNetwork),
-		KVMQemuURI:          viper.GetString(kvmQemuURI),
-		KVMGPU:              viper.GetBool(kvmGPU),
-		KVMHidden:           viper.GetBool(kvmHidden),
-		Downloader:          pkgutil.DefaultDownloader{},
-		DisableDriverMounts: viper.GetBool(disableDriverMounts),
-		UUID:                viper.GetString(uuid),
-		NoVTXCheck:          viper.GetBool(noVTXCheck),
-		DNSProxy:            viper.GetBool(dnsProxy),
-		HostDNSResolver:     viper.GetBool(hostDNSResolver),
-		HostOnlyNicType:     viper.GetString(hostOnlyNicType),
-		NatNicType:          viper.GetString(natNicType),
 		KubernetesConfig: config.KubernetesConfig{
->>>>>>> 86790638
 			KubernetesVersion:      k8sVersion,
 			APIServerName:          viper.GetString(apiServerName),
 			APIServerNames:         apiServerNames,
