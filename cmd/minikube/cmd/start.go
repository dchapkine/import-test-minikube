--- conflicted
+++ resolved
@@ -530,11 +530,7 @@
 				viper.Set("driver", "kvm2")
 				d = "kvm2"
 			}
-<<<<<<< HEAD
-			exit.WithCodeT(exit.Unavailable, "The driver '{{.driver}}' is not supported on {{.os}}", out.V{"driver": d, "os": runtime.GOOS})
-=======
 			exit.Message(reason.DrvUnsupportedOS, "The driver '{{.driver}}' is not supported on {{.os}}", out.V{"driver": d, "os": runtime.GOOS})
->>>>>>> 8b626761
 		}
 		out.T(style.Sparkle, `Using the {{.driver}} driver based on user configuration`, out.V{"driver": ds.String()})
 		return ds, nil, true
@@ -548,11 +544,7 @@
 				viper.Set("driver", "kvm2")
 				d = "kvm2"
 			}
-<<<<<<< HEAD
-			exit.WithCodeT(exit.Unavailable, "The driver '{{.driver}}' is not supported on {{.os}}", out.V{"driver": d, "os": runtime.GOOS})
-=======
 			exit.Message(reason.DrvUnsupportedOS, "The driver '{{.driver}}' is not supported on {{.os}}", out.V{"driver": d, "os": runtime.GOOS})
->>>>>>> 8b626761
 		}
 		out.T(style.Sparkle, `Using the {{.driver}} driver based on user configuration`, out.V{"driver": ds.String()})
 		return ds, nil, true
