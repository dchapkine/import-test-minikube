/*
Copyright 2016 The Kubernetes Authors All rights reserved.

Licensed under the Apache License, Version 2.0 (the "License");
you may not use this file except in compliance with the License.
You may obtain a copy of the License at

    http://www.apache.org/licenses/LICENSE-2.0

Unless required by applicable law or agreed to in writing, software
distributed under the License is distributed on an "AS IS" BASIS,
WITHOUT WARRANTIES OR CONDITIONS OF ANY KIND, either express or implied.
See the License for the specific language governing permissions and
limitations under the License.
*/

package cmd

import (
	"fmt"
	"io/ioutil"
	"os"
	"os/exec"
	"path/filepath"
	"strconv"
	"strings"
	"time"

    "github.com/elgs/gostrgen"
	"github.com/blang/semver"
	"github.com/docker/machine/libmachine/host"
	"github.com/golang/glog"
	"github.com/spf13/cobra"
	"github.com/spf13/viper"
    "k8s.io/minikube/cmd/minikube/profile"
	cmdcfg "k8s.io/minikube/cmd/minikube/cmd/config"
	cmdutil "k8s.io/minikube/cmd/util"
	"k8s.io/minikube/pkg/minikube/bootstrapper"
	"k8s.io/minikube/pkg/minikube/cluster"
	cfg "k8s.io/minikube/pkg/minikube/config"
	"k8s.io/minikube/pkg/minikube/constants"
	"k8s.io/minikube/pkg/minikube/kubernetes_versions"
	"k8s.io/minikube/pkg/minikube/machine"
	pkgutil "k8s.io/minikube/pkg/util"
	"k8s.io/minikube/pkg/util/kubeconfig"
	"k8s.io/minikube/pkg/version"
)

const (
	isoURL                = "iso-url"
	memory                = "memory"
	cpus                  = "cpus"
	humanReadableDiskSize = "disk-size"
	vmDriver              = "vm-driver"
	xhyveDiskDriver       = "xhyve-disk-driver"
	NFSSharesRoot         = "nfs-shares-root"
	NFSShare              = "nfs-share"
	kubernetesVersion     = "kubernetes-version"
	hostOnlyCIDR          = "host-only-cidr"
	containerRuntime      = "container-runtime"
	networkPlugin         = "network-plugin"
	hypervVirtualSwitch   = "hyperv-virtual-switch"
	kvmNetwork            = "kvm-network"
	keepContext           = "keep-context"
	createMount           = "mount"
	featureGates          = "feature-gates"
	apiServerName         = "apiserver-name"
	dnsDomain             = "dns-domain"
	mountString           = "mount-string"
	disableDriverMounts   = "disable-driver-mounts"
	cacheImages           = "cache-images"
	uuid                  = "uuid"
)

var (
	registryMirror   []string
	dockerEnv        []string
	dockerOpt        []string
	insecureRegistry []string
	extraOptions     pkgutil.ExtraOptionSlice
)

// startCmd represents the start command
var startCmd = &cobra.Command{
	Use:   "start",
	Short: "Starts a local kubernetes cluster",
	Long: `Starts a local kubernetes cluster using VM. This command
assumes you have already installed one of the VM drivers: virtualbox/vmwarefusion/kvm/xhyve/hyperv.`,
	Run: runStart,
}

func runStart(cmd *cobra.Command, args []string) {
	if glog.V(8) {
		glog.Infoln("Viper configuration:")
		viper.Debug()
	}
	shouldCacheImages := viper.GetBool(cacheImages)
	k8sVersion := viper.GetString(kubernetesVersion)
	clusterBootstrapper := viper.GetString(cmdcfg.Bootstrapper)

	if shouldCacheImages {
		go machine.CacheImagesForBootstrapper(k8sVersion, clusterBootstrapper)
	}

    // NOTE Instantiate docker-machine API
	api, err := machine.NewAPIClient()
	if err != nil {
		fmt.Fprintf(os.Stderr, "Error getting client: %s\n", err)
		os.Exit(1)
	}
	defer api.Close()

	diskSize := viper.GetString(humanReadableDiskSize)
	diskSizeMB := pkgutil.CalculateDiskSizeInMB(diskSize)

	if diskSizeMB < constants.MinimumDiskSizeMB {
		err := fmt.Errorf("Disk Size %dMB (%s) is too small, the minimum disk size is %dMB", diskSizeMB, diskSize, constants.MinimumDiskSizeMB)
		glog.Errorln("Error parsing disk size:", err)
		os.Exit(1)
	}

	// Don't verify version for kubeadm bootstrapped clusters
	if k8sVersion != constants.DefaultKubernetesVersion && clusterBootstrapper != bootstrapper.BootstrapperTypeKubeadm {
		validateK8sVersion(k8sVersion)
	}

    // NOTE Create machine config
	config := cluster.MachineConfig{
		MachineName:         cfg.GetMachineName(),
		MinikubeISO:         viper.GetString(isoURL),
		Memory:              viper.GetInt(memory),
		CPUs:                viper.GetInt(cpus),
		DiskSize:            diskSizeMB,
		VMDriver:            viper.GetString(vmDriver),
		XhyveDiskDriver:     viper.GetString(xhyveDiskDriver),
		NFSShare:            viper.GetStringSlice(NFSShare),
		NFSSharesRoot:       viper.GetString(NFSSharesRoot),
		DockerEnv:           dockerEnv,
		DockerOpt:           dockerOpt,
		InsecureRegistry:    insecureRegistry,
		RegistryMirror:      registryMirror,
		HostOnlyCIDR:        viper.GetString(hostOnlyCIDR),
		HypervVirtualSwitch: viper.GetString(hypervVirtualSwitch),
		KvmNetwork:          viper.GetString(kvmNetwork),
		Downloader:          pkgutil.DefaultDownloader{},
		DisableDriverMounts: viper.GetBool(disableDriverMounts),
		UUID:                viper.GetString(uuid),
	}

	// NOTE Check if machine exists
	exists, err := api.Exists(config.MachineName)
	if err != nil {
		glog.Exitf("checking if machine exists: %s", err)
	}

    // NOTE Start machine
	fmt.Printf("Starting local Kubernetes %s cluster...\n", viper.GetString(kubernetesVersion))
	fmt.Println("Starting VM...")
	var host *host.Host
	start := func() (err error) {
		host, err = cluster.StartHost(api, config)
		if err != nil {
			glog.Errorf("Error starting host: %s.\n\n Retrying.\n", err)
		}
		return err
	}
	err = pkgutil.RetryAfter(5, start, 2*time.Second)
	if err != nil {
		glog.Errorln("Error starting host: ", err)
		cmdutil.MaybeReportErrorAndExit(err)
	}

    // NOTE Get machine IP
	fmt.Println("Getting VM IP address...")
	ip, err := host.Driver.GetIP()
	if err != nil {
		glog.Errorln("Error getting VM IP address: ", err)
		cmdutil.MaybeReportErrorAndExit(err)
	}

	selectedKubernetesVersion := viper.GetString(kubernetesVersion)

    // NOTE Load cluster cfg
	// Load profile cluster config from file
    profileName := viper.GetString(cfg.MachineProfile)
	cc, err := profile.LoadConfigFromFile(profileName)
	if err != nil && !os.IsNotExist(err) {
		glog.Errorln("Error loading profile config: ", err)
	}
	if err == nil {
		oldKubernetesVersion, err := semver.Make(strings.TrimPrefix(cc.KubernetesConfig.KubernetesVersion, version.VersionPrefix))
		if err != nil {
			glog.Errorln("Error parsing version semver: ", err)
		}

		newKubernetesVersion, err := semver.Make(strings.TrimPrefix(viper.GetString(kubernetesVersion), version.VersionPrefix))
		if err != nil {
			glog.Errorln("Error parsing version semver: ", err)
		}

		// Check if it's an attempt to downgrade version. Avoid version downgrad.
		if newKubernetesVersion.LT(oldKubernetesVersion) {
			selectedKubernetesVersion = version.VersionPrefix + oldKubernetesVersion.String()
			fmt.Println("Kubernetes version downgrade is not supported. Using version:", selectedKubernetesVersion)
		}
	}

    token, err := genBootstrapToken()
    if err != nil {
        glog.Exitf("Error generating bootstrap token: ", err)
    }

	kubernetesConfig := bootstrapper.KubernetesConfig{
		KubernetesVersion:      selectedKubernetesVersion,
		NodeIP:                 ip,
		NodeName:               cfg.GetMachineName(),
		APIServerName:          viper.GetString(apiServerName),
		DNSDomain:              viper.GetString(dnsDomain),
		FeatureGates:           viper.GetString(featureGates),
		ContainerRuntime:       viper.GetString(containerRuntime),
		NetworkPlugin:          viper.GetString(networkPlugin),
		ServiceCIDR:            pkgutil.DefaultServiceCIDR,
		ExtraOptions:           extraOptions,
		ShouldLoadCachedImages: shouldCacheImages,
        BootstrapToken:         token,
	}

    // NOTE Get bootstrapper
	k8sBootstrapper, err := GetClusterBootstrapper(api, clusterBootstrapper)
	if err != nil {
		glog.Exitf("Error getting cluster bootstrapper: %s", err)
	}

	// Write profile cluster configuration to file
	clusterConfig := cluster.Config{
		MachineConfig:    config,
		KubernetesConfig: kubernetesConfig,
	}

	if err := profile.SaveConfig(profileName, clusterConfig); err != nil {
		glog.Errorln("Error saving profile cluster configuration: ", err)
	}

    // NOTE Configure machine
	fmt.Println("Moving files into cluster...")
	if err := k8sBootstrapper.UpdateCluster(kubernetesConfig); err != nil {
		glog.Errorln("Error updating cluster: ", err)
		cmdutil.MaybeReportErrorAndExit(err)
	}

	fmt.Println("Setting up certs...")
	if err := k8sBootstrapper.SetupCerts(kubernetesConfig); err != nil {
		glog.Errorln("Error configuring authentication: ", err)
		cmdutil.MaybeReportErrorAndExit(err)
	}

	fmt.Println("Connecting to cluster...")
	kubeHost, err := host.Driver.GetURL()
	if err != nil {
		glog.Errorln("Error connecting to cluster: ", err)
	}
	kubeHost = strings.Replace(kubeHost, "tcp://", "https://", -1)
	kubeHost = strings.Replace(kubeHost, ":2376", ":"+strconv.Itoa(pkgutil.APIServerPort), -1)

	fmt.Println("Setting up kubeconfig...")
	// setup kubeconfig

	kubeConfigFile := cmdutil.GetKubeConfigPath()

	kubeCfgSetup := &kubeconfig.KubeConfigSetup{
		ClusterName:          cfg.GetMachineName(),
		ClusterServerAddress: kubeHost,
		ClientCertificate:    constants.MakeMiniPath("client.crt"),
		ClientKey:            constants.MakeMiniPath("client.key"),
		CertificateAuthority: constants.MakeMiniPath("ca.crt"),
		KeepContext:          viper.GetBool(keepContext),
	}
	kubeCfgSetup.SetKubeConfigFile(kubeConfigFile)

	if err := kubeconfig.SetupKubeConfig(kubeCfgSetup); err != nil {
		glog.Errorln("Error setting up kubeconfig: ", err)
		cmdutil.MaybeReportErrorAndExit(err)
	}

	fmt.Println("Starting cluster components...")

<<<<<<< HEAD
    // NOTE Start base components
	if !exists {
=======
	if !exists || config.VMDriver == "none" {
>>>>>>> 7aa3af17
		if err := k8sBootstrapper.StartCluster(kubernetesConfig); err != nil {
			glog.Errorln("Error starting cluster: ", err)
			cmdutil.MaybeReportErrorAndExit(err)
		}
	} else {
		if err := k8sBootstrapper.RestartCluster(kubernetesConfig); err != nil {
			glog.Errorln("Error restarting cluster: ", err)
			cmdutil.MaybeReportErrorAndExit(err)
		}
	}

	// start 9p server mount
	if viper.GetBool(createMount) {
		fmt.Printf("Setting up hostmount on %s...\n", viper.GetString(mountString))

		path := os.Args[0]
		mountDebugVal := 0
		if glog.V(8) {
			mountDebugVal = 1
		}
		mountCmd := exec.Command(path, "mount", fmt.Sprintf("--v=%d", mountDebugVal), viper.GetString(mountString))
		mountCmd.Env = append(os.Environ(), constants.IsMinikubeChildProcess+"=true")
		if glog.V(8) {
			mountCmd.Stdout = os.Stdout
			mountCmd.Stderr = os.Stderr
		}
		err = mountCmd.Start()
		if err != nil {
			glog.Errorf("Error running command minikube mount %s", err)
			cmdutil.MaybeReportErrorAndExit(err)
		}
		err = ioutil.WriteFile(filepath.Join(constants.GetMinipath(), constants.MountProcessFileName), []byte(strconv.Itoa(mountCmd.Process.Pid)), 0644)
		if err != nil {
			glog.Errorf("Error writing mount process pid to file: %s", err)
			cmdutil.MaybeReportErrorAndExit(err)
		}
	}

	if kubeCfgSetup.KeepContext {
		fmt.Printf("The local Kubernetes cluster has started. The kubectl context has not been altered, kubectl will require \"--context=%s\" to use the local Kubernetes cluster.\n",
			kubeCfgSetup.ClusterName)
	} else {
		fmt.Println("Kubectl is now configured to use the cluster.")
	}

	if config.VMDriver == "none" {
		if viper.GetBool(cfg.WantNoneDriverWarning) {
			fmt.Println(`===================
WARNING: IT IS RECOMMENDED NOT TO RUN THE NONE DRIVER ON PERSONAL WORKSTATIONS
	The 'none' driver will run an insecure kubernetes apiserver as root that may leave the host vulnerable to CSRF attacks
`)
		}

		if os.Getenv("CHANGE_MINIKUBE_NONE_USER") == "" {
			fmt.Println(`When using the none driver, the kubectl config and credentials generated will be root owned and will appear in the root home directory.
You will need to move the files to the appropriate location and then set the correct permissions.  An example of this is below:

	sudo mv /root/.kube $HOME/.kube # this will write over any previous configuration
	sudo chown -R $USER $HOME/.kube
	sudo chgrp -R $USER $HOME/.kube

	sudo mv /root/.minikube $HOME/.minikube # this will write over any previous configuration
	sudo chown -R $USER $HOME/.minikube
	sudo chgrp -R $USER $HOME/.minikube

This can also be done automatically by setting the env var CHANGE_MINIKUBE_NONE_USER=true`)
		}
		if err := pkgutil.MaybeChownDirRecursiveToMinikubeUser(constants.GetMinipath()); err != nil {
			glog.Errorf("Error recursively changing ownership of directory %s: %s",
				constants.GetMinipath(), err)
			cmdutil.MaybeReportErrorAndExit(err)
		}
	}

	fmt.Println("Loading cached images from config file.")
	err = LoadCachedImagesInConfigFile()
	if err != nil {
		fmt.Println("Unable to load cached images from config file.")
	}
}

func validateK8sVersion(version string) {
	validVersion, err := kubernetes_versions.IsValidLocalkubeVersion(version, constants.KubernetesVersionGCSURL)
	if err != nil {
		glog.Errorln("Error getting valid kubernetes versions", err)
		os.Exit(1)
	}
	if !validVersion {
		fmt.Println("Invalid Kubernetes version.")
		kubernetes_versions.PrintKubernetesVersionsFromGCS(os.Stdout)
		os.Exit(1)
	}
}

func init() {
	startCmd.Flags().Bool(keepContext, constants.DefaultKeepContext, "This will keep the existing kubectl context and will create a minikube context.")
	startCmd.Flags().Bool(createMount, false, "This will start the mount daemon and automatically mount files into minikube")
	startCmd.Flags().String(mountString, constants.DefaultMountDir+":"+constants.DefaultMountEndpoint, "The argument to pass the minikube mount command on start")
	startCmd.Flags().Bool(disableDriverMounts, false, "Disables the filesystem mounts provided by the hypervisors (vboxfs, xhyve-9p)")
	startCmd.Flags().String(isoURL, constants.DefaultIsoUrl, "Location of the minikube iso")
	startCmd.Flags().String(vmDriver, constants.DefaultVMDriver, fmt.Sprintf("VM driver is one of: %v", constants.SupportedVMDrivers))
	startCmd.Flags().Int(memory, constants.DefaultMemory, "Amount of RAM allocated to the minikube VM in MB")
	startCmd.Flags().Int(cpus, constants.DefaultCPUS, "Number of CPUs allocated to the minikube VM")
	startCmd.Flags().String(humanReadableDiskSize, constants.DefaultDiskSize, "Disk size allocated to the minikube VM (format: <number>[<unit>], where unit = b, k, m or g)")
	startCmd.Flags().String(hostOnlyCIDR, "192.168.99.1/24", "The CIDR to be used for the minikube VM (only supported with Virtualbox driver)")
	startCmd.Flags().String(hypervVirtualSwitch, "", "The hyperv virtual switch name. Defaults to first found. (only supported with HyperV driver)")
	startCmd.Flags().String(kvmNetwork, "default", "The KVM network name. (only supported with KVM driver)")
	startCmd.Flags().String(xhyveDiskDriver, "ahci-hd", "The disk driver to use [ahci-hd|virtio-blk] (only supported with xhyve driver)")
	startCmd.Flags().StringSlice(NFSShare, []string{}, "Local folders to share with Guest via NFS mounts (Only supported on with hyperkit now)")
	startCmd.Flags().String(NFSSharesRoot, "/nfsshares", "Where to root the NFS Shares (defaults to /nfsshares, only supported with hyperkit now)")
	startCmd.Flags().StringArrayVar(&dockerEnv, "docker-env", nil, "Environment variables to pass to the Docker daemon. (format: key=value)")
	startCmd.Flags().StringArrayVar(&dockerOpt, "docker-opt", nil, "Specify arbitrary flags to pass to the Docker daemon. (format: key=value)")
	startCmd.Flags().String(apiServerName, constants.APIServerName, "The apiserver name which is used in the generated certificate for localkube/kubernetes.  This can be used if you want to make the apiserver available from outside the machine")
	startCmd.Flags().String(dnsDomain, constants.ClusterDNSDomain, "The cluster dns domain name used in the kubernetes cluster")
	startCmd.Flags().StringSliceVar(&insecureRegistry, "insecure-registry", nil, "Insecure Docker registries to pass to the Docker daemon.  The default service CIDR range will automatically be added.")
	startCmd.Flags().StringSliceVar(&registryMirror, "registry-mirror", nil, "Registry mirrors to pass to the Docker daemon")
	startCmd.Flags().String(kubernetesVersion, constants.DefaultKubernetesVersion, "The kubernetes version that the minikube VM will use (ex: v1.2.3) \n OR a URI which contains a localkube binary (ex: https://storage.googleapis.com/minikube/k8sReleases/v1.3.0/localkube-linux-amd64)")
	startCmd.Flags().String(containerRuntime, "", "The container runtime to be used")
	startCmd.Flags().String(networkPlugin, "", "The name of the network plugin")
	startCmd.Flags().String(featureGates, "", "A set of key=value pairs that describe feature gates for alpha/experimental features.")
	startCmd.Flags().Bool(cacheImages, true, "If true, cache docker images for the current bootstrapper and load them into the machine.")
	startCmd.Flags().Var(&extraOptions, "extra-config",
		`A set of key=value pairs that describe configuration that may be passed to different components.
		The key should be '.' separated, and the first part before the dot is the component to apply the configuration to.
		Valid components are: kubelet, apiserver, controller-manager, etcd, proxy, scheduler.`)
	viper.BindPFlags(startCmd.Flags())
	RootCmd.AddCommand(startCmd)
}

func genBootstrapToken() (string, error) {
    first, err := gostrgen.RandGen(6, gostrgen.Lower | gostrgen.Digit, "", "")
    if err != nil {
        return "", nil
    }

    second, err := gostrgen.RandGen(16, gostrgen.Lower | gostrgen.Digit, "", "")
    if err != nil {
        return "", nil
    }
    return fmt.Sprintf("%s.%s", first, second), nil
}<|MERGE_RESOLUTION|>--- conflicted
+++ resolved
@@ -284,12 +284,7 @@
 
 	fmt.Println("Starting cluster components...")
 
-<<<<<<< HEAD
-    // NOTE Start base components
-	if !exists {
-=======
 	if !exists || config.VMDriver == "none" {
->>>>>>> 7aa3af17
 		if err := k8sBootstrapper.StartCluster(kubernetesConfig); err != nil {
 			glog.Errorln("Error starting cluster: ", err)
 			cmdutil.MaybeReportErrorAndExit(err)
