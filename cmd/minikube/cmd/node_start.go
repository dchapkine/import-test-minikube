/*
Copyright 2020 The Kubernetes Authors All rights reserved.

Licensed under the Apache License, Version 2.0 (the "License");
you may not use this file except in compliance with the License.
You may obtain a copy of the License at

    http://www.apache.org/licenses/LICENSE-2.0

Unless required by applicable law or agreed to in writing, software
distributed under the License is distributed on an "AS IS" BASIS,
WITHOUT WARRANTIES OR CONDITIONS OF ANY KIND, either express or implied.
See the License for the specific language governing permissions and
limitations under the License.
*/

package cmd

import (
	"os"

	"github.com/spf13/cobra"
	"k8s.io/minikube/pkg/minikube/driver"
	"k8s.io/minikube/pkg/minikube/exit"
	"k8s.io/minikube/pkg/minikube/machine"
	"k8s.io/minikube/pkg/minikube/mustload"
	"k8s.io/minikube/pkg/minikube/node"
	"k8s.io/minikube/pkg/minikube/out"
)

var nodeStartCmd = &cobra.Command{
	Use:   "start",
	Short: "Starts a node.",
	Long:  "Starts an existing stopped node in a cluster.",
	Run: func(cmd *cobra.Command, args []string) {
		if len(args) == 0 {
			exit.UsageT("Usage: minikube node start [name]")
		}

		api, cc := mustload.Partial(ClusterFlagValue())
		name := args[0]

		n, _, err := node.Retrieve(cc, name)
		if err != nil {
			exit.WithError("retrieving node", err)
		}

		machineName := driver.MachineName(*cc, *n)
		if machine.IsRunning(api, machineName) {
			out.T(out.Check, "{{.name}} is already running", out.V{"name": name})
			os.Exit(0)
		}

		r, p, m, h, err := node.Provision(cc, n, false)
		if err != nil {
			exit.WithError("provisioning host for node", err)
		}

		s := node.Starter{
			Runner:         r,
			PreExists:      p,
			MachineAPI:     m,
			Host:           h,
			Cfg:            cc,
			Node:           n,
			ExistingAddons: nil,
		}

		_, err = node.Start(s, false)
		if err != nil {
			_, err := maybeDeleteAndRetry(*cc, *n, nil, err)
			if err != nil {
				exit.WithError("failed to start node", err)
			}
		}
<<<<<<< HEAD

=======
>>>>>>> f173d53b
		out.T(out.Happy, "Successfully started node {{.name}}!", out.V{"name": machineName})
	},
}

func init() {
	nodeStartCmd.Flags().Bool(deleteOnFailure, false, "If set, delete the current cluster if start fails and try again. Defaults to false.")
	nodeCmd.AddCommand(nodeStartCmd)
}<|MERGE_RESOLUTION|>--- conflicted
+++ resolved
@@ -73,10 +73,6 @@
 				exit.WithError("failed to start node", err)
 			}
 		}
-<<<<<<< HEAD
-
-=======
->>>>>>> f173d53b
 		out.T(out.Happy, "Successfully started node {{.name}}!", out.V{"name": machineName})
 	},
 }
