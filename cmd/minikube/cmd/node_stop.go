/*
Copyright 2020 The Kubernetes Authors All rights reserved.

Licensed under the Apache License, Version 2.0 (the "License");
you may not use this file except in compliance with the License.
You may obtain a copy of the License at

    http://www.apache.org/licenses/LICENSE-2.0

Unless required by applicable law or agreed to in writing, software
distributed under the License is distributed on an "AS IS" BASIS,
WITHOUT WARRANTIES OR CONDITIONS OF ANY KIND, either express or implied.
See the License for the specific language governing permissions and
limitations under the License.
*/

package cmd

import (
	"github.com/spf13/cobra"
	"k8s.io/minikube/pkg/minikube/driver"
	"k8s.io/minikube/pkg/minikube/exit"
	"k8s.io/minikube/pkg/minikube/machine"
	"k8s.io/minikube/pkg/minikube/mustload"
	"k8s.io/minikube/pkg/minikube/node"
	"k8s.io/minikube/pkg/minikube/out"
)

var nodeStopCmd = &cobra.Command{
	Use:   "stop",
	Short: "Stops a node in a cluster.",
	Long:  "Stops a node in a cluster.",
	Run: func(cmd *cobra.Command, args []string) {
		if len(args) == 0 {
			exit.UsageT("Usage: minikube node stop [name]")
		}

		name := args[0]
		api, cc := mustload.Partial(ClusterFlagValue())

		n, _, err := node.Retrieve(cc, name)
		if err != nil {
			exit.WithError("retrieving node", err)
		}

		machineName := driver.MachineName(*cc, *n)

		err = machine.StopHost(api, machineName)
		if err != nil {
			out.FatalT("Failed to stop node {{.name}}", out.V{"name": name})
		}
<<<<<<< HEAD

		out.T(out.Stopped, "Successfully stopped node {{.name}}", out.V{"name": name})
=======
		out.T(out.Stopped, "Successfully stopped node {{.name}}", out.V{"name": machineName})
>>>>>>> 46cd3a99
	},
}

func init() {
	nodeCmd.AddCommand(nodeStopCmd)
}<|MERGE_RESOLUTION|>--- conflicted
+++ resolved
@@ -49,12 +49,7 @@
 		if err != nil {
 			out.FatalT("Failed to stop node {{.name}}", out.V{"name": name})
 		}
-<<<<<<< HEAD
-
-		out.T(out.Stopped, "Successfully stopped node {{.name}}", out.V{"name": name})
-=======
 		out.T(out.Stopped, "Successfully stopped node {{.name}}", out.V{"name": machineName})
->>>>>>> 46cd3a99
 	},
 }
 
