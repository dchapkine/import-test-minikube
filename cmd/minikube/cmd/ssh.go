--- conflicted
+++ resolved
@@ -64,11 +64,7 @@
 				exit.WithError("", err)
 			}
 		}
-<<<<<<< HEAD
-		host, err := machine.CheckIfHostExistsAndLoad(api, driver.MachineName(*cc, *n))
-=======
-		host, err := machine.LoadHost(api, driver.MachineName(*cc, cp))
->>>>>>> 4ca87e8f
+		host, err := machine.LoadHost(api, driver.MachineName(*cc, *n))
 		if err != nil {
 			exit.WithError("Error getting host", err)
 		}
