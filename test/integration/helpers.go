/*
Copyright 2019 The Kubernetes Authors All rights reserved.

Licensed under the Apache License, Version 2.0 (the "License");
you may not use this file except in compliance with the License.
You may obtain a copy of the License at

    http://www.apache.org/licenses/LICENSE-2.0

Unless required by applicable law or agreed to in writing, software
distributed under the License is distributed on an "AS IS" BASIS,
WITHOUT WARRANTIES OR CONDITIONS OF ANY KIND, either express or implied.
See the License for the specific language governing permissions and
limitations under the License.
*/

package integration

// These are test helpers that:
//
// - Accept *testing.T arguments (see helpers.go)
// - Are used in multiple tests
// - Must not compare test values

import (
	"bufio"
	"bytes"
	"context"
	"fmt"
	"io/ioutil"
	"os/exec"
	"strings"
	"testing"
	"time"

	core "k8s.io/api/core/v1"
	meta "k8s.io/apimachinery/pkg/apis/meta/v1"
	"k8s.io/apimachinery/pkg/util/wait"
	"k8s.io/minikube/pkg/kapi"
)

// RunResult stores the result of an cmd.Run call
type RunResult struct {
	Stdout   *bytes.Buffer
	Stderr   *bytes.Buffer
	ExitCode int
	Args     []string
}

// Command returns a human readable command string that does not induce eye fatigue
func (rr RunResult) Command() string {
	return fmt.Sprintf(`"%s %s"`, strings.TrimPrefix(rr.Args[0], "../../"), strings.Join(rr.Args[1:], " "))
}

func (rr RunResult) String() string {
	var sb strings.Builder
	sb.WriteString(fmt.Sprintf("Command: %v\n", rr.Command()))
	if rr.Stdout.Len() > 0 {
		sb.WriteString(fmt.Sprintf("\n-- stdout -- \n%s\n", rr.Stdout.Bytes()))
	}
	if rr.Stderr.Len() > 0 {
		sb.WriteString(fmt.Sprintf("\n** stderr ** \n%s\n", rr.Stderr.Bytes()))
	}
	return sb.String()
}

// RunCmd is a test helper to log a command being executed \_(ツ)_/¯
func RunCmd(ctx context.Context, t *testing.T, name string, arg ...string) (*RunResult, error) {
	t.Helper()

	cmd := exec.CommandContext(ctx, name, arg...)
	rr := &RunResult{Args: cmd.Args}
	if ctx.Err() != nil {
		return rr, fmt.Errorf("test context: %v", ctx.Err())
	}
	t.Logf("Run:    %v", rr.Command())

	var outb, errb bytes.Buffer
	cmd.Stdout, rr.Stdout = &outb, &outb
	cmd.Stderr, rr.Stderr = &errb, &errb
	start := time.Now()
	err := cmd.Run()
	elapsed := time.Since(start)
	if err == nil {
		// Reduce log spam
		if elapsed > (1 * time.Second) {
			t.Logf("Done:   %v: (%s)", rr.Command(), elapsed)
		}
	} else {
		if exitError, ok := err.(*exec.ExitError); ok {
			rr.ExitCode = exitError.ExitCode()
		}
		t.Logf("Non-zero exit: %v: %v (%s)", rr.Command(), err, elapsed)
		t.Logf(rr.String())
	}
	return rr, err
}

// StartSession stores the result of an cmd.Start call
type StartSession struct {
	Stdout *bufio.Reader
	Stderr *bufio.Reader
	cmd    *exec.Cmd
}

// StartCmd starts a process in the background, streaming output
func StartCmd(ctx context.Context, t *testing.T, name string, arg ...string) (*StartSession, error) {
	t.Helper()
	cmd := exec.CommandContext(ctx, name, arg...)
	t.Logf("Daemon: %v", cmd.Args)

	stdoutPipe, err := cmd.StdoutPipe()
	if err != nil {
		t.Fatalf("stdout pipe failed: %v %v", cmd.Args, err)
	}
	stderrPipe, err := cmd.StderrPipe()
	if err != nil {
		t.Fatalf("stderr pipe failed: %v %v", cmd.Args, err)
	}

	sr := &StartSession{Stdout: bufio.NewReader(stdoutPipe), Stderr: bufio.NewReader(stderrPipe), cmd: cmd}
	return sr, cmd.Start()
}

// Stop stops the started process
func (ss *StartSession) Stop(t *testing.T) error {
	t.Logf("Stopping %s ...", ss.cmd.Args)
	if t.Failed() {
		if ss.Stdout.Size() > 0 {
			stdout, err := ioutil.ReadAll(ss.Stdout)
			if err != nil {
				return fmt.Errorf("read stdout failed: %v", err)
			}
			t.Logf("%s stdout:\n%s", ss.cmd.Args, stdout)
		}
		if ss.Stderr.Size() > 0 {
			stderr, err := ioutil.ReadAll(ss.Stderr)
			if err != nil {
				return fmt.Errorf("read stderr failed: %v", err)
			}
			t.Logf("%s stderr:\n%s", ss.cmd.Args, stderr)
		}
	}
	return ss.cmd.Process.Kill()
}

// Cleanup cleans up after a test run
func Cleanup(t *testing.T, profile string, cancel context.CancelFunc) {
	t.Helper()
	if *cleanup {
		_, err := RunCmd(context.Background(), t, Target(), "delete", "-p", profile)
		if err != nil {
			t.Logf("failed cleanup: %v", err)
		}
	} else {
<<<<<<< HEAD
		t.Logf("Skipping Cleanup (--cleanup=false)")
=======
		t.Logf("Skipping cleanup of %s (--cleanup=false)", profile)
>>>>>>> 5cce0bb0
	}
	cancel()
}

// CleanupWithLogs cleans up after a test run, fetching logs and deleting the profile
func CleanupWithLogs(t *testing.T, profile string, cancel context.CancelFunc) {
	t.Helper()
	if t.Failed() {
<<<<<<< HEAD
		rr, err := RunCmd(context.Background(), t, Target(), "-p", profile, "logs")
=======
		t.Logf("%s failed, collecting logs ...", t.Name())
		rr, err := RunCmd(context.Background(), t, Target(), "-p", profile, "logs", "-n", "10")
>>>>>>> 5cce0bb0
		if err != nil {
			t.Logf("failed logs error: %v", err)
		}
		t.Logf("%s logs: %s\n", t.Name(), rr)
		t.Logf("Sorry that %s failed :(", t.Name())
	}
	Cleanup(t, profile, cancel)
}

<<<<<<< HEAD
// WaitForPods waits for pods to achieve a running state.
func WaitForPods(ctx context.Context, t *testing.T, profile string, ns string, selector string, timeout time.Duration) error {
	t.Helper()
	client, err := kapi.Client(profile)
	if err != nil {
		return err
=======
// PodWait waits for pods to achieve a running state.
func PodWait(ctx context.Context, t *testing.T, profile string, ns string, selector string, timeout time.Duration) ([]string, error) {
	t.Helper()
	client, err := kapi.Client(profile)
	if err != nil {
		return nil, err
>>>>>>> 5cce0bb0
	}

	// For example: kubernetes.io/minikube-addons=gvisor
	listOpts := meta.ListOptions{LabelSelector: selector}
	minUptime := 5 * time.Second
	podStart := time.Time{}
<<<<<<< HEAD
	start := time.Now()
	t.Logf("Waiting for pods with labels '%v' in ns %q ...", selector, ns)
=======
	foundNames := map[string]bool{}
	lastMsg := ""

	start := time.Now()
	t.Logf("Waiting for pods with labels %q in namespace %q ...", selector, ns)
>>>>>>> 5cce0bb0
	f := func() (bool, error) {
		pods, err := client.CoreV1().Pods(ns).List(listOpts)
		if err != nil {
			t.Logf("Pod(%s).List(%v) returned error: %v", ns, selector, err)
			podStart = time.Time{}
			return false, nil
		}
		if len(pods.Items) == 0 {
			podStart = time.Time{}
			return false, nil
		}
<<<<<<< HEAD

		for _, pod := range pods.Items {
			if pod.Status.Phase == core.PodRunning {
				t.Logf("Found %q (%s) running since at least %s (labels=%s): %+v", pod.ObjectMeta.Name, time.Since(podStart), pod.ObjectMeta.CreationTimestamp, pod.ObjectMeta.Labels)

				if podStart.IsZero() {
					podStart = time.Now()
				}
				if time.Since(podStart) > minUptime {
					return true, nil
				}
			} else {
				t.Logf("pod %q created at %s (labels=%s, status=%+v)", pod.ObjectMeta.Name, pod.ObjectMeta.CreationTimestamp, pod.ObjectMeta.Labels, pod.Status)
				podStart = time.Time{}
				return false, nil
			}
		}
		podStart = time.Time{}
		return false, nil
	}
	err = wait.PollImmediate(1*time.Second, timeout, f)
	if err == nil {
		t.Logf("pods %s healthy in %s", selector, time.Since(start))
		return nil
	}
	t.Logf("wait for %s: %v", selector, err)
	rr, rerr := RunCmd(ctx, t, "kubectl", "--context", profile, "get", "po", "-A", "--show-labels")
	if rerr != nil {
		t.Logf("unable to display pods: %v", rerr)
		return err
	}
	t.Logf("(debug) %s:\n%s", rr.Command(), rr.Stdout)
	return err
=======
		for _, pod := range pods.Items {
			foundNames[pod.ObjectMeta.Name] = true
			// Prevent spamming logs with identical messages
			msg := fmt.Sprintf("%q (%s) %s", pod.ObjectMeta.GetName(), pod.ObjectMeta.GetUID(), pod.Status.Phase)
			if msg != lastMsg {
				t.Logf("%s. Status: %+v", msg, pod.Status)
				lastMsg = msg
			}
			if pod.Status.Phase != core.PodRunning {
				if !podStart.IsZero() {
					t.Logf("WARNING: %s was running %s ago - may be unstable", selector, time.Since(podStart))
				}
				podStart = time.Time{}
				return false, nil
			}

			if podStart.IsZero() {
				podStart = time.Now()
			}
			if time.Since(podStart) > minUptime {
				return true, nil
			}
		}
		return false, nil
	}

	err = wait.PollImmediate(1*time.Second, timeout, f)
	names := []string{}
	for n := range foundNames {
		names = append(names, n)
	}

	if err == nil {
		t.Logf("pods %s up and healthy within %s", selector, time.Since(start))
		return names, nil
	}

	t.Logf("pods %q: %v", selector, err)
	debugFailedPods(ctx, t, profile, ns, names)
	return names, fmt.Errorf("%s: %v", fmt.Sprintf("%s within %s", selector, timeout), err)
}

// debugFailedPods logs debug info for failed pods
func debugFailedPods(ctx context.Context, t *testing.T, profile string, ns string, names []string) {
	rr, rerr := RunCmd(ctx, t, "kubectl", "--context", profile, "get", "po", "-A", "--show-labels")
	if rerr != nil {
		t.Logf("%s: %v", rr.Command(), rerr)
	} else {
		t.Logf("(debug) %s:\n%s", rr.Command(), rr.Stdout)
	}

	for _, name := range names {
		rr, err := RunCmd(ctx, t, "kubectl", "--context", profile, "describe", "po", name, "-n", ns)
		if err != nil {
			t.Logf("%s: %v", rr.Command(), err)
		} else {
			t.Logf("(debug) %s:\n%s", rr.Command(), rr.Stdout)
		}

		rr, err = RunCmd(ctx, t, "kubectl", "--context", profile, "logs", name, "-n", ns)
		if err != nil {
			t.Logf("%s: %v", rr.Command(), err)
		} else {
			t.Logf("(debug) %s:\n%s", rr.Command(), rr.Stdout)
		}
	}
>>>>>>> 5cce0bb0
}

// Status returns the minikube cluster status as a string
func Status(ctx context.Context, t *testing.T, path string, profile string) string {
	t.Helper()
	rr, err := RunCmd(ctx, t, path, "status", "--format={{.Host}}", "-p", profile)
	if err != nil {
		t.Logf("status error: %v (may be ok)", err)
	}
	return strings.TrimSpace(rr.Stdout.String())
}

// MaybeParallel sets that the test should run in parallel
func MaybeParallel(t *testing.T) {
	t.Helper()
	// TODO: Allow paralellized tests on "none" that do not require independent clusters
	if NoneDriver() {
		return
	}
	t.Parallel()
}<|MERGE_RESOLUTION|>--- conflicted
+++ resolved
@@ -71,6 +71,7 @@
 	cmd := exec.CommandContext(ctx, name, arg...)
 	rr := &RunResult{Args: cmd.Args}
 	if ctx.Err() != nil {
+		t.Logf("Out of time, unable to run %s: %v", rr.Command(), ctx.Err())
 		return rr, fmt.Errorf("test context: %v", ctx.Err())
 	}
 	t.Logf("Run:    %v", rr.Command())
@@ -153,11 +154,7 @@
 			t.Logf("failed cleanup: %v", err)
 		}
 	} else {
-<<<<<<< HEAD
-		t.Logf("Skipping Cleanup (--cleanup=false)")
-=======
 		t.Logf("Skipping cleanup of %s (--cleanup=false)", profile)
->>>>>>> 5cce0bb0
 	}
 	cancel()
 }
@@ -166,12 +163,8 @@
 func CleanupWithLogs(t *testing.T, profile string, cancel context.CancelFunc) {
 	t.Helper()
 	if t.Failed() {
-<<<<<<< HEAD
-		rr, err := RunCmd(context.Background(), t, Target(), "-p", profile, "logs")
-=======
 		t.Logf("%s failed, collecting logs ...", t.Name())
 		rr, err := RunCmd(context.Background(), t, Target(), "-p", profile, "logs", "-n", "10")
->>>>>>> 5cce0bb0
 		if err != nil {
 			t.Logf("failed logs error: %v", err)
 		}
@@ -181,38 +174,25 @@
 	Cleanup(t, profile, cancel)
 }
 
-<<<<<<< HEAD
-// WaitForPods waits for pods to achieve a running state.
-func WaitForPods(ctx context.Context, t *testing.T, profile string, ns string, selector string, timeout time.Duration) error {
-	t.Helper()
-	client, err := kapi.Client(profile)
-	if err != nil {
-		return err
-=======
 // PodWait waits for pods to achieve a running state.
 func PodWait(ctx context.Context, t *testing.T, profile string, ns string, selector string, timeout time.Duration) ([]string, error) {
 	t.Helper()
 	client, err := kapi.Client(profile)
 	if err != nil {
 		return nil, err
->>>>>>> 5cce0bb0
 	}
 
 	// For example: kubernetes.io/minikube-addons=gvisor
 	listOpts := meta.ListOptions{LabelSelector: selector}
 	minUptime := 5 * time.Second
 	podStart := time.Time{}
-<<<<<<< HEAD
-	start := time.Now()
-	t.Logf("Waiting for pods with labels '%v' in ns %q ...", selector, ns)
-=======
 	foundNames := map[string]bool{}
 	lastMsg := ""
 
 	start := time.Now()
 	t.Logf("Waiting for pods with labels %q in namespace %q ...", selector, ns)
->>>>>>> 5cce0bb0
 	f := func() (bool, error) {
+		t.Helper()
 		pods, err := client.CoreV1().Pods(ns).List(listOpts)
 		if err != nil {
 			t.Logf("Pod(%s).List(%v) returned error: %v", ns, selector, err)
@@ -223,47 +203,13 @@
 			podStart = time.Time{}
 			return false, nil
 		}
-<<<<<<< HEAD
-
-		for _, pod := range pods.Items {
-			if pod.Status.Phase == core.PodRunning {
-				t.Logf("Found %q (%s) running since at least %s (labels=%s): %+v", pod.ObjectMeta.Name, time.Since(podStart), pod.ObjectMeta.CreationTimestamp, pod.ObjectMeta.Labels)
-
-				if podStart.IsZero() {
-					podStart = time.Now()
-				}
-				if time.Since(podStart) > minUptime {
-					return true, nil
-				}
-			} else {
-				t.Logf("pod %q created at %s (labels=%s, status=%+v)", pod.ObjectMeta.Name, pod.ObjectMeta.CreationTimestamp, pod.ObjectMeta.Labels, pod.Status)
-				podStart = time.Time{}
-				return false, nil
-			}
-		}
-		podStart = time.Time{}
-		return false, nil
-	}
-	err = wait.PollImmediate(1*time.Second, timeout, f)
-	if err == nil {
-		t.Logf("pods %s healthy in %s", selector, time.Since(start))
-		return nil
-	}
-	t.Logf("wait for %s: %v", selector, err)
-	rr, rerr := RunCmd(ctx, t, "kubectl", "--context", profile, "get", "po", "-A", "--show-labels")
-	if rerr != nil {
-		t.Logf("unable to display pods: %v", rerr)
-		return err
-	}
-	t.Logf("(debug) %s:\n%s", rr.Command(), rr.Stdout)
-	return err
-=======
+
 		for _, pod := range pods.Items {
 			foundNames[pod.ObjectMeta.Name] = true
 			// Prevent spamming logs with identical messages
 			msg := fmt.Sprintf("%q (%s) %s", pod.ObjectMeta.GetName(), pod.ObjectMeta.GetUID(), pod.Status.Phase)
 			if msg != lastMsg {
-				t.Logf("%s. Status: %+v", msg, pod.Status)
+				t.Log(msg)
 				lastMsg = msg
 			}
 			if pod.Status.Phase != core.PodRunning {
@@ -296,12 +242,12 @@
 	}
 
 	t.Logf("pods %q: %v", selector, err)
-	debugFailedPods(ctx, t, profile, ns, names)
+	showPodLogs(ctx, t, profile, ns, names)
 	return names, fmt.Errorf("%s: %v", fmt.Sprintf("%s within %s", selector, timeout), err)
 }
 
-// debugFailedPods logs debug info for failed pods
-func debugFailedPods(ctx context.Context, t *testing.T, profile string, ns string, names []string) {
+// showPodLogs logs debug info for pods
+func showPodLogs(ctx context.Context, t *testing.T, profile string, ns string, names []string) {
 	rr, rerr := RunCmd(ctx, t, "kubectl", "--context", profile, "get", "po", "-A", "--show-labels")
 	if rerr != nil {
 		t.Logf("%s: %v", rr.Command(), rerr)
@@ -324,7 +270,6 @@
 			t.Logf("(debug) %s:\n%s", rr.Command(), rr.Stdout)
 		}
 	}
->>>>>>> 5cce0bb0
 }
 
 // Status returns the minikube cluster status as a string
