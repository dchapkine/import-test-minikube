// +build integration

/*
Copyright 2016 The Kubernetes Authors All rights reserved.

Licensed under the Apache License, Version 2.0 (the "License");
you may not use this file except in compliance with the License.
You may obtain a copy of the License at

    http://www.apache.org/licenses/LICENSE-2.0

Unless required by applicable law or agreed to in writing, software
distributed under the License is distributed on an "AS IS" BASIS,
WITHOUT WARRANTIES OR CONDITIONS OF ANY KIND, either express or implied.
See the License for the specific language governing permissions and
limitations under the License.
*/

package integration

import (
	"bytes"
	"path/filepath"
	"testing"
	"time"

	metav1 "k8s.io/apimachinery/pkg/apis/meta/v1"
	"k8s.io/apimachinery/pkg/labels"
	"k8s.io/client-go/kubernetes"

	commonutil "k8s.io/minikube/pkg/util"
	pkgutil "k8s.io/minikube/pkg/util"
	"k8s.io/minikube/test/integration/util"
)

func testClusterDNS(t *testing.T) {
	t.Parallel()
	client, err := pkgutil.GetClient()
	if err != nil {
		t.Fatalf("Error getting kubernetes client %v", err)
	}
	waitForDNS(t, client)

<<<<<<< HEAD
	if _, err := kubectlRunner.RunCommand([]string{"create", "-f", podPath}); err != nil {
		t.Fatalf("creating busybox pod: %v", err)
=======
	kr := util.NewKubectlRunner(t)
	busybox := busyBoxPod(t, client, kr)
	defer kr.RunCommand([]string{"delete", "po", busybox})

	// The query result is not as important as service reachability
	out, err := kr.RunCommand([]string{"exec", busybox, "nslookup", "localhost"})
	if err != nil {
		t.Errorf("nslookup within busybox failed: %s", err)
	}
	clusterIP := []byte("10.96.0.1")
	if !bytes.Contains(out, clusterIP) {
		t.Errorf("nslookup did not mention %s:\n%s", clusterIP, out)
>>>>>>> fd22f116
	}
}

<<<<<<< HEAD
	if err := util.WaitForBusyboxRunning(t, "default"); err != nil {
		t.Fatalf("Waiting for busybox pod to be up: %v", err)
	}
	listOpts := metav1.ListOptions{LabelSelector: "integration-test=busybox"}
	pods, err := client.CoreV1().Pods("default").List(listOpts)
	if err != nil {
		t.Fatalf("Unable to list default pods: %v", err)
	}
	if len(pods.Items) == 0 {
		t.Fatal("Expected a busybox pod to be running")
=======
func waitForDNS(t *testing.T, c kubernetes.Interface) {
	// Implementation note: both kube-dns and coredns have k8s-app=kube-dns labels.
	sel := labels.SelectorFromSet(labels.Set(map[string]string{"k8s-app": "kube-dns"}))
	if err := commonutil.WaitForPodsWithLabelRunning(c, "kube-system", sel); err != nil {
		t.Fatalf("Waited too long for k8s-app=kube-dns pods")
	}
	if err := commonutil.WaitForDeploymentToStabilize(c, "kube-system", "kube-dns", time.Minute*2); err != nil {
		t.Fatalf("kube-dns deployment failed became stable within 2 minutes")
>>>>>>> fd22f116
	}
}

<<<<<<< HEAD
	bbox := pods.Items[0].Name
	defer func() {
		if out, err := kubectlRunner.RunCommand([]string{"delete", "po", bbox}); err != nil {
			t.Logf("delete po %s failed: %v\noutput: %s\n", bbox, err, out)
		}
	}()

	dnsByteArr, err := kubectlRunner.RunCommand([]string{"exec", bbox, "nslookup", "kubernetes"})
	if err != nil {
		t.Fatalf("running nslookup in pod:%v", err)
=======
func busyBoxPod(t *testing.T, c kubernetes.Interface, kr *util.KubectlRunner) string {
	if _, err := kr.RunCommand([]string{"create", "-f", filepath.Join(*testdataDir, "busybox.yaml")}); err != nil {
		t.Fatalf("creating busybox pod: %s", err)
	}
	// TODO(tstromberg): Refactor WaitForBusyboxRunning to return name of pod.
	if err := util.WaitForBusyboxRunning(t, "default"); err != nil {
		t.Fatalf("Waiting for busybox pod to be up: %s", err)
	}

	pods, err := c.CoreV1().Pods("default").List(metav1.ListOptions{LabelSelector: "integration-test=busybox"})
	if err != nil {
		t.Fatalf("list error: %v", err)
>>>>>>> fd22f116
	}
	if len(pods.Items) == 0 {
		t.Fatal("Expected a busybox pod to be running")
	}
	return pods.Items[0].Name
}<|MERGE_RESOLUTION|>--- conflicted
+++ resolved
@@ -41,10 +41,6 @@
 	}
 	waitForDNS(t, client)
 
-<<<<<<< HEAD
-	if _, err := kubectlRunner.RunCommand([]string{"create", "-f", podPath}); err != nil {
-		t.Fatalf("creating busybox pod: %v", err)
-=======
 	kr := util.NewKubectlRunner(t)
 	busybox := busyBoxPod(t, client, kr)
 	defer kr.RunCommand([]string{"delete", "po", busybox})
@@ -57,22 +53,9 @@
 	clusterIP := []byte("10.96.0.1")
 	if !bytes.Contains(out, clusterIP) {
 		t.Errorf("nslookup did not mention %s:\n%s", clusterIP, out)
->>>>>>> fd22f116
 	}
 }
 
-<<<<<<< HEAD
-	if err := util.WaitForBusyboxRunning(t, "default"); err != nil {
-		t.Fatalf("Waiting for busybox pod to be up: %v", err)
-	}
-	listOpts := metav1.ListOptions{LabelSelector: "integration-test=busybox"}
-	pods, err := client.CoreV1().Pods("default").List(listOpts)
-	if err != nil {
-		t.Fatalf("Unable to list default pods: %v", err)
-	}
-	if len(pods.Items) == 0 {
-		t.Fatal("Expected a busybox pod to be running")
-=======
 func waitForDNS(t *testing.T, c kubernetes.Interface) {
 	// Implementation note: both kube-dns and coredns have k8s-app=kube-dns labels.
 	sel := labels.SelectorFromSet(labels.Set(map[string]string{"k8s-app": "kube-dns"}))
@@ -81,22 +64,9 @@
 	}
 	if err := commonutil.WaitForDeploymentToStabilize(c, "kube-system", "kube-dns", time.Minute*2); err != nil {
 		t.Fatalf("kube-dns deployment failed became stable within 2 minutes")
->>>>>>> fd22f116
 	}
 }
 
-<<<<<<< HEAD
-	bbox := pods.Items[0].Name
-	defer func() {
-		if out, err := kubectlRunner.RunCommand([]string{"delete", "po", bbox}); err != nil {
-			t.Logf("delete po %s failed: %v\noutput: %s\n", bbox, err, out)
-		}
-	}()
-
-	dnsByteArr, err := kubectlRunner.RunCommand([]string{"exec", bbox, "nslookup", "kubernetes"})
-	if err != nil {
-		t.Fatalf("running nslookup in pod:%v", err)
-=======
 func busyBoxPod(t *testing.T, c kubernetes.Interface, kr *util.KubectlRunner) string {
 	if _, err := kr.RunCommand([]string{"create", "-f", filepath.Join(*testdataDir, "busybox.yaml")}); err != nil {
 		t.Fatalf("creating busybox pod: %s", err)
@@ -109,7 +79,6 @@
 	pods, err := c.CoreV1().Pods("default").List(metav1.ListOptions{LabelSelector: "integration-test=busybox"})
 	if err != nil {
 		t.Fatalf("list error: %v", err)
->>>>>>> fd22f116
 	}
 	if len(pods.Items) == 0 {
 		t.Fatal("Expected a busybox pod to be running")
