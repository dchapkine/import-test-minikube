--- conflicted
+++ resolved
@@ -371,8 +371,7 @@
 	}
 }
 
-<<<<<<< HEAD
-=======
+
 // validateListImages makes sures that `minikube image ls` works as expected
 func validateListImages(ctx context.Context, t *testing.T, profile string) {
 	if NoneDriver() {
@@ -403,9 +402,6 @@
 	}
 }
 
-// check functionality of minikube after evaling docker-env
-// TODO: Add validatePodmanEnv for crio runtime: #10231
->>>>>>> e31feb0a
 func validateDockerEnv(ctx context.Context, t *testing.T, profile string) {
 	if NoneDriver() {
 		t.Skipf("none driver does not support docker-env")
