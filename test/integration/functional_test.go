// +build integration

/*
Copyright 2016 The Kubernetes Authors All rights reserved.

Licensed under the Apache License, Version 2.0 (the "License");
you may not use this file except in compliance with the License.
You may obtain a copy of the License at

    http://www.apache.org/licenses/LICENSE-2.0

Unless required by applicable law or agreed to in writing, software
distributed under the License is distributed on an "AS IS" BASIS,
WITHOUT WARRANTIES OR CONDITIONS OF ANY KIND, either express or implied.
See the License for the specific language governing permissions and
limitations under the License.
*/

package integration

import (
	"bytes"
	"context"
	"encoding/json"
	"fmt"
	"path/filepath"
	"strings"
	"testing"
	"time"

	"golang.org/x/build/kubernetes/api"
<<<<<<< HEAD
	"k8s.io/apimachinery/pkg/labels"
	metav1 "k8s.io/apimachinery/pkg/apis/meta/v1"
	"k8s.io/client-go/kubernetes"
	"k8s.io/minikube/pkg/kapi"
)

// validateFunc are for subtests that share a single setup
type validateFunc func(context.Context, *testing.T, kubernetes.Interface, string)
=======
)

// validateFunc are for subtests that share a single setup
type validateFunc func(context.Context, *testing.T, string)
>>>>>>> 5cce0bb0

// TestFunctional are functionality tests which can safely share a profile in parallel
func TestFunctional(t *testing.T) {
	profile := Profile("functional")
	ctx, cancel := context.WithTimeout(context.Background(), 10*time.Minute)
	defer CleanupWithLogs(t, profile, cancel)

	// Start a slightly larger VM to accept everything we are about to throw
<<<<<<< HEAD
	args := append([]string{"start", "-p", profile, "-m", "2500"}, StartArgs()...)
	rr, err := RunCmd(ctx, t, Target(), args...)
	if err != nil {
		t.Fatalf("%s failed: %v", rr.Args, err)
	}

	client, err := kapi.Client(profile)
	if err != nil {
		t.Fatalf("getting kubernetes client: %v", err)
=======
	args := append([]string{"start", "-p", profile, "--memory", "2250"}, StartArgs()...)
	rr, err := RunCmd(ctx, t, Target(), args...)
	if err != nil {
		t.Fatalf("%s failed: %v", rr.Args, err)
>>>>>>> 5cce0bb0
	}

	// Serial tests
	t.Run("serial", func(t *testing.T) {
		tests := []struct {
			name           string
			noneCompatible bool
			validator      validateFunc
		}{
<<<<<<< HEAD
=======
			{"KubeContext", true, validateKubeContext}, // Racy: must come immediately after "minikube start"
			{"ConfigCmd", true, validateConfigCmd},     // Each subtest causes necessary side effects
		}
		for _, tc := range tests {
			tc := tc
			t.Run(tc.name, func(t *testing.T) {
				tc.validator(ctx, t, profile)
			})
		}
	})

	// Parallelized tests
	t.Run("parallel", func(t *testing.T) {
		tests := []struct {
			name           string
			noneCompatible bool
			validator      validateFunc
		}{
>>>>>>> 5cce0bb0
			{"AddonManager", true, validateAddonManager},
			{"ComponentHealth", true, validateComponentHealth},
			{"DNS", true, validateDNS},
			{"LogsCmd", true, validateLogsCmd},
<<<<<<< HEAD
			{"KubeContext", true, validateKubeContext},
=======
>>>>>>> 5cce0bb0
			{"MountCmd", false, validateMountCmd},
			{"ProfileCmd", true, validateProfileCmd},
			{"ServicesCmd", true, validateServicesCmd},
			{"PersistentVolumeClaim", true, validatePersistentVolumeClaim},
			{"TunnelCmd", true, validateTunnelCmd},
			{"SSHCmd", false, validateSSHCmd},
		}
		for _, tc := range tests {
			tc := tc
			t.Run(tc.name, func(t *testing.T) {
				MaybeParallel(t)
<<<<<<< HEAD
				tc.validator(ctx, t, client, profile)
			})
		}
	})
}

// validateAddonManager asserts that the kube-addon-manager pod is deployed properly
func validateAddonManager(ctx context.Context, t *testing.T, client kubernetes.Interface, profile string) {
	selector := labels.SelectorFromSet(labels.Set(map[string]string{"component": "kube-addon-manager"}))
	if err := kapi.WaitForPodsWithLabelRunning(client, "kube-system", selector); err != nil {
		t.Errorf("Error waiting for addon manager to be up")
	}
}

// validateComponentHealth asserts that all Kubernetes components are healthy
func validateComponentHealth(ctx context.Context, t *testing.T, _ kubernetes.Interface, profile string) {
	rr, err := RunCmd(ctx, t, "kubectl", "--context", profile, "get", "cs", "-o=json")
	if err != nil {
		t.Fatalf("%s failed: %v", rr.Args, err)
	}
	cs := api.ComponentStatusList{}
	d := json.NewDecoder(bytes.NewReader(rr.Stdout.Bytes()))
	if err := d.Decode(&cs); err != nil {
		t.Fatalf("decode: %v", err)
	}

	for _, i := range cs.Items {
		status := api.ConditionFalse
		for _, c := range i.Conditions {
			if c.Type != api.ComponentHealthy {
				continue
			}
			status = c.Status
		}
		if status != api.ConditionTrue {
			t.Errorf("unexpected status: %v - item: %+v", status, i)
		}
	}
}

// validateDNS asserts that all Kubernetes DNS is healthy
func validateDNS(ctx context.Context, t *testing.T, client kubernetes.Interface, profile string) {
	rr, err := RunCmd(ctx, t, "kubectl", "--context", profile, "replace", "--force", "-f", filepath.Join(*testdataDir, "busybox.yaml"))
	if err != nil {
		t.Fatalf("%s failed: %v", rr.Args, err)
	}

	selector := labels.SelectorFromSet(labels.Set(map[string]string{"integration-test": "busybox"}))
	if err := kapi.WaitForPodsWithLabelRunning(client, "default", selector); err != nil {
		t.Fatalf("busybox not running: %v", err)
	}
	pods, err := client.CoreV1().Pods("default").List(metav1.ListOptions{LabelSelector: "integration-test=busybox"})
	if err != nil {
		t.Errorf("list error: %v", err)
	}
	pod := pods.Items[0].Name

	rr, err = RunCmd(ctx, t, "kubectl", "--context", profile, "exec", pod, "nslookup", "kubernetes.default")
	if err != nil {
		t.Errorf("%s failed: %v", rr.Args, err)
	}

	want := []byte("10.96.0.1")
	if !bytes.Contains(rr.Stdout.Bytes(), want) {
		t.Errorf("nslookup: got=%q, want=*%q*", rr.Stdout.Bytes(), want)
	}
}

// validateKubeContext asserts that kubectl config is updated properly
func validateKubeContext(ctx context.Context, t *testing.T, _ kubernetes.Interface, profile string) {
=======
				tc.validator(ctx, t, profile)
			})
		}
	})
}

// validateKubeContext asserts that kubectl is properly configured (race-condition prone!)
func validateKubeContext(ctx context.Context, t *testing.T, profile string) {
>>>>>>> 5cce0bb0
	rr, err := RunCmd(ctx, t, "kubectl", "config", "current-context")
	if err != nil {
		t.Errorf("%s failed: %v", rr.Args, err)
	}
	if !strings.Contains(rr.Stdout.String(), profile) {
		t.Errorf("current-context = %q, want %q", rr.Stdout.String(), profile)
	}
}

<<<<<<< HEAD
// validateConfigCmd asserts basic "config" command functionality
func validateConfigCmd(ctx context.Context, t *testing.T, _ kubernetes.Interface, profile string) {
	tests := []struct {
		args    []string
		wantOut string
		wantErr string
	}{
		{[]string{"unset", "cpus"}, "", ""},
		{[]string{"get", "cpus"}, "", "Error: specified key could not be found in config"},
		{[]string{"set", "cpus 2"}, "! These changes will take effect upon a minikube delete and then a minikube start", ""},
		{[]string{"get", "cpus"}, "2", ""},
		{[]string{"unset", "cpus"}, "", ""},
		{[]string{"get", "cpus"}, "", "Error: specified key could not be found in config"},
	}

	for _, tc := range tests {
		args := append([]string{"-p", profile, "config"}, tc.args...)
		rr, err := RunCmd(ctx, t, Target(), args...)
		if err != nil {
			t.Errorf("%s failed: %v", rr.Args, err)
		}

		got := strings.TrimSpace(rr.Stdout.String())
		if got != tc.wantOut {
			t.Errorf("config %s stdout got: %q, want: %q", tc.args, got, tc.wantOut)
		}
		got = strings.TrimSpace(rr.Stderr.String())
		if got != tc.wantErr {
			t.Errorf("config %s stderr got: %q, want: %q", tc.args, got, tc.wantErr)
		}
	}
}

// validateLogsCmd asserts basic "logs" command functionality
func validateLogsCmd(ctx context.Context, t *testing.T, _ kubernetes.Interface, profile string) {
=======
// validateAddonManager asserts that the kube-addon-manager pod is deployed properly
func validateAddonManager(ctx context.Context, t *testing.T, profile string) {
	if _, err := PodWait(ctx, t, profile, "kube-system", "component=kube-addon-manager", 1*time.Minute); err != nil {
		t.Errorf("wait: %v", err)
	}
}

// validateComponentHealth asserts that all Kubernetes components are healthy
func validateComponentHealth(ctx context.Context, t *testing.T, profile string) {
	rr, err := RunCmd(ctx, t, "kubectl", "--context", profile, "get", "cs", "-o=json")
	if err != nil {
		t.Fatalf("%s failed: %v", rr.Args, err)
	}
	cs := api.ComponentStatusList{}
	d := json.NewDecoder(bytes.NewReader(rr.Stdout.Bytes()))
	if err := d.Decode(&cs); err != nil {
		t.Fatalf("decode: %v", err)
	}

	for _, i := range cs.Items {
		status := api.ConditionFalse
		for _, c := range i.Conditions {
			if c.Type != api.ComponentHealthy {
				continue
			}
			status = c.Status
		}
		if status != api.ConditionTrue {
			t.Errorf("unexpected status: %v - item: %+v", status, i)
		}
	}
}

// validateDNS asserts that all Kubernetes DNS is healthy
func validateDNS(ctx context.Context, t *testing.T, profile string) {
	rr, err := RunCmd(ctx, t, "kubectl", "--context", profile, "replace", "--force", "-f", filepath.Join(*testdataDir, "busybox.yaml"))
	if err != nil {
		t.Fatalf("%s failed: %v", rr.Args, err)
	}

	names, err := PodWait(ctx, t, profile, "default", "integration-test=busybox", 2*time.Minute)
	if err != nil {
		t.Fatalf("wait: %v", err)
	}

	rr, err = RunCmd(ctx, t, "kubectl", "--context", profile, "exec", names[0], "nslookup", "kubernetes.default")
	if err != nil {
		t.Errorf("%s failed: %v", rr.Args, err)
	}

	want := []byte("10.96.0.1")
	if !bytes.Contains(rr.Stdout.Bytes(), want) {
		t.Errorf("nslookup: got=%q, want=*%q*", rr.Stdout.Bytes(), want)
	}
}

// validateConfigCmd asserts basic "config" command functionality
func validateConfigCmd(ctx context.Context, t *testing.T, profile string) {
	tests := []struct {
		args    []string
		wantOut string
		wantErr string
	}{
		{[]string{"unset", "cpus"}, "", ""},
		{[]string{"get", "cpus"}, "", "Error: specified key could not be found in config"},
		{[]string{"set", "cpus 2"}, "! These changes will take effect upon a minikube delete and then a minikube start", ""},
		{[]string{"get", "cpus"}, "2", ""},
		{[]string{"unset", "cpus"}, "", ""},
		{[]string{"get", "cpus"}, "", "Error: specified key could not be found in config"},
	}

	for _, tc := range tests {
		args := append([]string{"-p", profile, "config"}, tc.args...)
		rr, err := RunCmd(ctx, t, Target(), args...)
		if err != nil {
			t.Errorf("%s failed: %v", rr.Args, err)
		}

		got := strings.TrimSpace(rr.Stdout.String())
		if got != tc.wantOut {
			t.Errorf("%s stdout got: %q, want: %q", rr.Command(), got, tc.wantOut)
		}
		got = strings.TrimSpace(rr.Stderr.String())
		if got != tc.wantErr {
			t.Errorf("%s stderr got: %q, want: %q", rr.Command(), got, tc.wantErr)
		}
	}
}

// validateLogsCmd asserts basic "logs" command functionality
func validateLogsCmd(ctx context.Context, t *testing.T, profile string) {
>>>>>>> 5cce0bb0
	rr, err := RunCmd(ctx, t, Target(), "-p", profile, "logs")
	if err != nil {
		t.Errorf("%s failed: %v", rr.Args, err)
	}
	for _, word := range []string{"Docker", "apiserver", "Linux", "kubelet"} {
		if !strings.Contains(rr.Stdout.String(), word) {
			t.Errorf("minikube logs missing expected word: %q", word)
		}
	}
}

// validateProfileCmd asserts basic "profile" command functionality
<<<<<<< HEAD
func validateProfileCmd(ctx context.Context, t *testing.T, _ kubernetes.Interface, profile string) {
=======
func validateProfileCmd(ctx context.Context, t *testing.T, profile string) {
>>>>>>> 5cce0bb0
	rr, err := RunCmd(ctx, t, Target(), "profile", "list")
	if err != nil {
		t.Errorf("%s failed: %v", rr.Args, err)
	}
}

// validateServiceCmd asserts basic "service" command functionality
<<<<<<< HEAD
func validateServicesCmd(ctx context.Context, t *testing.T, _ kubernetes.Interface, profile string) {
=======
func validateServicesCmd(ctx context.Context, t *testing.T, profile string) {
>>>>>>> 5cce0bb0
	rr, err := RunCmd(ctx, t, Target(), "-p", profile, "service", "list")
	if err != nil {
		t.Errorf("%s failed: %v", rr.Args, err)
	}
	if !strings.Contains(rr.Stdout.String(), "kubernetes") {
		t.Errorf("service list got %q, wanted *kubernetes*", rr.Stdout.String())
	}
}

// validateSSHCmd asserts basic "ssh" command functionality
<<<<<<< HEAD
func validateSSHCmd(ctx context.Context, t *testing.T, _ kubernetes.Interface, profile string) {
=======
func validateSSHCmd(ctx context.Context, t *testing.T, profile string) {
>>>>>>> 5cce0bb0
	want := "hello\r\n"
	rr, err := RunCmd(ctx, t, Target(), "-p", profile, "ssh", fmt.Sprintf("echo hello"))
	if err != nil {
		t.Errorf("%s failed: %v", rr.Args, err)
	}
	if rr.Stdout.String() != want {
		t.Errorf("%v = %q, want = %q", rr.Args, rr.Stdout.String(), want)
	}
}<|MERGE_RESOLUTION|>--- conflicted
+++ resolved
@@ -29,46 +29,16 @@
 	"time"
 
 	"golang.org/x/build/kubernetes/api"
-<<<<<<< HEAD
-	"k8s.io/apimachinery/pkg/labels"
-	metav1 "k8s.io/apimachinery/pkg/apis/meta/v1"
-	"k8s.io/client-go/kubernetes"
-	"k8s.io/minikube/pkg/kapi"
-)
-
-// validateFunc are for subtests that share a single setup
-type validateFunc func(context.Context, *testing.T, kubernetes.Interface, string)
-=======
 )
 
 // validateFunc are for subtests that share a single setup
 type validateFunc func(context.Context, *testing.T, string)
->>>>>>> 5cce0bb0
 
 // TestFunctional are functionality tests which can safely share a profile in parallel
 func TestFunctional(t *testing.T) {
 	profile := Profile("functional")
 	ctx, cancel := context.WithTimeout(context.Background(), 10*time.Minute)
 	defer CleanupWithLogs(t, profile, cancel)
-
-	// Start a slightly larger VM to accept everything we are about to throw
-<<<<<<< HEAD
-	args := append([]string{"start", "-p", profile, "-m", "2500"}, StartArgs()...)
-	rr, err := RunCmd(ctx, t, Target(), args...)
-	if err != nil {
-		t.Fatalf("%s failed: %v", rr.Args, err)
-	}
-
-	client, err := kapi.Client(profile)
-	if err != nil {
-		t.Fatalf("getting kubernetes client: %v", err)
-=======
-	args := append([]string{"start", "-p", profile, "--memory", "2250"}, StartArgs()...)
-	rr, err := RunCmd(ctx, t, Target(), args...)
-	if err != nil {
-		t.Fatalf("%s failed: %v", rr.Args, err)
->>>>>>> 5cce0bb0
-	}
 
 	// Serial tests
 	t.Run("serial", func(t *testing.T) {
@@ -77,8 +47,7 @@
 			noneCompatible bool
 			validator      validateFunc
 		}{
-<<<<<<< HEAD
-=======
+			{"StartCmd", true, validateStartCmd},       // Set everything else up for success
 			{"KubeContext", true, validateKubeContext}, // Racy: must come immediately after "minikube start"
 			{"ConfigCmd", true, validateConfigCmd},     // Each subtest causes necessary side effects
 		}
@@ -97,15 +66,10 @@
 			noneCompatible bool
 			validator      validateFunc
 		}{
->>>>>>> 5cce0bb0
 			{"AddonManager", true, validateAddonManager},
 			{"ComponentHealth", true, validateComponentHealth},
 			{"DNS", true, validateDNS},
 			{"LogsCmd", true, validateLogsCmd},
-<<<<<<< HEAD
-			{"KubeContext", true, validateKubeContext},
-=======
->>>>>>> 5cce0bb0
 			{"MountCmd", false, validateMountCmd},
 			{"ProfileCmd", true, validateProfileCmd},
 			{"ServicesCmd", true, validateServicesCmd},
@@ -117,87 +81,23 @@
 			tc := tc
 			t.Run(tc.name, func(t *testing.T) {
 				MaybeParallel(t)
-<<<<<<< HEAD
-				tc.validator(ctx, t, client, profile)
-			})
-		}
-	})
-}
-
-// validateAddonManager asserts that the kube-addon-manager pod is deployed properly
-func validateAddonManager(ctx context.Context, t *testing.T, client kubernetes.Interface, profile string) {
-	selector := labels.SelectorFromSet(labels.Set(map[string]string{"component": "kube-addon-manager"}))
-	if err := kapi.WaitForPodsWithLabelRunning(client, "kube-system", selector); err != nil {
-		t.Errorf("Error waiting for addon manager to be up")
-	}
-}
-
-// validateComponentHealth asserts that all Kubernetes components are healthy
-func validateComponentHealth(ctx context.Context, t *testing.T, _ kubernetes.Interface, profile string) {
-	rr, err := RunCmd(ctx, t, "kubectl", "--context", profile, "get", "cs", "-o=json")
-	if err != nil {
-		t.Fatalf("%s failed: %v", rr.Args, err)
-	}
-	cs := api.ComponentStatusList{}
-	d := json.NewDecoder(bytes.NewReader(rr.Stdout.Bytes()))
-	if err := d.Decode(&cs); err != nil {
-		t.Fatalf("decode: %v", err)
-	}
-
-	for _, i := range cs.Items {
-		status := api.ConditionFalse
-		for _, c := range i.Conditions {
-			if c.Type != api.ComponentHealthy {
-				continue
-			}
-			status = c.Status
-		}
-		if status != api.ConditionTrue {
-			t.Errorf("unexpected status: %v - item: %+v", status, i)
-		}
-	}
-}
-
-// validateDNS asserts that all Kubernetes DNS is healthy
-func validateDNS(ctx context.Context, t *testing.T, client kubernetes.Interface, profile string) {
-	rr, err := RunCmd(ctx, t, "kubectl", "--context", profile, "replace", "--force", "-f", filepath.Join(*testdataDir, "busybox.yaml"))
-	if err != nil {
-		t.Fatalf("%s failed: %v", rr.Args, err)
-	}
-
-	selector := labels.SelectorFromSet(labels.Set(map[string]string{"integration-test": "busybox"}))
-	if err := kapi.WaitForPodsWithLabelRunning(client, "default", selector); err != nil {
-		t.Fatalf("busybox not running: %v", err)
-	}
-	pods, err := client.CoreV1().Pods("default").List(metav1.ListOptions{LabelSelector: "integration-test=busybox"})
-	if err != nil {
-		t.Errorf("list error: %v", err)
-	}
-	pod := pods.Items[0].Name
-
-	rr, err = RunCmd(ctx, t, "kubectl", "--context", profile, "exec", pod, "nslookup", "kubernetes.default")
-	if err != nil {
-		t.Errorf("%s failed: %v", rr.Args, err)
-	}
-
-	want := []byte("10.96.0.1")
-	if !bytes.Contains(rr.Stdout.Bytes(), want) {
-		t.Errorf("nslookup: got=%q, want=*%q*", rr.Stdout.Bytes(), want)
-	}
-}
-
-// validateKubeContext asserts that kubectl config is updated properly
-func validateKubeContext(ctx context.Context, t *testing.T, _ kubernetes.Interface, profile string) {
-=======
 				tc.validator(ctx, t, profile)
 			})
 		}
 	})
 }
 
+func validateStartCmd(ctx context.Context, t *testing.T, profile string) {
+	// Start a slightly larger VM to accept everything we test here
+	args := append([]string{"start", "-p", profile, "--memory", "2250"}, StartArgs()...)
+	rr, err := RunCmd(ctx, t, Target(), args...)
+	if err != nil {
+		t.Fatalf("%s failed: %v", rr.Args, err)
+	}
+}
+
 // validateKubeContext asserts that kubectl is properly configured (race-condition prone!)
 func validateKubeContext(ctx context.Context, t *testing.T, profile string) {
->>>>>>> 5cce0bb0
 	rr, err := RunCmd(ctx, t, "kubectl", "config", "current-context")
 	if err != nil {
 		t.Errorf("%s failed: %v", rr.Args, err)
@@ -207,43 +107,6 @@
 	}
 }
 
-<<<<<<< HEAD
-// validateConfigCmd asserts basic "config" command functionality
-func validateConfigCmd(ctx context.Context, t *testing.T, _ kubernetes.Interface, profile string) {
-	tests := []struct {
-		args    []string
-		wantOut string
-		wantErr string
-	}{
-		{[]string{"unset", "cpus"}, "", ""},
-		{[]string{"get", "cpus"}, "", "Error: specified key could not be found in config"},
-		{[]string{"set", "cpus 2"}, "! These changes will take effect upon a minikube delete and then a minikube start", ""},
-		{[]string{"get", "cpus"}, "2", ""},
-		{[]string{"unset", "cpus"}, "", ""},
-		{[]string{"get", "cpus"}, "", "Error: specified key could not be found in config"},
-	}
-
-	for _, tc := range tests {
-		args := append([]string{"-p", profile, "config"}, tc.args...)
-		rr, err := RunCmd(ctx, t, Target(), args...)
-		if err != nil {
-			t.Errorf("%s failed: %v", rr.Args, err)
-		}
-
-		got := strings.TrimSpace(rr.Stdout.String())
-		if got != tc.wantOut {
-			t.Errorf("config %s stdout got: %q, want: %q", tc.args, got, tc.wantOut)
-		}
-		got = strings.TrimSpace(rr.Stderr.String())
-		if got != tc.wantErr {
-			t.Errorf("config %s stderr got: %q, want: %q", tc.args, got, tc.wantErr)
-		}
-	}
-}
-
-// validateLogsCmd asserts basic "logs" command functionality
-func validateLogsCmd(ctx context.Context, t *testing.T, _ kubernetes.Interface, profile string) {
-=======
 // validateAddonManager asserts that the kube-addon-manager pod is deployed properly
 func validateAddonManager(ctx context.Context, t *testing.T, profile string) {
 	if _, err := PodWait(ctx, t, profile, "kube-system", "component=kube-addon-manager", 1*time.Minute); err != nil {
@@ -335,7 +198,6 @@
 
 // validateLogsCmd asserts basic "logs" command functionality
 func validateLogsCmd(ctx context.Context, t *testing.T, profile string) {
->>>>>>> 5cce0bb0
 	rr, err := RunCmd(ctx, t, Target(), "-p", profile, "logs")
 	if err != nil {
 		t.Errorf("%s failed: %v", rr.Args, err)
@@ -348,11 +210,7 @@
 }
 
 // validateProfileCmd asserts basic "profile" command functionality
-<<<<<<< HEAD
-func validateProfileCmd(ctx context.Context, t *testing.T, _ kubernetes.Interface, profile string) {
-=======
 func validateProfileCmd(ctx context.Context, t *testing.T, profile string) {
->>>>>>> 5cce0bb0
 	rr, err := RunCmd(ctx, t, Target(), "profile", "list")
 	if err != nil {
 		t.Errorf("%s failed: %v", rr.Args, err)
@@ -360,11 +218,7 @@
 }
 
 // validateServiceCmd asserts basic "service" command functionality
-<<<<<<< HEAD
-func validateServicesCmd(ctx context.Context, t *testing.T, _ kubernetes.Interface, profile string) {
-=======
 func validateServicesCmd(ctx context.Context, t *testing.T, profile string) {
->>>>>>> 5cce0bb0
 	rr, err := RunCmd(ctx, t, Target(), "-p", profile, "service", "list")
 	if err != nil {
 		t.Errorf("%s failed: %v", rr.Args, err)
@@ -375,11 +229,7 @@
 }
 
 // validateSSHCmd asserts basic "ssh" command functionality
-<<<<<<< HEAD
-func validateSSHCmd(ctx context.Context, t *testing.T, _ kubernetes.Interface, profile string) {
-=======
 func validateSSHCmd(ctx context.Context, t *testing.T, profile string) {
->>>>>>> 5cce0bb0
 	want := "hello\r\n"
 	rr, err := RunCmd(ctx, t, Target(), "-p", profile, "ssh", fmt.Sprintf("echo hello"))
 	if err != nil {
