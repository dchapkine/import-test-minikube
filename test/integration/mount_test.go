--- conflicted
+++ resolved
@@ -50,18 +50,7 @@
 	}
 	defer os.RemoveAll(tempDir)
 
-<<<<<<< HEAD
 	mountCmd := getMountCmd(minikubeRunner, tempDir)
-=======
-	var mountCmd string
-	if len(minikubeRunner.MountArgs) > 0 {
-		mountCmd = fmt.Sprintf("mount %s %s:/mount-9p", minikubeRunner.MountArgs, tempDir)
-	} else {
-		mountCmd = fmt.Sprintf("mount %s:/mount-9p", tempDir)
-	}
-
-	t.Logf("Starting mount: %s", mountCmd)
->>>>>>> 2f1929fa
 	cmd, _, _ := minikubeRunner.RunDaemon2(mountCmd)
 	defer func() {
 		err := cmd.Process.Kill()
@@ -200,9 +189,6 @@
 	if err := os.Remove(path); err != nil {
 		return fmt.Errorf("Unexpected error removing file %s: %v", path, err)
 	}
-<<<<<<< HEAD
 
 	return nil
-=======
->>>>>>> 2f1929fa
 }