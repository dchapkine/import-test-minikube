// +build integration

/*
Copyright 2019 The Kubernetes Authors All rights reserved.

Licensed under the Apache License, Version 2.0 (the "License");
you may not use this file except in compliance with the License.
You may obtain a copy of the License at

    http://www.apache.org/licenses/LICENSE-2.0

Unless required by applicable law or agreed to in writing, software
distributed under the License is distributed on an "AS IS" BASIS,
WITHOUT WARRANTIES OR CONDITIONS OF ANY KIND, either express or implied.
See the License for the specific language governing permissions and
limitations under the License.
*/

package integration

import (
	"context"
	"crypto/md5"
	"fmt"
	"io/ioutil"
	"os"
	"os/exec"
	"path/filepath"
	"runtime"
	"strings"
	"testing"
	"time"

	"k8s.io/minikube/pkg/drivers/kic"
	"k8s.io/minikube/pkg/minikube/bootstrapper/images"
	"k8s.io/minikube/pkg/minikube/constants"
	"k8s.io/minikube/pkg/minikube/download"
	"k8s.io/minikube/pkg/minikube/localpath"
)

func TestDownloadOnly(t *testing.T) {
	for _, r := range []string{"crio", "docker", "containerd"} {
		t.Run(r, func(t *testing.T) {
			// Stores the startup run result for later error messages
			var rrr *RunResult
			var err error

			profile := UniqueProfileName(r)
			ctx, cancel := context.WithTimeout(context.Background(), Minutes(30))
			defer Cleanup(t, profile, cancel)

			versions := []string{
				constants.OldestKubernetesVersion,
				constants.DefaultKubernetesVersion,
				constants.NewestKubernetesVersion,
			}

			for _, v := range versions {
				t.Run(v, func(t *testing.T) {
					// Explicitly does not pass StartArgs() to test driver default
					// --force to avoid uid check
					args := append([]string{"start", "--download-only", "-p", profile, "--force", "--alsologtostderr", fmt.Sprintf("--kubernetes-version=%s", v), fmt.Sprintf("--container-runtime=%s", r)}, StartArgs()...)

					// Preserve the initial run-result for debugging
					if rrr == nil {
						rrr, err = Run(t, exec.CommandContext(ctx, Target(), args...))
					} else {
						_, err = Run(t, exec.CommandContext(ctx, Target(), args...))
					}

<<<<<<< HEAD
	t.Run("group", func(t *testing.T) {
		versions := []string{
			constants.OldestKubernetesVersion,
			// Include a version we don't have a preloaded tarball for
			"v1.15.10",
		}
		for _, v := range versions {
			t.Run(v, func(t *testing.T) {
				// Explicitly does not pass StartArgs() to test driver default
				// --force to avoid uid check
				args := append([]string{"start", "--download-only", "-p", profile, "--force", "--alsologtostderr", fmt.Sprintf("--kubernetes-version=%s", v)}, StartArgs()...)

				// Preserve the initial run-result for debugging
				if rrr == nil {
					rrr, err = Run(t, exec.CommandContext(ctx, Target(), args...))
				} else {
					_, err = Run(t, exec.CommandContext(ctx, Target(), args...))
				}
=======
					if err != nil {
						t.Errorf("%s failed: %v", args, err)
					}
>>>>>>> 40d7633a

					if download.PreloadExists(v, r) {
						// Just make sure the tarball path exists
						if _, err := os.Stat(download.TarballPath(v)); err != nil {
							t.Errorf("preloaded tarball path doesn't exist: %v", err)
						}
						return
					}

					imgs, err := images.Kubeadm("", v)
					if err != nil {
						t.Errorf("kubeadm images: %v %+v", v, err)
					}

					// skip verify for cache images if --driver=none
					if !NoneDriver() {
						for _, img := range imgs {
							img = strings.Replace(img, ":", "_", 1) // for example kube-scheduler:v1.15.2 --> kube-scheduler_v1.15.2
							fp := filepath.Join(localpath.MiniPath(), "cache", "images", img)
							_, err := os.Stat(fp)
							if err != nil {
								t.Errorf("expected image file exist at %q but got error: %v", fp, err)
							}
						}
					}

					// checking binaries downloaded (kubelet,kubeadm)
					for _, bin := range constants.KubernetesReleaseBinaries {
						fp := filepath.Join(localpath.MiniPath(), "cache", "linux", v, bin)
						_, err := os.Stat(fp)
						if err != nil {
							t.Errorf("expected the file for binary exist at %q but got error %v", fp, err)
						}
					}

					// If we are on darwin/windows, check to make sure OS specific kubectl has been downloaded
					// as well for the `minikube kubectl` command
					if runtime.GOOS == "linux" {
						return
					}
					binary := "kubectl"
					if runtime.GOOS == "windows" {
						binary = "kubectl.exe"
					}
					fp := filepath.Join(localpath.MiniPath(), "cache", runtime.GOOS, v, binary)
					if _, err := os.Stat(fp); err != nil {
						t.Errorf("expected the file for binary exist at %q but got error %v", fp, err)
					}
				})
			}

			// This is a weird place to test profile deletion, but this test is serial, and we have a profile to delete!
			t.Run("DeleteAll", func(t *testing.T) {
				if !CanCleanup() {
					t.Skip("skipping, as cleanup is disabled")
				}
				rr, err := Run(t, exec.CommandContext(ctx, Target(), "delete", "--all"))
				if err != nil {
					t.Errorf("%s failed: %v", rr.Args, err)
				}
			})
			// Delete should always succeed, even if previously partially or fully deleted.
			t.Run("DeleteAlwaysSucceeds", func(t *testing.T) {
				if !CanCleanup() {
					t.Skip("skipping, as cleanup is disabled")
				}
				rr, err := Run(t, exec.CommandContext(ctx, Target(), "delete", "-p", profile))
				if err != nil {
					t.Errorf("%s failed: %v", rr.Args, err)
				}
			})
		})
	}
}

func TestDownloadOnlyDocker(t *testing.T) {
	if !DockerDriver() {
		t.Skipf("this test only runs with the docker driver, start args are: %v", StartArgs())
	}

	profile := UniqueProfileName("download-docker")
	ctx, cancel := context.WithTimeout(context.Background(), 15*time.Minute)
	defer Cleanup(t, profile, cancel)

	args := []string{"start", "--download-only", "-p", profile, "--force", "--alsologtostderr", "--driver=docker"}
	rr, err := Run(t, exec.CommandContext(ctx, Target(), args...))
	if err != nil {
		t.Errorf("%s failed: %v:\n%s", args, err, rr.Output())
	}

	// Make sure the downloaded image tarball exists
	tarball := download.TarballPath(constants.DefaultKubernetesVersion)
	contents, err := ioutil.ReadFile(tarball)
	if err != nil {
		t.Errorf("reading tarball: %v", err)
	}
	// Make sure it has the correct checksum
	checksum := md5.Sum(contents)
	remoteChecksum, err := ioutil.ReadFile(download.PreloadChecksumPath(constants.DefaultKubernetesVersion))
	if err != nil {
		t.Errorf("reading checksum file: %v", err)
	}
	if string(remoteChecksum) != string(checksum[:]) {
		t.Errorf("checksum of %s does not match remote checksum (%s != %s)", tarball, string(remoteChecksum), string(checksum[:]))
	}

	// Make sure this image exists in the docker daemon
	images, err := exec.Command("docker", "images", "--digests", "--format", "{{.Repository}}:{{.Tag}}@{{.Digest}}").Output()
	if err != nil {
		t.Errorf("getting list of docker images failed: %v\nOutput: %s", err, string(images))
	}
	want := kic.BaseImage
	if !strings.Contains(string(images), want) {
		t.Errorf("expected image does not exist in local daemon; got:\n%s wanted:\n%s", string(images), want)
	}
}<|MERGE_RESOLUTION|>--- conflicted
+++ resolved
@@ -68,30 +68,9 @@
 						_, err = Run(t, exec.CommandContext(ctx, Target(), args...))
 					}
 
-<<<<<<< HEAD
-	t.Run("group", func(t *testing.T) {
-		versions := []string{
-			constants.OldestKubernetesVersion,
-			// Include a version we don't have a preloaded tarball for
-			"v1.15.10",
-		}
-		for _, v := range versions {
-			t.Run(v, func(t *testing.T) {
-				// Explicitly does not pass StartArgs() to test driver default
-				// --force to avoid uid check
-				args := append([]string{"start", "--download-only", "-p", profile, "--force", "--alsologtostderr", fmt.Sprintf("--kubernetes-version=%s", v)}, StartArgs()...)
-
-				// Preserve the initial run-result for debugging
-				if rrr == nil {
-					rrr, err = Run(t, exec.CommandContext(ctx, Target(), args...))
-				} else {
-					_, err = Run(t, exec.CommandContext(ctx, Target(), args...))
-				}
-=======
 					if err != nil {
 						t.Errorf("%s failed: %v", args, err)
 					}
->>>>>>> 40d7633a
 
 					if download.PreloadExists(v, r) {
 						// Just make sure the tarball path exists
