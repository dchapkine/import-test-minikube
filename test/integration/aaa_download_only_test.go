--- conflicted
+++ resolved
@@ -70,12 +70,6 @@
 						t.Errorf("%s failed: %v", args, err)
 					}
 
-<<<<<<< HEAD
-					if download.PreloadExists(v, r) {
-						// Just make sure the tarball path exists
-						if _, err := os.Stat(download.TarballPath(v, r)); err != nil {
-							t.Errorf("preloaded tarball path doesn't exist: %v", err)
-=======
 					// skip for none, as none driver does not have preload feature.
 					if !NoneDriver() {
 						if download.PreloadExists(v, r) {
@@ -84,7 +78,6 @@
 								t.Errorf("preloaded tarball path doesn't exist: %v", err)
 							}
 							return
->>>>>>> 22b6f1f4
 						}
 					}
 					imgs, err := images.Kubeadm("", v)
@@ -157,12 +150,6 @@
 	if !KicDriver() {
 		t.Skip("skipping, only for docker or podman driver")
 	}
-<<<<<<< HEAD
-
-	cRuntime := "docker"
-
-=======
->>>>>>> 22b6f1f4
 	profile := UniqueProfileName("download-docker")
 	ctx, cancel := context.WithTimeout(context.Background(), Minutes(15))
 	defer Cleanup(t, profile, cancel)
