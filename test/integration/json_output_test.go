/*
Copyright 2020 The Kubernetes Authors All rights reserved.

Licensed under the Apache License, Version 2.0 (the "License");
you may not use this file except in compliance with the License.
You may obtain a copy of the License at

    http://www.apache.org/licenses/LICENSE-2.0

Unless required by applicable law or agreed to in writing, software
distributed under the License is distributed on an "AS IS" BASIS,
WITHOUT WARRANTIES OR CONDITIONS OF ANY KIND, either express or implied.
See the License for the specific language governing permissions and
limitations under the License.
*/

package integration

import (
	"context"
	"encoding/json"
	"fmt"
	"os/exec"
<<<<<<< HEAD
	"strconv"
=======
	"runtime"
>>>>>>> 25566c90
	"strings"
	"testing"

	cloudevents "github.com/cloudevents/sdk-go/v2"
	"k8s.io/minikube/pkg/minikube/exit"
	"k8s.io/minikube/pkg/minikube/out/register"
)

func TestJSONOutput(t *testing.T) {
	profile := UniqueProfileName("json-output")
	ctx, cancel := context.WithTimeout(context.Background(), Minutes(40))
	defer Cleanup(t, profile, cancel)

	startArgs := []string{"start", "-p", profile, "--memory=2200", "--output=json", "--wait=true"}
	startArgs = append(startArgs, StartArgs()...)

	rr, err := Run(t, exec.CommandContext(ctx, Target(), startArgs...))
	if err != nil {
		t.Errorf("failed to clean up: args %q: %v", rr.Command(), err)
	}

	ces, err := cloudEvents(t, rr)
	if err != nil {
		t.Fatalf("converting to cloud events: %v\n", err)
	}

	type validateJSONOutputFunc func(context.Context, *testing.T, []*cloudEvent)
	t.Run("serial", func(t *testing.T) {
		serialTests := []struct {
			name      string
			validator validateJSONOutputFunc
		}{
			{"DistinctCurrentSteps", validateDistinctCurrentSteps},
			{"IncreasingCurrentSteps", validateIncreasingCurrentSteps},
		}
		for _, stc := range serialTests {
			t.Run(stc.name, func(t *testing.T) {
				stc.validator(ctx, t, ces)
			})
		}
	})
}

//  make sure each step has a distinct step number
func validateDistinctCurrentSteps(ctx context.Context, t *testing.T, ces []*cloudEvent) {
	steps := map[string]string{}
	for _, ce := range ces {
		currentStep, exists := ce.data["currentstep"]
		if !exists {
			continue
		}
		if msg, alreadySeen := steps[currentStep]; alreadySeen {
			t.Fatalf("step %v has already been assigned to another step:\n%v\nCannot use for:\n%v\n%v", currentStep, msg, ce.data["message"], ces)
		}
		steps[currentStep] = ce.data["message"]
	}
}

// for successful minikube start, 'current step' should be increasing
func validateIncreasingCurrentSteps(ctx context.Context, t *testing.T, ces []*cloudEvent) {
	step := -1
	for _, ce := range ces {
		currentStep, exists := ce.data["currentstep"]
		if !exists {
			continue
		}
		cs, err := strconv.Atoi(currentStep)
		if err != nil {
			t.Fatalf("current step is not an integer: %v\n%v", currentStep, ce)
		}
		if cs <= step {
			t.Fatalf("current step is not in increasing order: %v", ces)
		}
		step = cs
	}
}

type cloudEvent struct {
	cloudevents.Event
	data map[string]string
}

func newCloudEvent(t *testing.T, ce cloudevents.Event) *cloudEvent {
	m := map[string]string{}
	data := ce.Data()
	if err := json.Unmarshal(data, &m); err != nil {
		t.Fatalf("marshalling cloud event: %v", err)
	}
	return &cloudEvent{
		Event: ce,
		data:  m,
	}
}

<<<<<<< HEAD
func cloudEvents(t *testing.T, rr *RunResult) ([]*cloudEvent, error) {
	ces := []*cloudEvent{}
=======
func TestJSONOutputError(t *testing.T) {
	profile := UniqueProfileName("json-output-error")
	ctx, cancel := context.WithTimeout(context.Background(), Minutes(2))
	defer Cleanup(t, profile, cancel)

	// force a failure via --driver=fail so that we can make sure errors
	// are printed as expected
	startArgs := []string{"start", "-p", profile, "--memory=2200", "--output=json", "--wait=true", "--driver=fail"}

	rr, err := Run(t, exec.CommandContext(ctx, Target(), startArgs...))
	if err == nil {
		t.Errorf("expected failure: args %q: %v", rr.Command(), err)
	}
	ces, err := cloudEvents(t, rr)
	if err != nil {
		t.Fatal(err)
	}
	// we want the last cloud event to be of type error and have the expected exit code and message
	last := newCloudEvent(t, ces[len(ces)-1])
	if last.Type() != register.NewError("").Type() {
		t.Fatalf("last cloud event is not of type error: %v", last)
	}
	last.validateData(t, "exitcode", fmt.Sprintf("%v", exit.Unavailable))
	last.validateData(t, "message", fmt.Sprintf("The driver 'fail' is not supported on %s\n", runtime.GOOS))
}

type cloudEvent struct {
	cloudevents.Event
	data map[string]string
}

func newCloudEvent(t *testing.T, ce cloudevents.Event) *cloudEvent {
	m := map[string]string{}
	data := ce.Data()
	if err := json.Unmarshal(data, &m); err != nil {
		t.Fatalf("marshalling cloud event: %v", err)
	}
	return &cloudEvent{
		Event: ce,
		data:  m,
	}
}

func (c *cloudEvent) validateData(t *testing.T, key, value string) {
	v, ok := c.data[key]
	if !ok {
		t.Fatalf("expected key %s does not exist in cloud event", key)
	}
	if v != value {
		t.Fatalf("values in cloud events do not match:\nActual:\n%v\nExpected:\n%v\n", v, value)
	}
}

func cloudEvents(t *testing.T, rr *RunResult) ([]cloudevents.Event, error) {
	ces := []cloudevents.Event{}
>>>>>>> 25566c90
	stdout := strings.Split(rr.Stdout.String(), "\n")
	for _, s := range stdout {
		if s == "" {
			continue
		}
		event := cloudevents.NewEvent()
		if err := json.Unmarshal([]byte(s), &event); err != nil {
			t.Logf("unable to marshal output: %v", s)
			return nil, err
		}
<<<<<<< HEAD
		ces = append(ces, newCloudEvent(t, event))
=======
		ces = append(ces, event)
	}
	return ces, nil
}

//  make sure all output can be marshaled as a cloud event
func validateCloudEvents(ctx context.Context, t *testing.T, rr *RunResult) {
	_, err := cloudEvents(t, rr)
	if err != nil {
		t.Fatalf("converting to cloud events: %v\n", err)
>>>>>>> 25566c90
	}
	return ces, nil
}<|MERGE_RESOLUTION|>--- conflicted
+++ resolved
@@ -21,11 +21,8 @@
 	"encoding/json"
 	"fmt"
 	"os/exec"
-<<<<<<< HEAD
+	"runtime"
 	"strconv"
-=======
-	"runtime"
->>>>>>> 25566c90
 	"strings"
 	"testing"
 
@@ -103,27 +100,6 @@
 	}
 }
 
-type cloudEvent struct {
-	cloudevents.Event
-	data map[string]string
-}
-
-func newCloudEvent(t *testing.T, ce cloudevents.Event) *cloudEvent {
-	m := map[string]string{}
-	data := ce.Data()
-	if err := json.Unmarshal(data, &m); err != nil {
-		t.Fatalf("marshalling cloud event: %v", err)
-	}
-	return &cloudEvent{
-		Event: ce,
-		data:  m,
-	}
-}
-
-<<<<<<< HEAD
-func cloudEvents(t *testing.T, rr *RunResult) ([]*cloudEvent, error) {
-	ces := []*cloudEvent{}
-=======
 func TestJSONOutputError(t *testing.T) {
 	profile := UniqueProfileName("json-output-error")
 	ctx, cancel := context.WithTimeout(context.Background(), Minutes(2))
@@ -142,7 +118,7 @@
 		t.Fatal(err)
 	}
 	// we want the last cloud event to be of type error and have the expected exit code and message
-	last := newCloudEvent(t, ces[len(ces)-1])
+	last := ces[len(ces)-1]
 	if last.Type() != register.NewError("").Type() {
 		t.Fatalf("last cloud event is not of type error: %v", last)
 	}
@@ -177,9 +153,8 @@
 	}
 }
 
-func cloudEvents(t *testing.T, rr *RunResult) ([]cloudevents.Event, error) {
-	ces := []cloudevents.Event{}
->>>>>>> 25566c90
+func cloudEvents(t *testing.T, rr *RunResult) ([]*cloudEvent, error) {
+	ces := []*cloudEvent{}
 	stdout := strings.Split(rr.Stdout.String(), "\n")
 	for _, s := range stdout {
 		if s == "" {
@@ -190,20 +165,7 @@
 			t.Logf("unable to marshal output: %v", s)
 			return nil, err
 		}
-<<<<<<< HEAD
 		ces = append(ces, newCloudEvent(t, event))
-=======
-		ces = append(ces, event)
-	}
-	return ces, nil
-}
-
-//  make sure all output can be marshaled as a cloud event
-func validateCloudEvents(ctx context.Context, t *testing.T, rr *RunResult) {
-	_, err := cloudEvents(t, rr)
-	if err != nil {
-		t.Fatalf("converting to cloud events: %v\n", err)
->>>>>>> 25566c90
 	}
 	return ces, nil
 }