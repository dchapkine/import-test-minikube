/*
Copyright 2019 The Kubernetes Authors All rights reserved.

Licensed under the Apache License, Version 2.0 (the "License");
you may not use this file except in compliance with the License.
You may obtain a copy of the License at

    http://www.apache.org/licenses/LICENSE-2.0

Unless required by applicable law or agreed to in writing, software
distributed under the License is distributed on an "AS IS" BASIS,
WITHOUT WARRANTIES OR CONDITIONS OF ANY KIND, either express or implied.
See the License for the specific language governing permissions and
limitations under the License.
*/

package addons

import (
	"fmt"
	"os/exec"
	"path"
	"runtime"
	"sort"
	"strconv"
	"strings"
	"sync"
	"time"

	"github.com/blang/semver/v4"
	"github.com/pkg/errors"
	"github.com/spf13/viper"

	"k8s.io/klog/v2"
	"k8s.io/minikube/pkg/drivers/kic/oci"
	"k8s.io/minikube/pkg/kapi"
	"k8s.io/minikube/pkg/minikube/assets"
	"k8s.io/minikube/pkg/minikube/command"
	"k8s.io/minikube/pkg/minikube/config"
	"k8s.io/minikube/pkg/minikube/constants"
	"k8s.io/minikube/pkg/minikube/driver"
	"k8s.io/minikube/pkg/minikube/exit"
	"k8s.io/minikube/pkg/minikube/machine"
	"k8s.io/minikube/pkg/minikube/out"
	"k8s.io/minikube/pkg/minikube/out/register"
	"k8s.io/minikube/pkg/minikube/reason"
	"k8s.io/minikube/pkg/minikube/style"
	"k8s.io/minikube/pkg/minikube/sysinit"
	"k8s.io/minikube/pkg/util"
	"k8s.io/minikube/pkg/util/retry"
)

// Force is used to override checks for addons
var Force = false

// Refresh is used to refresh pods in specific cases when an addon is enabled
// Currently only used for gcp-auth
var Refresh = false

// ErrSkipThisAddon is a special error that tells us to not error out, but to also not mark the addon as enabled
var ErrSkipThisAddon = errors.New("skipping this addon")

// RunCallbacks runs all actions associated to an addon, but does not set it (thread-safe)
func RunCallbacks(cc *config.ClusterConfig, name string, value string) error {
	klog.Infof("Setting %s=%s in profile %q", name, value, cc.Name)
	a, valid := isAddonValid(name)
	if !valid {
		return errors.Errorf("%s is not a valid addon", name)
	}

	// Run any additional validations for this property
	if err := run(cc, name, value, a.validations); err != nil {
		if errors.Is(err, ErrSkipThisAddon) {
			return err
		}
		return errors.Wrap(err, "running validations")
	}

	// Run any callbacks for this property
	if err := run(cc, name, value, a.callbacks); err != nil {
		if errors.Is(err, ErrSkipThisAddon) {
			return err
		}
		return errors.Wrap(err, "running callbacks")
	}
	return nil
}

// Set sets a value in the config (not threadsafe)
func Set(cc *config.ClusterConfig, name string, value string) error {
	a, valid := isAddonValid(name)
	if !valid {
		return errors.Errorf("%s is not a valid addon", name)
	}
	return a.set(cc, name, value)
}

// SetAndSave sets a value and saves the config
func SetAndSave(profile string, name string, value string) error {
	cc, err := config.Load(profile)
	if err != nil {
		return errors.Wrap(err, "loading profile")
	}

	if err := RunCallbacks(cc, name, value); err != nil {
		if errors.Is(err, ErrSkipThisAddon) {
			return err
		}
		return errors.Wrap(err, "run callbacks")
	}

	if err := Set(cc, name, value); err != nil {
		return errors.Wrap(err, "set")
	}

	klog.Infof("Writing out %q config to set %s=%v...", profile, name, value)
	return config.Write(profile, cc)
}

// Runs all the validation or callback functions and collects errors
func run(cc *config.ClusterConfig, name string, value string, fns []setFn) error {
	var errs []error
	for _, fn := range fns {
		err := fn(cc, name, value)
		if err != nil {
			if errors.Is(err, ErrSkipThisAddon) {
				return ErrSkipThisAddon
			}
			errs = append(errs, err)
		}
	}
	if len(errs) > 0 {
		return fmt.Errorf("%v", errs)
	}
	return nil
}

// SetBool sets a bool value in the config (not threadsafe)
func SetBool(cc *config.ClusterConfig, name string, val string) error {
	b, err := strconv.ParseBool(val)
	if err != nil {
		return err
	}
	if cc.Addons == nil {
		cc.Addons = map[string]bool{}
	}
	cc.Addons[name] = b
	return nil
}

// EnableOrDisableAddon updates addon status executing any commands necessary
func EnableOrDisableAddon(cc *config.ClusterConfig, name string, val string) error {
	klog.Infof("Setting addon %s=%s in %q", name, val, cc.Name)
	enable, err := strconv.ParseBool(val)
	if err != nil {
		return errors.Wrapf(err, "parsing bool: %s", name)
	}
	addon := assets.Addons[name]

	// check addon status before enabling/disabling it
	if isAddonAlreadySet(cc, addon, enable) {
		if addon.Name() == "gcp-auth" {
			return nil
		}
		klog.Warningf("addon %s should already be in state %v", name, val)
		if !enable {
			return nil
		}
	}

	api, err := machine.NewAPIClient()
	if err != nil {
		return errors.Wrap(err, "machine client")
	}
	defer api.Close()

	cp, err := config.PrimaryControlPlane(cc)
	if err != nil {
		exit.Error(reason.GuestCpConfig, "Error getting primary control plane", err)
	}

	// Persist images even if the machine is running so starting gets the correct images.
	images, customRegistries, err := assets.SelectAndPersistImages(addon, cc)
	if err != nil {
		exit.Error(reason.HostSaveProfile, "Failed to persist images", err)
	}

	mName := config.MachineName(*cc, cp)
	host, err := machine.LoadHost(api, mName)
	if err != nil || !machine.IsRunning(api, mName) {
		klog.Warningf("%q is not running, setting %s=%v and skipping enablement (err=%v)", mName, addon.Name(), enable, err)
		return nil
	}

	runner, err := machine.CommandRunner(host)
	if err != nil {
		return errors.Wrap(err, "command runner")
	}

	bail, err := addonSpecificChecks(cc, name, enable, runner)
	if err != nil {
		return err
	}
	if bail {
		return nil
	}

	var networkInfo assets.NetworkInfo
	if len(cc.Nodes) >= 1 {
		networkInfo.ControlPlaneNodeIP = cc.Nodes[0].IP
		networkInfo.ControlPlaneNodePort = cc.Nodes[0].Port
	} else {
		out.WarningT("At least needs control plane nodes to enable addon")
	}

	data := assets.GenerateTemplateData(addon, cc.KubernetesConfig, networkInfo, images, customRegistries)
	return enableOrDisableAddonInternal(cc, addon, runner, data, enable)
}

func addonSpecificChecks(cc *config.ClusterConfig, name string, enable bool, runner command.Runner) (bool, error) {
	// to match both ingress and ingress-dns addons
	if strings.HasPrefix(name, "ingress") && enable {
		if driver.IsKIC(cc.Driver) {
			if runtime.GOOS == "windows" || runtime.GOOS == "darwin" {
				out.Styled(style.Tip, `After the addon is enabled, please run "minikube tunnel" and your ingress resources would be available at "127.0.0.1"`)
			} else if driver.BareMetal(cc.Driver) {
				out.WarningT(`Due to networking limitations of driver {{.driver_name}}, {{.addon_name}} addon is not fully supported. Try using a different driver.`,
					out.V{"driver_name": cc.Driver, "addon_name": name})
			}
		}
		if err := supportLegacyIngress(cc); err != nil {
			return false, err
		}
	}

	if strings.HasPrefix(name, "istio") && enable {
		minMem := 8192
		minCPUs := 4
		if cc.Memory < minMem {
			out.WarningT("Istio needs {{.minMem}}MB of memory -- your configuration only allocates {{.memory}}MB", out.V{"minMem": minMem, "memory": cc.Memory})
		}
		if cc.CPUs < minCPUs {
			out.WarningT("Istio needs {{.minCPUs}} CPUs -- your configuration only allocates {{.cpus}} CPUs", out.V{"minCPUs": minCPUs, "cpus": cc.CPUs})
		}
	}

<<<<<<< HEAD
	// When dealing with the use of ImageMirrorCountry, the image name is not a one-to-one correspondence.
	checkImageMirrorCountry(cc, addon)

	api, err := machine.NewAPIClient()
	if err != nil {
		return errors.Wrap(err, "machine client")
	}
	defer api.Close()

	cp, err := config.PrimaryControlPlane(cc)
	if err != nil {
		exit.Error(reason.GuestCpConfig, "Error getting primary control plane", err)
	}

	// Persist images even if the machine is running so starting gets the correct images.
	images, customRegistries, err := assets.SelectAndPersistImages(addon, cc)
	if err != nil {
		exit.Error(reason.HostSaveProfile, "Failed to persist images", err)
	}

	mName := config.MachineName(*cc, cp)
	host, err := machine.LoadHost(api, mName)
	if err != nil || !machine.IsRunning(api, mName) {
		klog.Warningf("%q is not running, setting %s=%v and skipping enablement (err=%v)", mName, addon.Name(), enable, err)
		return nil
	}

=======
>>>>>>> 738eb517
	if name == "registry" {
		if driver.NeedsPortForward(cc.Driver) {
			port, err := oci.ForwardedPort(cc.Driver, cc.Name, constants.RegistryAddonPort)
			if err != nil {
				return false, errors.Wrap(err, "registry port")
			}
			if enable {
				out.Boxed(`Registry addon with {{.driver}} driver uses port {{.port}} please use that instead of default port 5000`, out.V{"driver": cc.Driver, "port": port})
			}
			out.Styled(style.Documentation, `For more information see: https://minikube.sigs.k8s.io/docs/drivers/{{.driver}}`, out.V{"driver": cc.Driver})
		}
		return false, nil
	}

	if name == "auto-pause" && !enable { // needs to be disabled before deleting the service file in the internal disable
		if err := sysinit.New(runner).DisableNow("auto-pause"); err != nil {
			klog.ErrorS(err, "failed to disable", "service", "auto-pause")
		}
		return false, nil
	}

	// If the gcp-auth credentials haven't been mounted in, don't start the pods
	if name == "gcp-auth" {
		rr, err := runner.RunCmd(exec.Command("cat", credentialsPath))
		if err != nil || rr.Stdout.String() == "" {
			return true, nil
		}
	}

	return false, nil
}

func isAddonAlreadySet(cc *config.ClusterConfig, addon *assets.Addon, enable bool) bool {
	enabled := addon.IsEnabled(cc)
	if enabled && enable {
		return true
	}

	if !enabled && !enable {
		return true
	}

	return false
}

// maintain backwards compatibility with k8s < v1.19
// by replacing images with old versions if custom ones are not already provided
func supportLegacyIngress(cc *config.ClusterConfig) error {
	v, err := util.ParseKubernetesVersion(cc.KubernetesConfig.KubernetesVersion)
	if err != nil {
		return errors.Wrap(err, "parsing Kubernetes version")
	}
	if semver.MustParseRange("<1.19.0")(v) {
		imgs := map[string]string{
			// https://github.com/kubernetes/ingress-nginx/blob/f3c50698d98299b1a61f83cb6c4bb7de0b71fb4b/deploy/static/provider/kind/deploy.yaml#L327
			"IngressController": "ingress-nginx/controller:v0.49.0@sha256:e9707504ad0d4c119036b6d41ace4a33596139d3feb9ccb6617813ce48c3eeef",
			// issues: https://github.com/kubernetes/ingress-nginx/issues/7418 and https://github.com/jet/kube-webhook-certgen/issues/30
			"KubeWebhookCertgenCreate": "docker.io/jettech/kube-webhook-certgen:v1.5.1@sha256:950833e19ade18cd389d647efb88992a7cc077abedef343fa59e012d376d79b7",
			"KubeWebhookCertgenPatch":  "docker.io/jettech/kube-webhook-certgen:v1.5.1@sha256:950833e19ade18cd389d647efb88992a7cc077abedef343fa59e012d376d79b7",
		}
		if cc.CustomAddonImages == nil {
			cc.CustomAddonImages = map[string]string{}
		}
		for name, path := range imgs {
			if _, exists := cc.CustomAddonImages[name]; !exists {
				cc.CustomAddonImages[name] = path
			}
		}
	}
	return nil
}

func enableOrDisableAddonInternal(cc *config.ClusterConfig, addon *assets.Addon, runner command.Runner, data interface{}, enable bool) error {
	deployFiles := []string{}

	for _, addon := range addon.Assets {
		var f assets.CopyableFile
		var err error
		if addon.IsTemplate() {
			f, err = addon.Evaluate(data)
			if err != nil {
				return errors.Wrapf(err, "evaluate bundled addon %s asset", addon.GetSourcePath())
			}

		} else {
			f = addon
		}
		fPath := path.Join(f.GetTargetDir(), f.GetTargetName())

		if enable {
			klog.Infof("installing %s", fPath)
			if err := runner.Copy(f); err != nil {
				return err
			}
		} else {
			klog.Infof("Removing %+v", fPath)
			defer func() {
				if err := runner.Remove(f); err != nil {
					klog.Warningf("error removing %s; addon should still be disabled as expected", fPath)
				}
			}()
		}
		if strings.HasSuffix(fPath, ".yaml") {
			deployFiles = append(deployFiles, fPath)
		}
	}

	// Retry, because sometimes we race against an apiserver restart
	apply := func() error {
		_, err := runner.RunCmd(kubectlCommand(cc, deployFiles, enable))
		if err != nil {
			klog.Warningf("apply failed, will retry: %v", err)
		}
		return err
	}

	return retry.Expo(apply, 250*time.Millisecond, 2*time.Minute)
}

func verifyAddonStatus(cc *config.ClusterConfig, name string, val string) error {
	ns := "kube-system"
	if name == "ingress" {
		ns = "ingress-nginx"
	}
	return verifyAddonStatusInternal(cc, name, val, ns)
}

func verifyAddonStatusInternal(cc *config.ClusterConfig, name string, val string, ns string) error {
	klog.Infof("Verifying addon %s=%s in %q", name, val, cc.Name)
	enable, err := strconv.ParseBool(val)
	if err != nil {
		return errors.Wrapf(err, "parsing bool: %s", name)
	}

	label, ok := addonPodLabels[name]
	if ok && enable {
		out.Step(style.HealthCheck, "Verifying {{.addon_name}} addon...", out.V{"addon_name": name})
		client, err := kapi.Client(viper.GetString(config.ProfileName))
		if err != nil {
			return errors.Wrapf(err, "get kube-client to validate %s addon: %v", name, err)
		}

		// This timeout includes image pull time, which can take a few minutes. 3 is not enough.
		err = kapi.WaitForPods(client, ns, label, time.Minute*6)
		if err != nil {
			return errors.Wrapf(err, "waiting for %s pods", label)
		}

	}
	return nil
}

// Start enables the default addons for a profile, plus any additional
func Start(wg *sync.WaitGroup, cc *config.ClusterConfig, toEnable map[string]bool, additional []string) {
	defer wg.Done()

	start := time.Now()
	klog.Infof("enableAddons start: toEnable=%v, additional=%s", toEnable, additional)
	defer func() {
		klog.Infof("enableAddons completed in %s", time.Since(start))
	}()

	// Get the default values of any addons not saved to our config
	for name, a := range assets.Addons {
		defaultVal := a.IsEnabled(cc)

		_, exists := toEnable[name]
		if !exists {
			toEnable[name] = defaultVal
		}
	}

	// Apply new addons
	for _, name := range additional {
		// replace heapster as metrics-server because heapster is deprecated
		if name == "heapster" {
			name = "metrics-server"
		}
		// if the specified addon doesn't exist, skip enabling
		_, e := isAddonValid(name)
		if e {
			toEnable[name] = true
		}
	}

	toEnableList := []string{}
	for k, v := range toEnable {
		if v {
			toEnableList = append(toEnableList, k)
		}
	}
	sort.Strings(toEnableList)

	var awg sync.WaitGroup

	var enabledAddons []string

	defer func() { // making it show after verifications (see #7613)
		register.Reg.SetStep(register.EnablingAddons)
		out.Step(style.AddonEnable, "Enabled addons: {{.addons}}", out.V{"addons": strings.Join(enabledAddons, ", ")})
	}()
	for _, a := range toEnableList {
		awg.Add(1)
		go func(name string) {
			err := RunCallbacks(cc, name, "true")
			if err != nil && !errors.Is(err, ErrSkipThisAddon) {
				out.WarningT("Enabling '{{.name}}' returned an error: {{.error}}", out.V{"name": name, "error": err})
			} else {
				enabledAddons = append(enabledAddons, name)
			}
			awg.Done()
		}(a)
	}

	// Wait until all of the addons are enabled before updating the config (not thread safe)
	awg.Wait()

	for _, a := range enabledAddons {
		if err := Set(cc, a, "true"); err != nil {
			klog.Errorf("store failed: %v", err)
		}
	}
}

func checkImageMirrorCountry(cc *config.ClusterConfig, addon *assets.Addon) {
	if cc.ImageMirrorCountry != "" {
		newImages := make(map[string]string, len(addon.Images))
		for name, image := range addon.Images {
			img := strings.Split(image, "/")
			if len(img) > 1 {
				newImages[name] = img[len(img)-1]
				continue
			}
			newImages[name] = image
		}
		fmt.Println("hello:", newImages)
		addon.Images = newImages
	}
}<|MERGE_RESOLUTION|>--- conflicted
+++ resolved
@@ -244,36 +244,9 @@
 		}
 	}
 
-<<<<<<< HEAD
 	// When dealing with the use of ImageMirrorCountry, the image name is not a one-to-one correspondence.
 	checkImageMirrorCountry(cc, addon)
 
-	api, err := machine.NewAPIClient()
-	if err != nil {
-		return errors.Wrap(err, "machine client")
-	}
-	defer api.Close()
-
-	cp, err := config.PrimaryControlPlane(cc)
-	if err != nil {
-		exit.Error(reason.GuestCpConfig, "Error getting primary control plane", err)
-	}
-
-	// Persist images even if the machine is running so starting gets the correct images.
-	images, customRegistries, err := assets.SelectAndPersistImages(addon, cc)
-	if err != nil {
-		exit.Error(reason.HostSaveProfile, "Failed to persist images", err)
-	}
-
-	mName := config.MachineName(*cc, cp)
-	host, err := machine.LoadHost(api, mName)
-	if err != nil || !machine.IsRunning(api, mName) {
-		klog.Warningf("%q is not running, setting %s=%v and skipping enablement (err=%v)", mName, addon.Name(), enable, err)
-		return nil
-	}
-
-=======
->>>>>>> 738eb517
 	if name == "registry" {
 		if driver.NeedsPortForward(cc.Driver) {
 			port, err := oci.ForwardedPort(cc.Driver, cc.Name, constants.RegistryAddonPort)
