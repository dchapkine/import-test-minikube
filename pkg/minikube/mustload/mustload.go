--- conflicted
+++ resolved
@@ -97,12 +97,8 @@
 	}
 
 	if hs == state.None.String() {
-<<<<<<< HEAD
-		out.T(style.Shrug, `The control plane node "{{.name}}" does not exist.`, out.V{"name": cp.Name})
-		out.T(style.Shrug, `Right-click the PowerShell icon and select Run as Administrator to open PowerShell in elevated mode.`)
-=======
-		out.Step(style.Shrug, `The control plane node "{{.name}}" does not exist.`, out.V{"name": cp.Name})
->>>>>>> 9b964853
+		out.Step(style.Shrug, `The control plane node "{{.name}}" does not exist.`, out.V{"name": cp.Name}) 
+		out.Step(style.Shrug, `Right-click the PowerShell icon and select Run as Administrator to open PowerShell in elevated mode.`)
 		exitTip("start", name, reason.ExGuestNotFound)
 	}
 
