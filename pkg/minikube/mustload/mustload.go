--- conflicted
+++ resolved
@@ -26,6 +26,7 @@
 	"github.com/docker/machine/libmachine/host"
 	"github.com/docker/machine/libmachine/state"
 	"github.com/golang/glog"
+	"k8s.io/minikube/pkg/drivers/kic/oci"
 	"k8s.io/minikube/pkg/minikube/bootstrapper/bsutil/kverify"
 	"k8s.io/minikube/pkg/minikube/command"
 	"k8s.io/minikube/pkg/minikube/config"
@@ -116,11 +117,6 @@
 		exit.WithError("Unable to get driver IP", err)
 	}
 
-<<<<<<< HEAD
-	ip := net.ParseIP(ips)
-	if ip == nil {
-		exit.WithCodeT(exit.Software, fmt.Sprintf("Unable to parse driver IP: %q", ips))
-=======
 	ip := net.ParseIP(ipStr)
 	if ip == nil {
 		exit.WithCodeT(exit.Software, fmt.Sprintf("Unable to parse driver IP: %q", ipStr))
@@ -134,7 +130,6 @@
 		if err != nil {
 			exit.WithError("Unable to get forwarded port", err)
 		}
->>>>>>> 592bb2e9
 	}
 
 	return ClusterController{
