--- conflicted
+++ resolved
@@ -148,37 +148,8 @@
 	return nil
 }
 
-<<<<<<< HEAD
-// generateContainerdConfig sets up /etc/containerd/config.toml
+// generateContainerdConfig sets up /etc/containerd/config.toml & /etc/containerd/containerd.conf.d/02-containerd.conf
 func generateContainerdConfig(cr CommandRunner, imageRepository string, kv semver.Version, forceSystemd bool, insecureRegistry []string, cniConfDir string, inUserNamespace bool) error {
-	cPath := containerdConfigFile
-	t, err := template.New("containerd.config.toml").Parse(containerdConfigTemplate)
-	if err != nil {
-		return err
-	}
-	pauseImage := images.Pause(kv, imageRepository)
-	snapshotter := "overlayfs"
-	opts := struct {
-		PodInfraContainerImage string
-		SystemdCgroup          bool
-		InsecureRegistry       []string
-		CNIConfDir             string
-		RestrictOOMScoreAdj    bool
-		Snapshotter            string
-	}{
-		PodInfraContainerImage: pauseImage,
-		SystemdCgroup:          forceSystemd,
-		InsecureRegistry:       insecureRegistry,
-		CNIConfDir:             cniConfDir,
-		RestrictOOMScoreAdj:    inUserNamespace,
-		Snapshotter:            snapshotter,
-	}
-	var b bytes.Buffer
-	if err := t.Execute(&b, opts); err != nil {
-		return err
-=======
-// generateContainerdConfig sets up /etc/containerd/config.toml & /etc/containerd/containerd.conf.d/02-containerd.conf
-func generateContainerdConfig(cr CommandRunner, imageRepository string, kv semver.Version, forceSystemd bool, insecureRegistry []string, inUserNamespace bool) error {
 	pauseImage := images.Pause(kv, imageRepository)
 	if _, err := cr.RunCmd(exec.Command("/bin/bash", "-c", fmt.Sprintf("sudo sed -e 's|^.*sandbox_image = .*$|sandbox_image = \"%s\"|' -i %s", pauseImage, containerdConfigFile))); err != nil {
 		return errors.Wrap(err, "update sandbox_image")
@@ -189,9 +160,8 @@
 	if _, err := cr.RunCmd(exec.Command("/bin/bash", "-c", fmt.Sprintf("sudo sed -e 's|^.*SystemdCgroup = .*$|SystemdCgroup = %t|' -i %s", forceSystemd, containerdConfigFile))); err != nil {
 		return errors.Wrap(err, "update SystemdCgroup")
 	}
-	if _, err := cr.RunCmd(exec.Command("/bin/bash", "-c", fmt.Sprintf("sudo sed -e 's|^.*conf_dir = .*$|conf_dir = \"%s\"|' -i %s", cni.ConfDir, containerdConfigFile))); err != nil {
+	if _, err := cr.RunCmd(exec.Command("/bin/bash", "-c", fmt.Sprintf("sudo sed -e 's|^.*conf_dir = .*$|conf_dir = \"%s\"|' -i %s", cniConfDir, containerdConfigFile))); err != nil {
 		return errors.Wrap(err, "update conf_dir")
->>>>>>> 214e0514
 	}
 
 	for _, registry := range insecureRegistry {
