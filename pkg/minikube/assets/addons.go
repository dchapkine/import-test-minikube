/*
Copyright 2016 The Kubernetes Authors All rights reserved.

Licensed under the Apache License, Version 2.0 (the "License");
you may not use this file except in compliance with the License.
You may obtain a copy of the License at

    http://www.apache.org/licenses/LICENSE-2.0

Unless required by applicable law or agreed to in writing, software
distributed under the License is distributed on an "AS IS" BASIS,
WITHOUT WARRANTIES OR CONDITIONS OF ANY KIND, either express or implied.
See the License for the specific language governing permissions and
limitations under the License.
*/

package assets

import (
	"fmt"
	"os"
	"path"
	"path/filepath"
	"strconv"

	"github.com/pkg/errors"
	"k8s.io/minikube/pkg/minikube/config"
	"k8s.io/minikube/pkg/minikube/constants"
	"k8s.io/minikube/pkg/util"
)

type Addon struct {
	Assets    []*BinDataAsset
	enabled   bool
	addonName string
}

func NewAddon(assets []*BinDataAsset, enabled bool, addonName string) *Addon {
	a := &Addon{
		Assets:    assets,
		enabled:   enabled,
		addonName: addonName,
	}
	return a
}

func (a *Addon) IsEnabled() (bool, error) {
	addonStatusText, err := config.Get(a.addonName)
	if err == nil {
		addonStatus, err := strconv.ParseBool(addonStatusText)
		if err != nil {
			return false, err
		}
		return addonStatus, nil
	}
	return a.enabled, nil
}

var Addons = map[string]*Addon{
	"addon-manager": NewAddon([]*BinDataAsset{
		NewBinDataAsset(
			"deploy/addons"+constants.SupportedArchTag(false)+"/addon-manager.yaml",
			"/etc/kubernetes/manifests/",
			"addon-manager.yaml",
			"0640"),
	}, true, "addon-manager"),
	"dashboard": NewAddon([]*BinDataAsset{
		NewBinDataAsset(
			"deploy/addons"+constants.SupportedArchTag(false)+"/dashboard/dashboard-dp.yaml",
			constants.AddonsPath,
			"dashboard-dp.yaml",
			"0640"),
		NewBinDataAsset(
			"deploy/addons"+constants.SupportedArchTag(false)+"/dashboard/dashboard-svc.yaml",
			constants.AddonsPath,
			"dashboard-svc.yaml",
			"0640"),
	}, false, "dashboard"),
	"default-storageclass": NewAddon([]*BinDataAsset{
		NewBinDataAsset(
			"deploy/addons"+constants.SupportedArchTag(false)+"/storageclass/storageclass.yaml",
			constants.AddonsPath,
			"storageclass.yaml",
			"0640"),
	}, true, "default-storageclass"),
	"storage-provisioner": NewAddon([]*BinDataAsset{
		NewBinDataAsset(
			"deploy/addons"+constants.SupportedArchTag(false)+"/storage-provisioner/storage-provisioner.yaml",
			constants.AddonsPath,
			"storage-provisioner.yaml",
			"0640"),
	}, true, "storage-provisioner"),
	"storage-provisioner-gluster": NewAddon([]*BinDataAsset{
		NewBinDataAsset(
<<<<<<< HEAD
			"deploy/addons"+constants.SupportedArchTag(false)+"/coredns/coreDNS-controller.yaml",
=======
			"deploy/addons/storage-provisioner-gluster/storage-gluster-ns.yaml",
>>>>>>> 5313c195
			constants.AddonsPath,
			"storage-gluster-ns.yaml",
			"0640"),
		NewBinDataAsset(
<<<<<<< HEAD
			"deploy/addons"+constants.SupportedArchTag(false)+"/coredns/coreDNS-configmap.yaml",
=======
			"deploy/addons/storage-provisioner-gluster/glusterfs-daemonset.yaml",
>>>>>>> 5313c195
			constants.AddonsPath,
			"glusterfs-daemonset.yaml",
			"0640"),
		NewBinDataAsset(
<<<<<<< HEAD
			"deploy/addons"+constants.SupportedArchTag(false)+"/coredns/coreDNS-svc.yaml",
=======
			"deploy/addons/storage-provisioner-gluster/heketi-deployment.yaml",
>>>>>>> 5313c195
			constants.AddonsPath,
			"heketi-deployment.yaml",
			"0640"),
		NewBinDataAsset(
<<<<<<< HEAD
			"deploy/addons"+constants.SupportedArchTag(false)+"/coredns/coreDNS-crbinding.yaml",
=======
			"deploy/addons/storage-provisioner-gluster/storage-provisioner-glusterfile.yaml",
>>>>>>> 5313c195
			constants.AddonsPath,
			"storage-privisioner-glusterfile.yaml",
			"0640"),
<<<<<<< HEAD
		NewBinDataAsset(
			"deploy/addons"+constants.SupportedArchTag(false)+"/coredns/coreDNS-sa.yaml",
			constants.AddonsPath,
			"coreDNS-sa.yaml",
			"0640"),
		NewBinDataAsset(
			"deploy/addons"+constants.SupportedArchTag(false)+"/coredns/coreDNS-clusterrole.yaml",
			constants.AddonsPath,
			"coreDNS-clusterrole.yaml",
			"0640"),
	}, false, "coredns"),
	"kube-dns": NewAddon([]*BinDataAsset{
		NewBinDataAsset(
			"deploy/addons"+constants.SupportedArchTag(false)+"/kube-dns/kube-dns-controller.yaml",
			constants.AddonsPath,
			"kube-dns-controller.yaml",
			"0640"),
		NewBinDataAsset(
			"deploy/addons"+constants.SupportedArchTag(false)+"/kube-dns/kube-dns-cm.yaml",
			constants.AddonsPath,
			"kube-dns-cm.yaml",
			"0640"),
		NewBinDataAsset(
			"deploy/addons"+constants.SupportedArchTag(false)+"/kube-dns/kube-dns-svc.yaml",
			constants.AddonsPath,
			"kube-dns-svc.yaml",
			"0640"),
	}, true, "kube-dns"),
=======
	}, false, "storage-provisioner-gluster"),
>>>>>>> 5313c195
	"heapster": NewAddon([]*BinDataAsset{
		NewBinDataAsset(
			"deploy/addons"+constants.SupportedArchTag(false)+"/heapster/influx-grafana-rc.yaml",
			constants.AddonsPath,
			"influxGrafana-rc.yaml",
			"0640"),
		NewBinDataAsset(
			"deploy/addons"+constants.SupportedArchTag(false)+"/heapster/grafana-svc.yaml",
			constants.AddonsPath,
			"grafana-svc.yaml",
			"0640"),
		NewBinDataAsset(
			"deploy/addons"+constants.SupportedArchTag(false)+"/heapster/influxdb-svc.yaml",
			constants.AddonsPath,
			"influxdb-svc.yaml",
			"0640"),
		NewBinDataAsset(
			"deploy/addons"+constants.SupportedArchTag(false)+"/heapster/heapster-rc.yaml",
			constants.AddonsPath,
			"heapster-rc.yaml",
			"0640"),
		NewBinDataAsset(
			"deploy/addons"+constants.SupportedArchTag(false)+"/heapster/heapster-svc.yaml",
			constants.AddonsPath,
			"heapster-svc.yaml",
			"0640"),
	}, false, "heapster"),
	"efk": NewAddon([]*BinDataAsset{
		NewBinDataAsset(
			"deploy/addons"+constants.SupportedArchTag(false)+"/efk/elasticsearch-rc.yaml",
			constants.AddonsPath,
			"elasticsearch-rc.yaml",
			"0640"),
		NewBinDataAsset(
			"deploy/addons"+constants.SupportedArchTag(false)+"/efk/elasticsearch-svc.yaml",
			constants.AddonsPath,
			"elasticsearch-svc.yaml",
			"0640"),
		NewBinDataAsset(
			"deploy/addons"+constants.SupportedArchTag(false)+"/efk/fluentd-es-rc.yaml",
			constants.AddonsPath,
			"fluentd-es-rc.yaml",
			"0640"),
		NewBinDataAsset(
			"deploy/addons"+constants.SupportedArchTag(false)+"/efk/fluentd-es-configmap.yaml",
			constants.AddonsPath,
			"fluentd-es-configmap.yaml",
			"0640"),
		NewBinDataAsset(
			"deploy/addons"+constants.SupportedArchTag(false)+"/efk/kibana-rc.yaml",
			constants.AddonsPath,
			"kibana-rc.yaml",
			"0640"),
		NewBinDataAsset(
			"deploy/addons"+constants.SupportedArchTag(false)+"/efk/kibana-svc.yaml",
			constants.AddonsPath,
			"kibana-svc.yaml",
			"0640"),
	}, false, "efk"),
	"ingress": NewAddon([]*BinDataAsset{
		NewBinDataAsset(
			"deploy/addons"+constants.SupportedArchTag(false)+"/ingress/ingress-configmap.yaml",
			constants.AddonsPath,
			"ingress-configmap.yaml",
			"0640"),
		NewBinDataAsset(
<<<<<<< HEAD
			"deploy/addons"+constants.SupportedArchTag(false)+"/ingress/ingress-dp.yaml",
=======
			"deploy/addons/ingress/ingress-rbac.yaml",
			constants.AddonsPath,
			"ingress-rbac.yaml",
			"0640"),
		NewBinDataAsset(
			"deploy/addons/ingress/ingress-dp.yaml",
>>>>>>> 5313c195
			constants.AddonsPath,
			"ingress-dp.yaml",
			"0640"),
		NewBinDataAsset(
			"deploy/addons"+constants.SupportedArchTag(false)+"/ingress/ingress-svc.yaml",
			constants.AddonsPath,
			"ingress-svc.yaml",
			"0640"),
	}, false, "ingress"),
	"metrics-server": NewAddon([]*BinDataAsset{
		NewBinDataAsset(
			"deploy/addons"+constants.SupportedArchTag(false)+"/metrics-server/metrics-apiservice.yaml",
			constants.AddonsPath,
			"metrics-apiservice.yaml",
			"0640"),
		NewBinDataAsset(
			"deploy/addons"+constants.SupportedArchTag(false)+"/metrics-server/metrics-server-deployment.yaml",
			constants.AddonsPath,
			"metrics-server-deployment.yaml",
			"0640"),
		NewBinDataAsset(
			"deploy/addons"+constants.SupportedArchTag(false)+"/metrics-server/metrics-server-service.yaml",
			constants.AddonsPath,
			"metrics-server-service.yaml",
			"0640"),
	}, false, "metrics-server"),
	"registry": NewAddon([]*BinDataAsset{
		NewBinDataAsset(
			"deploy/addons"+constants.SupportedArchTag(false)+"/registry/registry-rc.yaml",
			constants.AddonsPath,
			"registry-rc.yaml",
			"0640"),
		NewBinDataAsset(
			"deploy/addons"+constants.SupportedArchTag(false)+"/registry/registry-svc.yaml",
			constants.AddonsPath,
			"registry-svc.yaml",
			"0640"),
	}, false, "registry"),
	"registry-creds": NewAddon([]*BinDataAsset{
		NewBinDataAsset(
			"deploy/addons"+constants.SupportedArchTag(false)+"/registry-creds/registry-creds-rc.yaml",
			constants.AddonsPath,
			"registry-creds-rc.yaml",
			"0640"),
	}, false, "registry-creds"),
	"freshpod": NewAddon([]*BinDataAsset{
		NewBinDataAsset(
			"deploy/addons"+constants.SupportedArchTag(false)+"/freshpod/freshpod-rc.yaml",
			constants.AddonsPath,
			"freshpod-rc.yaml",
			"0640"),
	}, false, "freshpod"),
	"nvidia-driver-installer": NewAddon([]*BinDataAsset{
		NewBinDataAsset(
			"deploy/addons/gpu/nvidia-driver-installer.yaml",
			constants.AddonsPath,
			"nvidia-driver-installer.yaml",
			"0640"),
	}, false, "nvidia-driver-installer"),
	"nvidia-gpu-device-plugin": NewAddon([]*BinDataAsset{
		NewBinDataAsset(
			"deploy/addons/gpu/nvidia-gpu-device-plugin.yaml",
			constants.AddonsPath,
			"nvidia-gpu-device-plugin.yaml",
			"0640"),
	}, false, "nvidia-gpu-device-plugin"),
	"logviewer": NewAddon([]*BinDataAsset{
		NewBinDataAsset(
			"deploy/addons/logviewer/logviewer-dp-and-svc.yaml",
			constants.AddonsPath,
			"logviewer-dp-and-svc.yaml",
			"0640"),
		NewBinDataAsset(
			"deploy/addons/logviewer/logviewer-rbac.yaml",
			constants.AddonsPath,
			"logviewer-rbac.yaml",
			"0640"),
	}, false, "logviewer"),
	"gvisor": NewAddon([]*BinDataAsset{
		NewBinDataAsset(
			"deploy/addons/gvisor/gvisor-pod.yaml",
			constants.AddonsPath,
			"gvisor-pod.yaml",
			"0640"),
		NewBinDataAsset(
			"deploy/addons/gvisor/gvisor-config.toml",
			constants.GvisorFilesPath,
			constants.GvisorConfigTomlTargetName,
			"0640"),
		NewBinDataAsset(
			"deploy/addons/gvisor/gvisor-containerd-shim.toml",
			constants.GvisorFilesPath,
			constants.GvisorContainerdShimTargetName,
			"0640"),
	}, false, "gvisor"),
}

func AddMinikubeDirAssets(assets *[]CopyableFile) error {
	if err := addMinikubeDirToAssets(constants.MakeMiniPath("addons"), constants.AddonsPath, assets); err != nil {
		return errors.Wrap(err, "adding addons folder to assets")
	}
	if err := addMinikubeDirToAssets(constants.MakeMiniPath("files"), "", assets); err != nil {
		return errors.Wrap(err, "adding files rootfs to assets")
	}

	return nil
}

// AddMinikubeDirToAssets adds all the files in the basedir argument to the list
// of files to be copied to the vm.  If vmpath is left blank, the files will be
// transferred to the location according to their relative minikube folder path.
func addMinikubeDirToAssets(basedir, vmpath string, assets *[]CopyableFile) error {
	err := filepath.Walk(basedir, func(hostpath string, info os.FileInfo, err error) error {
		isDir, err := util.IsDirectory(hostpath)
		if err != nil {
			return errors.Wrapf(err, "checking if %s is directory", hostpath)
		}
		if !isDir {
			vmdir := vmpath
			if vmdir == "" {
				rPath, err := filepath.Rel(basedir, hostpath)
				if err != nil {
					return errors.Wrap(err, "generating relative path")
				}
				rPath = filepath.Dir(rPath)
				rPath = filepath.ToSlash(rPath)
				vmdir = path.Join("/", rPath)
			}
			permString := fmt.Sprintf("%o", info.Mode().Perm())
			// The conversion will strip the leading 0 if present, so add it back
			// if we need to.
			if len(permString) == 3 {
				permString = fmt.Sprintf("0%s", permString)
			}

			f, err := NewFileAsset(hostpath, vmdir, filepath.Base(hostpath), permString)
			if err != nil {
				return errors.Wrapf(err, "creating file asset for %s", hostpath)
			}
			*assets = append(*assets, f)
		}

		return nil
	})
	if err != nil {
		return errors.Wrap(err, "walking filepath")
	}
	return nil
}<|MERGE_RESOLUTION|>--- conflicted
+++ resolved
@@ -92,73 +92,26 @@
 	}, true, "storage-provisioner"),
 	"storage-provisioner-gluster": NewAddon([]*BinDataAsset{
 		NewBinDataAsset(
-<<<<<<< HEAD
-			"deploy/addons"+constants.SupportedArchTag(false)+"/coredns/coreDNS-controller.yaml",
-=======
 			"deploy/addons/storage-provisioner-gluster/storage-gluster-ns.yaml",
->>>>>>> 5313c195
 			constants.AddonsPath,
 			"storage-gluster-ns.yaml",
 			"0640"),
 		NewBinDataAsset(
-<<<<<<< HEAD
-			"deploy/addons"+constants.SupportedArchTag(false)+"/coredns/coreDNS-configmap.yaml",
-=======
 			"deploy/addons/storage-provisioner-gluster/glusterfs-daemonset.yaml",
->>>>>>> 5313c195
 			constants.AddonsPath,
 			"glusterfs-daemonset.yaml",
 			"0640"),
 		NewBinDataAsset(
-<<<<<<< HEAD
-			"deploy/addons"+constants.SupportedArchTag(false)+"/coredns/coreDNS-svc.yaml",
-=======
 			"deploy/addons/storage-provisioner-gluster/heketi-deployment.yaml",
->>>>>>> 5313c195
 			constants.AddonsPath,
 			"heketi-deployment.yaml",
 			"0640"),
 		NewBinDataAsset(
-<<<<<<< HEAD
-			"deploy/addons"+constants.SupportedArchTag(false)+"/coredns/coreDNS-crbinding.yaml",
-=======
 			"deploy/addons/storage-provisioner-gluster/storage-provisioner-glusterfile.yaml",
->>>>>>> 5313c195
 			constants.AddonsPath,
 			"storage-privisioner-glusterfile.yaml",
 			"0640"),
-<<<<<<< HEAD
-		NewBinDataAsset(
-			"deploy/addons"+constants.SupportedArchTag(false)+"/coredns/coreDNS-sa.yaml",
-			constants.AddonsPath,
-			"coreDNS-sa.yaml",
-			"0640"),
-		NewBinDataAsset(
-			"deploy/addons"+constants.SupportedArchTag(false)+"/coredns/coreDNS-clusterrole.yaml",
-			constants.AddonsPath,
-			"coreDNS-clusterrole.yaml",
-			"0640"),
-	}, false, "coredns"),
-	"kube-dns": NewAddon([]*BinDataAsset{
-		NewBinDataAsset(
-			"deploy/addons"+constants.SupportedArchTag(false)+"/kube-dns/kube-dns-controller.yaml",
-			constants.AddonsPath,
-			"kube-dns-controller.yaml",
-			"0640"),
-		NewBinDataAsset(
-			"deploy/addons"+constants.SupportedArchTag(false)+"/kube-dns/kube-dns-cm.yaml",
-			constants.AddonsPath,
-			"kube-dns-cm.yaml",
-			"0640"),
-		NewBinDataAsset(
-			"deploy/addons"+constants.SupportedArchTag(false)+"/kube-dns/kube-dns-svc.yaml",
-			constants.AddonsPath,
-			"kube-dns-svc.yaml",
-			"0640"),
-	}, true, "kube-dns"),
-=======
 	}, false, "storage-provisioner-gluster"),
->>>>>>> 5313c195
 	"heapster": NewAddon([]*BinDataAsset{
 		NewBinDataAsset(
 			"deploy/addons"+constants.SupportedArchTag(false)+"/heapster/influx-grafana-rc.yaml",
@@ -225,16 +178,12 @@
 			"ingress-configmap.yaml",
 			"0640"),
 		NewBinDataAsset(
-<<<<<<< HEAD
-			"deploy/addons"+constants.SupportedArchTag(false)+"/ingress/ingress-dp.yaml",
-=======
 			"deploy/addons/ingress/ingress-rbac.yaml",
 			constants.AddonsPath,
 			"ingress-rbac.yaml",
 			"0640"),
 		NewBinDataAsset(
 			"deploy/addons/ingress/ingress-dp.yaml",
->>>>>>> 5313c195
 			constants.AddonsPath,
 			"ingress-dp.yaml",
 			"0640"),
