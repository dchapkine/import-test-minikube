/*
Copyright 2016 The Kubernetes Authors All rights reserved.

Licensed under the Apache License, Version 2.0 (the "License");
you may not use this file except in compliance with the License.
You may obtain a copy of the License at

    http://www.apache.org/licenses/LICENSE-2.0

Unless required by applicable law or agreed to in writing, software
distributed under the License is distributed on an "AS IS" BASIS,
WITHOUT WARRANTIES OR CONDITIONS OF ANY KIND, either express or implied.
See the License for the specific language governing permissions and
limitations under the License.
*/

// Package bsutil will eventually be renamed to kubeadm package after getting rid of older one
package bsutil

import (
	"bytes"
	"fmt"
	"path"

	"github.com/blang/semver"
	"github.com/golang/glog"
	"github.com/pkg/errors"
	"k8s.io/minikube/pkg/minikube/bootstrapper/bsutil/ktmpl"
	"k8s.io/minikube/pkg/minikube/config"
	"k8s.io/minikube/pkg/minikube/constants"
	"k8s.io/minikube/pkg/minikube/cruntime"
	"k8s.io/minikube/pkg/minikube/vmpath"
	"k8s.io/minikube/pkg/util"
)

// Container runtimes
const remoteContainerRuntime = "remote"

// GenerateKubeadmYAML generates the kubeadm.yaml file
func GenerateKubeadmYAML(cc config.ClusterConfig, n config.Node, r cruntime.Manager) ([]byte, error) {
	k8s := cc.KubernetesConfig
	version, err := util.ParseKubernetesVersion(k8s.KubernetesVersion)
	if err != nil {
		return nil, errors.Wrap(err, "parsing kubernetes version")
	}

	// parses a map of the feature gates for kubeadm and component
	kubeadmFeatureArgs, componentFeatureArgs, err := parseFeatureArgs(k8s.FeatureGates)
	if err != nil {
		return nil, errors.Wrap(err, "parses feature gate config for kubeadm and component")
	}

	// In case of no port assigned, use default
	cp, err := config.PrimaryControlPlane(&cc)
	if err != nil {
		return nil, errors.Wrap(err, "getting control plane")
	}
	nodePort := cp.Port
	if nodePort <= 0 {
		nodePort = constants.APIServerPort
	}

	componentOpts, err := createExtraComponentConfig(k8s.ExtraOptions, version, componentFeatureArgs, cp)
	if err != nil {
		return nil, errors.Wrap(err, "generating extra component config for kubeadm")
	}

	opts := struct {
		CertDir             string
		ServiceCIDR         string
		PodSubnet           string
		AdvertiseAddress    string
		APIServerPort       int
		KubernetesVersion   string
		EtcdDataDir         string
		ClusterName         string
		NodeName            string
		DNSDomain           string
		CRISocket           string
		ImageRepository     string
		ComponentOptions    []componentOptions
		FeatureArgs         map[string]bool
		NoTaintMaster       bool
		NodeIP              string
		ControlPlaneAddress string
		KubeProxyOptions    map[string]string
	}{
		CertDir:           vmpath.GuestKubernetesCertsDir,
		ServiceCIDR:       constants.DefaultServiceCIDR,
		PodSubnet:         k8s.ExtraOptions.Get("pod-network-cidr", Kubeadm),
		AdvertiseAddress:  n.IP,
		APIServerPort:     nodePort,
		KubernetesVersion: k8s.KubernetesVersion,
		EtcdDataDir:       EtcdDataDir(),
		ClusterName:       cc.Name,
		//kubeadm uses NodeName as the --hostname-override parameter, so this needs to be the name of the machine
		NodeName:            KubeNodeName(cc, n),
		CRISocket:           r.SocketPath(),
		ImageRepository:     k8s.ImageRepository,
		ComponentOptions:    componentOpts,
		FeatureArgs:         kubeadmFeatureArgs,
		NoTaintMaster:       false, // That does not work with k8s 1.12+
		DNSDomain:           k8s.DNSDomain,
		NodeIP:              n.IP,
<<<<<<< HEAD
		ControlPlaneAddress: constants.ControlPlaneAlias,
=======
		ControlPlaneAddress: cp.IP,
		KubeProxyOptions:    createKubeProxyOptions(k8s.ExtraOptions),
>>>>>>> b07dbfcc
	}

	if k8s.ServiceCIDR != "" {
		opts.ServiceCIDR = k8s.ServiceCIDR
	}

	opts.NoTaintMaster = true
	b := bytes.Buffer{}
	configTmpl := ktmpl.V1Alpha3
	// v1beta1 works in v1.13, but isn't required until v1.14.
	if version.GTE(semver.MustParse("1.14.0-alpha.0")) {
		configTmpl = ktmpl.V1Beta1
	}
	// v1beta2 isn't required until v1.17.
	if version.GTE(semver.MustParse("1.17.0")) {
		configTmpl = ktmpl.V1Beta2
	}
	glog.Infof("kubeadm options: %+v", opts)
	if err := configTmpl.Execute(&b, opts); err != nil {
		return nil, err
	}
	glog.Infof("kubeadm config:\n%s\n", b.String())
	return b.Bytes(), nil
}

// These are the components that can be configured
// through the "extra-config"
const (
	Kubelet           = "kubelet"
	Kubeadm           = "kubeadm"
	Apiserver         = "apiserver"
	Scheduler         = "scheduler"
	ControllerManager = "controller-manager"
	Kubeproxy         = "kube-proxy"
)

// InvokeKubeadm returns the invocation command for Kubeadm
func InvokeKubeadm(version string) string {
	return fmt.Sprintf("sudo env PATH=%s:$PATH kubeadm", binRoot(version))
}

// EtcdDataDir is where etcd data is stored.
func EtcdDataDir() string {
	return path.Join(vmpath.GuestPersistentDir, "etcd")
}<|MERGE_RESOLUTION|>--- conflicted
+++ resolved
@@ -102,12 +102,8 @@
 		NoTaintMaster:       false, // That does not work with k8s 1.12+
 		DNSDomain:           k8s.DNSDomain,
 		NodeIP:              n.IP,
-<<<<<<< HEAD
 		ControlPlaneAddress: constants.ControlPlaneAlias,
-=======
-		ControlPlaneAddress: cp.IP,
 		KubeProxyOptions:    createKubeProxyOptions(k8s.ExtraOptions),
->>>>>>> b07dbfcc
 	}
 
 	if k8s.ServiceCIDR != "" {
