/*
Copyright 2016 The Kubernetes Authors All rights reserved.

Licensed under the Apache License, Version 2.0 (the "License");
you may not use this file except in compliance with the License.
You may obtain a copy of the License at

    http://www.apache.org/licenses/LICENSE-2.0

Unless required by applicable law or agreed to in writing, software
distributed under the License is distributed on an "AS IS" BASIS,
WITHOUT WARRANTIES OR CONDITIONS OF ANY KIND, either express or implied.
See the License for the specific language governing permissions and
limitations under the License.
*/

package kubeadm

import (
	"bytes"
	"crypto/tls"
	"fmt"
	"net"
	"net/http"
	"runtime"
	"strings"
	"time"

	"github.com/blang/semver"
	"github.com/docker/machine/libmachine"
	"github.com/docker/machine/libmachine/state"
	"github.com/golang/glog"
	"github.com/pkg/errors"
	"golang.org/x/sync/errgroup"
	"k8s.io/apimachinery/pkg/labels"
	"k8s.io/apimachinery/pkg/util/wait"
	"k8s.io/minikube/pkg/minikube/assets"
	"k8s.io/minikube/pkg/minikube/bootstrapper"
	"k8s.io/minikube/pkg/minikube/config"
	"k8s.io/minikube/pkg/minikube/console"
	"k8s.io/minikube/pkg/minikube/constants"
	"k8s.io/minikube/pkg/minikube/cruntime"
	"k8s.io/minikube/pkg/minikube/machine"
	"k8s.io/minikube/pkg/util"
)

// SkipPreflights are preflight checks we always skip.
var SkipPreflights = []string{
	// We use --ignore-preflight-errors=DirAvailable since we have our own custom addons
	// that we also stick in /etc/kubernetes/manifests
	"DirAvailable--etc-kubernetes-manifests",
	"DirAvailable--data-minikube",
	"Port-10250",
	"FileAvailable--etc-kubernetes-manifests-kube-scheduler.yaml",
	"FileAvailable--etc-kubernetes-manifests-kube-apiserver.yaml",
	"FileAvailable--etc-kubernetes-manifests-kube-controller-manager.yaml",
	"FileAvailable--etc-kubernetes-manifests-etcd.yaml",
	// So that "none" driver users don't have to reconfigure their machine
	"Swap",
	// We use --ignore-preflight-errors=CRI since /var/run/dockershim.sock is not present.
	// (because we start kubelet with an invalid config)
	"CRI",
}

type pod struct {
	// Human friendly name
	name  string
	key   string
	value string
}

// PodsByLayer are queries we run when health checking, sorted roughly by dependency layer
var PodsByLayer = []pod{
	{"proxy", "k8s-app", "kube-proxy"},
	{"etcd", "component", "etcd"},
	{"scheduler", "component", "kube-scheduler"},
	{"controller", "component", "kube-controller-manager"},
	{"dns", "k8s-app", "kube-dns"},
}

// SkipAdditionalPreflights are additional preflights we skip depending on the runtime in use.
var SkipAdditionalPreflights = map[string][]string{}

// Bootstrapper is a bootstrapper using kubeadm
type Bootstrapper struct {
	c bootstrapper.CommandRunner
}

// NewKubeadmBootstrapper creates a new kubeadm.Bootstrapper
func NewKubeadmBootstrapper(api libmachine.API) (*Bootstrapper, error) {
	h, err := api.Load(config.GetMachineName())
	if err != nil {
		return nil, errors.Wrap(err, "getting api client")
	}
	runner, err := machine.CommandRunner(h)
	if err != nil {
		return nil, errors.Wrap(err, "command runner")
	}
	return &Bootstrapper{c: runner}, nil
}

// GetKubeletStatus returns the kubelet status
func (k *Bootstrapper) GetKubeletStatus() (string, error) {
	statusCmd := `sudo systemctl is-active kubelet`
	status, err := k.c.CombinedOutput(statusCmd)
	if err != nil {
		return "", errors.Wrap(err, "getting status")
	}
	s := strings.TrimSpace(status)
	switch s {
	case "active":
		return state.Running.String(), nil
	case "inactive":
		return state.Stopped.String(), nil
	case "activating":
		return state.Starting.String(), nil
	}
	return state.Error.String(), nil
}

// GetAPIServerStatus returns the api-server status
func (k *Bootstrapper) GetAPIServerStatus(ip net.IP, apiserverPort int) (string, error) {
	url := fmt.Sprintf("https://%s:%d/healthz", ip, apiserverPort)
	// To avoid: x509: certificate signed by unknown authority
	tr := &http.Transport{
		TLSClientConfig: &tls.Config{InsecureSkipVerify: true},
	}
	client := &http.Client{Transport: tr}
	resp, err := client.Get(url)
	glog.Infof("%s response: %v %+v", url, err, resp)
	// Connection refused, usually.
	if err != nil {
		return state.Stopped.String(), nil
	}
	if resp.StatusCode != http.StatusOK {
		return state.Error.String(), nil
	}
	return state.Running.String(), nil
}

// LogCommands returns a map of log type to a command which will display that log.
func (k *Bootstrapper) LogCommands(o bootstrapper.LogOptions) map[string]string {
	var kubelet strings.Builder
	kubelet.WriteString("journalctl -u kubelet")
	if o.Lines > 0 {
		kubelet.WriteString(fmt.Sprintf(" -n %d", o.Lines))
	}
	if o.Follow {
		kubelet.WriteString(" -f")
	}

	var dmesg strings.Builder
	dmesg.WriteString("sudo dmesg -PH -L=never --level warn,err,crit,alert,emerg")
	if o.Follow {
		dmesg.WriteString(" --follow")
	}
	if o.Lines > 0 {
		dmesg.WriteString(fmt.Sprintf(" | tail -n %d", o.Lines))
	}
	return map[string]string{
		"kubelet": kubelet.String(),
		"dmesg":   dmesg.String(),
	}
}

// StartCluster starts the cluster
func (k *Bootstrapper) StartCluster(k8s config.KubernetesConfig) error {
	version, err := ParseKubernetesVersion(k8s.KubernetesVersion)
	if err != nil {
		return errors.Wrap(err, "parsing kubernetes version")
	}

	extraOpts, err := ExtraConfigForComponent(Kubeadm, k8s.ExtraOptions, version)
	if err != nil {
		return errors.Wrap(err, "generating extra configuration for kubelet")
	}
	extraFlags := convertToFlags(extraOpts)

	r, err := cruntime.New(cruntime.Config{Type: k8s.ContainerRuntime})
	if err != nil {
		return err
	}
	b := bytes.Buffer{}
	preflights := SkipPreflights
	preflights = append(preflights, SkipAdditionalPreflights[r.Name()]...)

	templateContext := struct {
		KubeadmConfigFile   string
		SkipPreflightChecks bool
		Preflights          []string
		ExtraOptions        string
	}{
		KubeadmConfigFile: constants.KubeadmConfigFile,
		SkipPreflightChecks: !VersionIsBetween(version,
			semver.MustParse("1.9.0-alpha.0"),
			semver.Version{}),
		Preflights:   preflights,
		ExtraOptions: extraFlags,
	}
	if err := kubeadmInitTemplate.Execute(&b, templateContext); err != nil {
		return err
	}

	out, err := k.c.CombinedOutput(b.String())
	if err != nil {
		return errors.Wrapf(err, "kubeadm init: %s\n%s\n", b.String(), out)
	}

	if version.LT(semver.MustParse("1.10.0-alpha.0")) {
		//TODO(r2d4): get rid of global here
		master = k8s.NodeName
		if err := util.RetryAfter(200, unmarkMaster, time.Second*1); err != nil {
			return errors.Wrap(err, "timed out waiting to unmark master")
		}
	}

	glog.Infof("Configuring cluster permissions ...")
	if err := util.RetryAfter(100, elevateKubeSystemPrivileges, time.Millisecond*500); err != nil {
		return errors.Wrap(err, "timed out waiting to elevate kube-system RBAC privileges")
	}
<<<<<<< HEAD

	// Make sure elevating privileges didn't screw anything up
	if err := waitForPods(k8s, true); err != nil {
		return errors.Wrap(err, "wait")
	}

	if err := k.adjustResourceLimits(); err != nil {
		glog.Warningf("unable to adjust resource limits: %v", err)
	}
	return nil
}

// adjustResourceLimits makes fine adjustments to pod resources that aren't possible via kubeadm config.
func (k *Bootstrapper) adjustResourceLimits() error {
	score, err := k.c.CombinedOutput("cat /proc/$(pgrep kube-apiserver)/oom_adj")
	if err != nil {
		return errors.Wrap(err, "oom_adj check")
	}
	glog.Infof("apiserver oom_adj: %s", score)
	// oom_adj is already a negative number
	if strings.HasPrefix(score, "-") {
		return nil
	}
	glog.Infof("adjusting apiserver oom_adj to -10")

	// Prevent the apiserver from OOM'ing before other pods, as it is our gateway into the cluster.
	// It'd be preferable to do this via Kubernetes, but kubeadm doesn't have a way to set pod QoS.
	if err := k.c.Run("echo -10 | sudo tee /proc/$(pgrep kube-apiserver)/oom_adj"); err != nil {
		return errors.Wrap(err, "oom_adj adjust")
	}
=======
>>>>>>> 78530c1d
	return nil
}

func addAddons(files *[]assets.CopyableFile, data interface{}) error {
	// add addons to file list
	// custom addons
	if err := assets.AddMinikubeDirAssets(files); err != nil {
		return errors.Wrap(err, "adding minikube dir assets")
	}
	// bundled addons
	for _, addonBundle := range assets.Addons {
		if isEnabled, err := addonBundle.IsEnabled(); err == nil && isEnabled {
			for _, addon := range addonBundle.Assets {
				if addon.IsTemplate() {
					addonFile, err := addon.Evaluate(data)
					if err != nil {
						return errors.Wrapf(err, "evaluate bundled addon %s asset", addon.GetAssetName())
					}

					*files = append(*files, addonFile)
				} else {
					*files = append(*files, addon)
				}
			}
		} else if err != nil {
			return nil
		}
	}

	return nil
}

// WaitCluster blocks until Kubernetes appears to be healthy.
func (k *Bootstrapper) WaitCluster(k8s config.KubernetesConfig) error {
	// Do not wait for "k8s-app" pods in the case of CNI, as they are managed
	// by a CNI plugin which is usually started after minikube has been brought
	// up. Otherwise, minikube won't start, as "k8s-app" pods are not ready.
	componentsOnly := k8s.NetworkPlugin == "cni"
	console.OutStyle("waiting-pods", "Verifying:")
	client, err := util.GetClient()
	if err != nil {
		return errors.Wrap(err, "k8s client")
	}

	// Wait until the apiserver can answer queries properly. We don't care if the apiserver
	// pod shows up as registered, but need the webserver for all subsequent queries.
	console.Out(" apiserver")
	if err := k.waitForAPIServer(k8s); err != nil {
		return errors.Wrap(err, "waiting for apiserver")
	}

	for _, p := range PodsByLayer {
		if componentsOnly && p.key != "component" {
			continue
		}

		console.Out(" %s", p.name)
		selector := labels.SelectorFromSet(labels.Set(map[string]string{p.key: p.value}))
		if err := util.WaitForPodsWithLabelRunning(client, "kube-system", selector); err != nil {
			return errors.Wrap(err, fmt.Sprintf("waiting for %s=%s", p.key, p.value))
		}
	}
	console.OutLn("")
	return nil
}

// RestartCluster restarts the Kubernetes cluster configured by kubeadm
func (k *Bootstrapper) RestartCluster(k8s config.KubernetesConfig) error {
	version, err := ParseKubernetesVersion(k8s.KubernetesVersion)
	if err != nil {
		return errors.Wrap(err, "parsing kubernetes version")
	}

	phase := "alpha"
	controlPlane := "controlplane"
	if version.GTE(semver.MustParse("1.13.0")) {
		phase = "init"
		controlPlane = "control-plane"
	}

	configPath := constants.KubeadmConfigFile
	baseCmd := fmt.Sprintf("sudo kubeadm %s", phase)
	cmds := []string{
		fmt.Sprintf("%s phase certs all --config %s", baseCmd, configPath),
		fmt.Sprintf("%s phase kubeconfig all --config %s", baseCmd, configPath),
		fmt.Sprintf("%s phase %s all --config %s", baseCmd, controlPlane, configPath),
		fmt.Sprintf("%s phase etcd local --config %s", baseCmd, configPath),
	}

	// Run commands one at a time so that it is easier to root cause failures.
	for _, cmd := range cmds {
		if err := k.c.Run(cmd); err != nil {
			return errors.Wrapf(err, "running cmd: %s", cmd)
		}
	}

	if err := k.waitForAPIServer(k8s); err != nil {
		return errors.Wrap(err, "waiting for apiserver")
	}
	// restart the proxy and coredns
	if err := k.c.Run(fmt.Sprintf("%s phase addon all --config %s", baseCmd, configPath)); err != nil {
		return errors.Wrapf(err, "addon phase")
	}
<<<<<<< HEAD

	// Make sure the kube-proxy restart didn't screw anything up.
	if err := waitForPods(k8s, true); err != nil {
		return errors.Wrap(err, "wait")
	}

	if err := k.adjustResourceLimits(); err != nil {
		glog.Warningf("unable to adjust resource limits: %v", err)
	}
=======
>>>>>>> 78530c1d
	return nil
}

// waitForAPIServer waits for the apiserver to start up
func (k *Bootstrapper) waitForAPIServer(k8s config.KubernetesConfig) error {
	glog.Infof("Waiting for apiserver ...")
	return wait.PollImmediate(time.Millisecond*200, time.Minute*1, func() (bool, error) {
		status, err := k.GetAPIServerStatus(net.ParseIP(k8s.NodeIP), k8s.NodePort)
		glog.Infof("status: %s, err: %v", status, err)
		if err != nil {
			return false, err
		}
		if status != "Running" {
			return false, nil
		}
		return true, nil
	})
}

// DeleteCluster removes the components that were started earlier
func (k *Bootstrapper) DeleteCluster(k8s config.KubernetesConfig) error {
	cmd := fmt.Sprintf("sudo kubeadm reset --force")
	out, err := k.c.CombinedOutput(cmd)
	if err != nil {
		return errors.Wrapf(err, "kubeadm reset: %s\n%s\n", cmd, out)
	}

	return nil
}

// PullImages downloads images that will be used by RestartCluster
func (k *Bootstrapper) PullImages(k8s config.KubernetesConfig) error {
	version, err := ParseKubernetesVersion(k8s.KubernetesVersion)
	if err != nil {
		return errors.Wrap(err, "parsing kubernetes version")
	}
	if version.LT(semver.MustParse("1.11.0")) {
		return fmt.Errorf("pull command is not supported by kubeadm v%s", version)
	}

	cmd := fmt.Sprintf("sudo kubeadm config images pull --config %s", constants.KubeadmConfigFile)
	if err := k.c.Run(cmd); err != nil {
		return errors.Wrapf(err, "running cmd: %s", cmd)
	}
	return nil
}

// SetupCerts sets up certificates within the cluster.
func (k *Bootstrapper) SetupCerts(k8s config.KubernetesConfig) error {
	return bootstrapper.SetupCerts(k.c, k8s)
}

// NewKubeletConfig generates a new systemd unit containing a configured kubelet
// based on the options present in the KubernetesConfig.
func NewKubeletConfig(k8s config.KubernetesConfig, r cruntime.Manager) (string, error) {
	version, err := ParseKubernetesVersion(k8s.KubernetesVersion)
	if err != nil {
		return "", errors.Wrap(err, "parsing kubernetes version")
	}

	extraOpts, err := ExtraConfigForComponent(Kubelet, k8s.ExtraOptions, version)
	if err != nil {
		return "", errors.Wrap(err, "generating extra configuration for kubelet")
	}

	for k, v := range r.KubeletOptions() {
		extraOpts[k] = v
	}
	if k8s.NetworkPlugin != "" {
		extraOpts["network-plugin"] = k8s.NetworkPlugin
	}

	podInfraContainerImage, _ := constants.GetKubeadmCachedImages(k8s.ImageRepository, k8s.KubernetesVersion)
	if _, ok := extraOpts["pod-infra-container-image"]; !ok && k8s.ImageRepository != "" && podInfraContainerImage != "" {
		extraOpts["pod-infra-container-image"] = podInfraContainerImage
	}

	// parses a map of the feature gates for kubelet
	_, kubeletFeatureArgs, err := ParseFeatureArgs(k8s.FeatureGates)
	if err != nil {
		return "", errors.Wrap(err, "parses feature gate config for kubelet")
	}

	if kubeletFeatureArgs != "" {
		extraOpts["feature-gates"] = kubeletFeatureArgs
	}

	extraFlags := convertToFlags(extraOpts)

	b := bytes.Buffer{}
	opts := struct {
		ExtraOptions     string
		ContainerRuntime string
	}{
		ExtraOptions:     extraFlags,
		ContainerRuntime: k8s.ContainerRuntime,
	}
	if err := kubeletSystemdTemplate.Execute(&b, opts); err != nil {
		return "", err
	}

	return b.String(), nil
}

// UpdateCluster updates the cluster
func (k *Bootstrapper) UpdateCluster(cfg config.KubernetesConfig) error {
	_, images := constants.GetKubeadmCachedImages(cfg.ImageRepository, cfg.KubernetesVersion)
	if cfg.ShouldLoadCachedImages {
		if err := machine.LoadImages(k.c, images, constants.ImageCacheDir); err != nil {
			console.Failure("Unable to load cached images: %v", err)
		}
	}
	r, err := cruntime.New(cruntime.Config{Type: cfg.ContainerRuntime, Socket: cfg.CRISocket})
	if err != nil {
		return errors.Wrap(err, "runtime")
	}
	kubeadmCfg, err := generateConfig(cfg, r)
	if err != nil {
		return errors.Wrap(err, "generating kubeadm cfg")
	}

	kubeletCfg, err := NewKubeletConfig(cfg, r)
	if err != nil {
		return errors.Wrap(err, "generating kubelet config")
	}
	glog.Infof("kubelet %s config:\n%s", cfg.KubernetesVersion, kubeletCfg)

	var files []assets.CopyableFile
	files = copyConfig(cfg, files, kubeadmCfg, kubeletCfg)

	if err := downloadBinaries(cfg, k.c); err != nil {
		return errors.Wrap(err, "downloading binaries")
	}

	if err := addAddons(&files, assets.GenerateTemplateData(cfg)); err != nil {
		return errors.Wrap(err, "adding addons")
	}

	for _, f := range files {
		if err := k.c.Copy(f); err != nil {
			return errors.Wrapf(err, "copy")
		}
	}
	err = k.c.Run(`
sudo systemctl daemon-reload &&
sudo systemctl start kubelet
`)
	if err != nil {
		return errors.Wrap(err, "starting kubelet")
	}

	return nil
}

func generateConfig(k8s config.KubernetesConfig, r cruntime.Manager) (string, error) {
	version, err := ParseKubernetesVersion(k8s.KubernetesVersion)
	if err != nil {
		return "", errors.Wrap(err, "parsing kubernetes version")
	}

	// parses a map of the feature gates for kubeadm and component
	kubeadmFeatureArgs, componentFeatureArgs, err := ParseFeatureArgs(k8s.FeatureGates)
	if err != nil {
		return "", errors.Wrap(err, "parses feature gate config for kubeadm and component")
	}

	// generates a map of component to extra args for apiserver, controller-manager, and scheduler
	extraComponentConfig, err := NewComponentExtraArgs(k8s.ExtraOptions, version, componentFeatureArgs)
	if err != nil {
		return "", errors.Wrap(err, "generating extra component config for kubeadm")
	}

	// In case of no port assigned, use util.APIServerPort
	nodePort := k8s.NodePort
	if nodePort <= 0 {
		nodePort = util.APIServerPort
	}

	opts := struct {
		CertDir           string
		ServiceCIDR       string
		AdvertiseAddress  string
		APIServerPort     int
		KubernetesVersion string
		EtcdDataDir       string
		NodeName          string
		CRISocket         string
		ImageRepository   string
		ExtraArgs         []ComponentExtraArgs
		FeatureArgs       map[string]bool
		NoTaintMaster     bool
	}{
		CertDir:           util.DefaultCertPath,
		ServiceCIDR:       util.DefaultServiceCIDR,
		AdvertiseAddress:  k8s.NodeIP,
		APIServerPort:     nodePort,
		KubernetesVersion: k8s.KubernetesVersion,
		EtcdDataDir:       "/data/minikube", //TODO(r2d4): change to something else persisted
		NodeName:          k8s.NodeName,
		CRISocket:         r.SocketPath(),
		ImageRepository:   k8s.ImageRepository,
		ExtraArgs:         extraComponentConfig,
		FeatureArgs:       kubeadmFeatureArgs,
		NoTaintMaster:     false, // That does not work with k8s 1.12+
	}

	if k8s.ServiceCIDR != "" {
		opts.ServiceCIDR = k8s.ServiceCIDR
	}

	if version.GTE(semver.MustParse("1.10.0-alpha.0")) {
		opts.NoTaintMaster = true
	}

	b := bytes.Buffer{}
	configTmpl := configTmplV1Alpha1
	if version.GTE(semver.MustParse("1.12.0")) {
		configTmpl = configTmplV1Alpha3
	}
	// v1beta1 works in v1.13, but isn't required until v1.14.
	if version.GTE(semver.MustParse("1.14.0-alpha.0")) {
		configTmpl = configTmplV1Beta1
	}
	if err := configTmpl.Execute(&b, opts); err != nil {
		return "", err
	}

	return b.String(), nil
}

func copyConfig(cfg config.KubernetesConfig, files []assets.CopyableFile, kubeadmCfg string, kubeletCfg string) []assets.CopyableFile {
	files = append(files,
		assets.NewMemoryAssetTarget([]byte(kubeletService), constants.KubeletServiceFile, "0640"),
		assets.NewMemoryAssetTarget([]byte(kubeletCfg), constants.KubeletSystemdConfFile, "0640"),
		assets.NewMemoryAssetTarget([]byte(kubeadmCfg), constants.KubeadmConfigFile, "0640"))

	// Copy the default CNI config (k8s.conf), so that kubelet can successfully
	// start a Pod in the case a user hasn't manually installed any CNI plugin
	// and minikube was started with "--extra-config=kubelet.network-plugin=cni".
	if cfg.EnableDefaultCNI {
		files = append(files,
			assets.NewMemoryAssetTarget([]byte(defaultCNIConfig), constants.DefaultCNIConfigPath, "0644"),
			assets.NewMemoryAssetTarget([]byte(defaultCNIConfig), constants.DefaultRktNetConfigPath, "0644"))
	}

	return files
}

func downloadBinaries(cfg config.KubernetesConfig, c bootstrapper.CommandRunner) error {
	var g errgroup.Group
	for _, bin := range constants.GetKubeadmCachedBinaries() {
		bin := bin
		g.Go(func() error {
			path, err := machine.CacheBinary(bin, cfg.KubernetesVersion, "linux", runtime.GOARCH)
			if err != nil {
				return errors.Wrapf(err, "downloading %s", bin)
			}
			err = machine.CopyBinary(c, bin, path)
			if err != nil {
				return errors.Wrapf(err, "copying %s", bin)
			}
			return nil
		})
	}
	return g.Wait()
}<|MERGE_RESOLUTION|>--- conflicted
+++ resolved
@@ -218,12 +218,6 @@
 	if err := util.RetryAfter(100, elevateKubeSystemPrivileges, time.Millisecond*500); err != nil {
 		return errors.Wrap(err, "timed out waiting to elevate kube-system RBAC privileges")
 	}
-<<<<<<< HEAD
-
-	// Make sure elevating privileges didn't screw anything up
-	if err := waitForPods(k8s, true); err != nil {
-		return errors.Wrap(err, "wait")
-	}
 
 	if err := k.adjustResourceLimits(); err != nil {
 		glog.Warningf("unable to adjust resource limits: %v", err)
@@ -249,8 +243,6 @@
 	if err := k.c.Run("echo -10 | sudo tee /proc/$(pgrep kube-apiserver)/oom_adj"); err != nil {
 		return errors.Wrap(err, "oom_adj adjust")
 	}
-=======
->>>>>>> 78530c1d
 	return nil
 }
 
@@ -354,18 +346,10 @@
 	if err := k.c.Run(fmt.Sprintf("%s phase addon all --config %s", baseCmd, configPath)); err != nil {
 		return errors.Wrapf(err, "addon phase")
 	}
-<<<<<<< HEAD
-
-	// Make sure the kube-proxy restart didn't screw anything up.
-	if err := waitForPods(k8s, true); err != nil {
-		return errors.Wrap(err, "wait")
-	}
 
 	if err := k.adjustResourceLimits(); err != nil {
 		glog.Warningf("unable to adjust resource limits: %v", err)
 	}
-=======
->>>>>>> 78530c1d
 	return nil
 }
 
