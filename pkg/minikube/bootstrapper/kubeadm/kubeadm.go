/*
Copyright 2016 The Kubernetes Authors All rights reserved.

Licensed under the Apache License, Version 2.0 (the "License");
you may not use this file except in compliance with the License.
You may obtain a copy of the License at

    http://www.apache.org/licenses/LICENSE-2.0

Unless required by applicable law or agreed to in writing, software
distributed under the License is distributed on an "AS IS" BASIS,
WITHOUT WARRANTIES OR CONDITIONS OF ANY KIND, either express or implied.
See the License for the specific language governing permissions and
limitations under the License.
*/

package kubeadm

import (
	"bytes"
	"context"
	"os/exec"
	"path"

	"fmt"
	"net"

	// WARNING: Do not use path/filepath in this package unless you want bizarre Windows paths

	"strconv"
	"strings"
	"time"

	"github.com/blang/semver"
	"github.com/docker/machine/libmachine"
	"github.com/docker/machine/libmachine/state"
	"github.com/golang/glog"
	"github.com/pkg/errors"
	"k8s.io/client-go/kubernetes"
	kconst "k8s.io/kubernetes/cmd/kubeadm/app/constants"
	"k8s.io/minikube/pkg/drivers/kic"
	"k8s.io/minikube/pkg/drivers/kic/oci"
	"k8s.io/minikube/pkg/kapi"
	"k8s.io/minikube/pkg/minikube/bootstrapper"
	"k8s.io/minikube/pkg/minikube/bootstrapper/bsutil"
	"k8s.io/minikube/pkg/minikube/bootstrapper/bsutil/kverify"
	"k8s.io/minikube/pkg/minikube/bootstrapper/images"
	"k8s.io/minikube/pkg/minikube/command"
	"k8s.io/minikube/pkg/minikube/config"
	"k8s.io/minikube/pkg/minikube/constants"
	"k8s.io/minikube/pkg/minikube/cruntime"
	"k8s.io/minikube/pkg/minikube/driver"
	"k8s.io/minikube/pkg/minikube/machine"
	"k8s.io/minikube/pkg/minikube/out"
	"k8s.io/minikube/pkg/minikube/vmpath"
	"k8s.io/minikube/pkg/version"
)

// Bootstrapper is a bootstrapper using kubeadm
type Bootstrapper struct {
	c           command.Runner
	k8sClient   *kubernetes.Clientset // kubernetes client used to verify pods inside cluster
	contextName string
}

// NewBootstrapper creates a new kubeadm.Bootstrapper
func NewBootstrapper(api libmachine.API, name string) (*Bootstrapper, error) {
	h, err := api.Load(name)
	if err != nil {
		return nil, errors.Wrap(err, "getting api client")
	}
	runner, err := machine.CommandRunner(h)
	if err != nil {
		return nil, errors.Wrap(err, "command runner")
	}
	return &Bootstrapper{c: runner, contextName: name, k8sClient: nil}, nil
}

// GetKubeletStatus returns the kubelet status
func (k *Bootstrapper) GetKubeletStatus() (string, error) {
	rr, err := k.c.RunCmd(exec.Command("sudo", "systemctl", "is-active", "kubelet"))
	if err != nil {
		// Do not return now, as we still have parsing to do!
		glog.Warningf("%s returned error: %v", rr.Command(), err)
	}
	s := strings.TrimSpace(rr.Stdout.String())
	glog.Infof("kubelet is-active: %s", s)
	switch s {
	case "active":
		return state.Running.String(), nil
	case "inactive":
		return state.Stopped.String(), nil
	case "activating":
		return state.Starting.String(), nil
	}
	return state.Error.String(), nil
}

// GetAPIServerStatus returns the api-server status
func (k *Bootstrapper) GetAPIServerStatus(ip net.IP, port int) (string, error) {
	s, err := kverify.APIServerStatus(k.c, ip, port)
	if err != nil {
		return state.Error.String(), err
	}
	return s.String(), nil
}

// LogCommands returns a map of log type to a command which will display that log.
func (k *Bootstrapper) LogCommands(o bootstrapper.LogOptions) map[string]string {
	var kubelet strings.Builder
	kubelet.WriteString("sudo journalctl -u kubelet")
	if o.Lines > 0 {
		kubelet.WriteString(fmt.Sprintf(" -n %d", o.Lines))
	}
	if o.Follow {
		kubelet.WriteString(" -f")
	}

	var dmesg strings.Builder
	dmesg.WriteString("sudo dmesg -PH -L=never --level warn,err,crit,alert,emerg")
	if o.Follow {
		dmesg.WriteString(" --follow")
	}
	if o.Lines > 0 {
		dmesg.WriteString(fmt.Sprintf(" | tail -n %d", o.Lines))
	}
	return map[string]string{
		"kubelet": kubelet.String(),
		"dmesg":   dmesg.String(),
	}
}

// createCompatSymlinks creates compatibility symlinks to transition running services to new directory structures
func (k *Bootstrapper) createCompatSymlinks() error {
	legacyEtcd := "/data/minikube"

	if _, err := k.c.RunCmd(exec.Command("sudo", "test", "-d", legacyEtcd)); err != nil {
		glog.Infof("%s skipping compat symlinks: %v", legacyEtcd, err)
		return nil
	}
	glog.Infof("Found %s, creating compatibility symlinks ...", legacyEtcd)

	c := exec.Command("sudo", "ln", "-s", legacyEtcd, bsutil.EtcdDataDir())
	if rr, err := k.c.RunCmd(c); err != nil {
		return errors.Wrapf(err, "create symlink failed: %s", rr.Command())
	}
	return nil
}

// StartCluster starts the cluster
func (k *Bootstrapper) StartCluster(cfg config.ClusterConfig) error {
	err := bsutil.ExistingConfig(k.c)
	if err == nil { // if there is an existing cluster don't reconfigure it
		return k.restartCluster(cfg)
	}
	glog.Infof("existence check: %v", err)

	start := time.Now()
	glog.Infof("StartCluster: %+v", cfg)
	defer func() {
		glog.Infof("StartCluster complete in %s", time.Since(start))
	}()

	version, err := bsutil.ParseKubernetesVersion(cfg.KubernetesConfig.KubernetesVersion)
	if err != nil {
		return errors.Wrap(err, "parsing kubernetes version")
	}

	extraFlags := bsutil.CreateFlagsFromExtraArgs(cfg.KubernetesConfig.ExtraOptions)
	r, err := cruntime.New(cruntime.Config{Type: cfg.KubernetesConfig.ContainerRuntime})
	if err != nil {
		return err
	}

	ignore := []string{
		fmt.Sprintf("DirAvailable-%s", strings.Replace(vmpath.GuestManifestsDir, "/", "-", -1)),
		fmt.Sprintf("DirAvailable-%s", strings.Replace(vmpath.GuestPersistentDir, "/", "-", -1)),
		fmt.Sprintf("DirAvailable-%s", strings.Replace(bsutil.EtcdDataDir(), "/", "-", -1)),
		"FileAvailable--etc-kubernetes-manifests-kube-scheduler.yaml",
		"FileAvailable--etc-kubernetes-manifests-kube-apiserver.yaml",
		"FileAvailable--etc-kubernetes-manifests-kube-controller-manager.yaml",
		"FileAvailable--etc-kubernetes-manifests-etcd.yaml",
		"Port-10250", // For "none" users who already have a kubelet online
		"Swap",       // For "none" users who have swap configured
		"SystemVerification",
	}
	ignore = append(ignore, bsutil.SkipAdditionalPreflights[r.Name()]...)

	// Allow older kubeadm versions to function with newer Docker releases.
	// For kic on linux example error: "modprobe: FATAL: Module configs not found in directory /lib/modules/5.2.17-1rodete3-amd64"
	if version.LT(semver.MustParse("1.13.0")) || driver.IsKIC(cfg.Driver) {
		glog.Infof("Older Kubernetes release detected (%s), disabling SystemVerification check.", version)
		ignore = append(ignore, "SystemVerification")
	}

	if driver.IsKIC(cfg.Driver) { // to bypass this error: /proc/sys/net/bridge/bridge-nf-call-iptables does not exist
		ignore = append(ignore, "FileContent--proc-sys-net-bridge-bridge-nf-call-iptables")

	}

	c := exec.Command("/bin/bash", "-c", fmt.Sprintf("%s init --config %s %s --ignore-preflight-errors=%s", bsutil.InvokeKubeadm(cfg.KubernetesConfig.KubernetesVersion), bsutil.KubeadmYamlPath, extraFlags, strings.Join(ignore, ",")))
	rr, err := k.c.RunCmd(c)
	if err != nil {
		return errors.Wrapf(err, "init failed. output: %q", rr.Output())
	}

	if cfg.Driver == driver.Docker {
		if err := k.applyKicOverlay(cfg); err != nil {
			return errors.Wrap(err, "apply kic overlay")
		}
	}

	if err := k.applyNodeLabels(cfg); err != nil {
		glog.Warningf("unable to apply node labels: %v", err)
	}

	if err := bsutil.AdjustResourceLimits(k.c); err != nil {
		glog.Warningf("unable to adjust resource limits: %v", err)
	}

	if err := k.elevateKubeSystemPrivileges(cfg); err != nil {
		glog.Warningf("unable to create cluster role binding, some addons might not work : %v. ", err)
	}

	return nil
}

// client sets and returns a Kubernetes client to use to speak to a kubeadm launched apiserver
func (k *Bootstrapper) client(ip string, port int) (*kubernetes.Clientset, error) {
	if k.k8sClient != nil {
		return k.k8sClient, nil
	}

	cc, err := kapi.ClientConfig(k.contextName)
	if err != nil {
		return nil, errors.Wrap(err, "client config")
	}

	endpoint := fmt.Sprintf("https://%s", net.JoinHostPort(ip, strconv.Itoa(port)))
	if cc.Host != endpoint {
		glog.Errorf("Overriding stale ClientConfig host %s with %s", cc.Host, endpoint)
		cc.Host = endpoint
	}
	c, err := kubernetes.NewForConfig(cc)
	if err == nil {
		k.k8sClient = c
	}
	return c, err
}

// WaitForCluster blocks until the cluster appears to be healthy
func (k *Bootstrapper) WaitForCluster(cfg config.ClusterConfig, timeout time.Duration) error {
	start := time.Now()
	out.T(out.Waiting, "Waiting for cluster to come online ...")
	cp, err := config.PrimaryControlPlane(cfg)
	if err != nil {
		return err
	}
	if err := kverify.APIServerProcess(k.c, start, timeout); err != nil {
		return err
	}

	ip := cp.IP
	port := cp.Port
	if driver.IsKIC(cfg.Driver) {
		ip = oci.DefaultBindIPV4
		port, err = oci.HostPortBinding(cfg.Driver, cfg.Name, port)
		if err != nil {
			return errors.Wrapf(err, "get host-bind port %d for container %s", port, cfg.Name)
		}
	}
	if err := kverify.APIServerIsRunning(start, ip, port, timeout); err != nil {
		return err
	}

	c, err := k.client(ip, port)
	if err != nil {
		return errors.Wrap(err, "get k8s client")
	}

	return kverify.SystemPods(c, start, timeout)
}

// restartCluster restarts the Kubernetes cluster configured by kubeadm
func (k *Bootstrapper) restartCluster(cfg config.ClusterConfig) error {
	glog.Infof("restartCluster start")

	start := time.Now()
	defer func() {
		glog.Infof("restartCluster took %s", time.Since(start))
	}()

	version, err := bsutil.ParseKubernetesVersion(cfg.KubernetesConfig.KubernetesVersion)
	if err != nil {
		return errors.Wrap(err, "parsing kubernetes version")
	}

	phase := "alpha"
	controlPlane := "controlplane"
	if version.GTE(semver.MustParse("1.13.0")) {
		phase = "init"
		controlPlane = "control-plane"
	}

	if err := k.createCompatSymlinks(); err != nil {
		glog.Errorf("failed to create compat symlinks: %v", err)
	}

	baseCmd := fmt.Sprintf("%s %s", bsutil.InvokeKubeadm(cfg.KubernetesConfig.KubernetesVersion), phase)
	cmds := []string{
		fmt.Sprintf("%s phase certs all --config %s", baseCmd, bsutil.KubeadmYamlPath),
		fmt.Sprintf("%s phase kubeconfig all --config %s", baseCmd, bsutil.KubeadmYamlPath),
		fmt.Sprintf("%s phase %s all --config %s", baseCmd, controlPlane, bsutil.KubeadmYamlPath),
		fmt.Sprintf("%s phase etcd local --config %s", baseCmd, bsutil.KubeadmYamlPath),
	}

	// Run commands one at a time so that it is easier to root cause failures.
	for _, c := range cmds {
		rr, err := k.c.RunCmd(exec.Command("/bin/bash", "-c", c))
		if err != nil {
			return errors.Wrapf(err, "running cmd: %s", rr.Command())
		}
	}

	// We must ensure that the apiserver is healthy before proceeding
	if err := kverify.APIServerProcess(k.c, time.Now(), kconst.DefaultControlPlaneTimeout); err != nil {
		return errors.Wrap(err, "apiserver healthz")
	}

	for _, n := range cfg.Nodes {
		ip := n.IP
		port := n.Port
		if driver.IsKIC(cfg.Driver) {
			ip = oci.DefaultBindIPV4
			port, err = oci.HostPortBinding(cfg.Driver, cfg.Name, port)
			if err != nil {
				return errors.Wrapf(err, "get host-bind port %d for container %s", port, cfg.Name)
			}
		}
		client, err := k.client(ip, port)
		if err != nil {
			return errors.Wrap(err, "getting k8s client")
		}

		if err := kverify.SystemPods(client, time.Now(), kconst.DefaultControlPlaneTimeout); err != nil {
			return errors.Wrap(err, "system pods")
		}

		// Explicitly re-enable kubeadm addons (proxy, coredns) so that they will check for IP or configuration changes.
		if rr, err := k.c.RunCmd(exec.Command("/bin/bash", "-c", fmt.Sprintf("%s phase addon all --config %s", baseCmd, bsutil.KubeadmYamlPath))); err != nil {
			return errors.Wrapf(err, fmt.Sprintf("addon phase cmd:%q", rr.Command()))
		}

		if err := bsutil.AdjustResourceLimits(k.c); err != nil {
			glog.Warningf("unable to adjust resource limits: %v", err)
		}
	}
	return nil
}

// JoinCluster adds a node to an existing cluster
func (k *Bootstrapper) JoinCluster(cc config.ClusterConfig, n config.Node, joinCmd string) error {
	start := time.Now()
	glog.Infof("JoinCluster: %+v", cc)
	defer func() {
		glog.Infof("JoinCluster complete in %s", time.Since(start))
	}()

	// Join the master by specifying its token
	joinCmd = fmt.Sprintf("%s --v=10 --node-name=%s", joinCmd, n.Name)
	fmt.Println(joinCmd)
	out, err := k.c.RunCmd(exec.Command("/bin/bash", "-c", joinCmd))
	if err != nil {
		return errors.Wrapf(err, "cmd failed: %s\n%s\n", joinCmd, out)
	}

	if _, err := k.c.RunCmd(exec.Command("/bin/bash", "-c", "sudo systemctl daemon-reload && sudo systemctl enable kubelet && sudo systemctl start kubelet")); err != nil {
		return errors.Wrap(err, "starting kubelet")
	}

	return nil
}

// DeleteCluster removes the components that were started earlier
func (k *Bootstrapper) DeleteCluster(k8s config.KubernetesConfig) error {
	version, err := bsutil.ParseKubernetesVersion(k8s.KubernetesVersion)
	if err != nil {
		return errors.Wrap(err, "parsing kubernetes version")
	}

	cmd := fmt.Sprintf("%s reset --force", bsutil.InvokeKubeadm(k8s.KubernetesVersion))
	if version.LT(semver.MustParse("1.11.0")) {
		cmd = fmt.Sprintf("%s reset", bsutil.InvokeKubeadm(k8s.KubernetesVersion))
	}

	if rr, err := k.c.RunCmd(exec.Command("/bin/bash", "-c", cmd)); err != nil {
		return errors.Wrapf(err, "kubeadm reset: cmd: %q", rr.Command())
	}

	return nil
}

// SetupCerts sets up certificates within the cluster.
func (k *Bootstrapper) SetupCerts(k8s config.KubernetesConfig, n config.Node) error {
	return bootstrapper.SetupCerts(k.c, k8s, n)
}

// UpdateCluster updates the cluster
func (k *Bootstrapper) UpdateCluster(cfg config.ClusterConfig) error {
	images, err := images.Kubeadm(cfg.KubernetesConfig.ImageRepository, cfg.KubernetesConfig.KubernetesVersion)
	if err != nil {
		return errors.Wrap(err, "kubeadm images")
	}

	if cfg.KubernetesConfig.ShouldLoadCachedImages {
		if err := machine.LoadImages(&cfg, k.c, images, constants.ImageCacheDir); err != nil {
			out.FailureT("Unable to load cached images: {{.error}}", out.V{"error": err})
		}
	}
	r, err := cruntime.New(cruntime.Config{Type: cfg.KubernetesConfig.ContainerRuntime,
		Runner: k.c, Socket: cfg.KubernetesConfig.CRISocket})
	if err != nil {
		return errors.Wrap(err, "runtime")
	}

	// TODO: multiple nodes
	kubeadmCfg, err := bsutil.GenerateKubeadmYAML(cfg, r, cfg.Nodes[0])
	if err != nil {
		return errors.Wrap(err, "generating kubeadm cfg")
	}

	// TODO: multiple nodes
	kubeletCfg, err := bsutil.NewKubeletConfig(cfg, cfg.Nodes[0], r)
	if err != nil {
		return errors.Wrap(err, "generating kubelet config")
	}

	kubeletService, err := bsutil.NewKubeletService(cfg.KubernetesConfig)
	if err != nil {
		return errors.Wrap(err, "generating kubelet service")
	}

	glog.Infof("kubelet %s config:\n%+v", kubeletCfg, cfg.KubernetesConfig)

	stopCmd := exec.Command("/bin/bash", "-c", "pgrep kubelet && sudo systemctl stop kubelet")
	// stop kubelet to avoid "Text File Busy" error
	if rr, err := k.c.RunCmd(stopCmd); err != nil {
		glog.Warningf("unable to stop kubelet: %s command: %q output: %q", err, rr.Command(), rr.Output())
	}

	if err := bsutil.TransferBinaries(cfg.KubernetesConfig, k.c); err != nil {
		return errors.Wrap(err, "downloading binaries")
	}

	var cniFile []byte
	if cfg.KubernetesConfig.EnableDefaultCNI {
		cniFile = []byte(defaultCNIConfig)
	}
	files := bsutil.ConfigFileAssets(cfg.KubernetesConfig, kubeadmCfg, kubeletCfg, kubeletService, cniFile)

	// Combine mkdir request into a single call to reduce load
	dirs := []string{}
	for _, f := range files {
		dirs = append(dirs, f.GetTargetDir())
	}
	args := append([]string{"mkdir", "-p"}, dirs...)
	if _, err := k.c.RunCmd(exec.Command("sudo", args...)); err != nil {
		return errors.Wrap(err, "mkdir")
	}

	for _, f := range files {
		if err := k.c.Copy(f); err != nil {
			return errors.Wrapf(err, "copy")
		}
	}

	if _, err := k.c.RunCmd(exec.Command("/bin/bash", "-c", "sudo systemctl daemon-reload && sudo systemctl start kubelet")); err != nil {
		return errors.Wrap(err, "starting kubelet")
	}
	return nil
}

// applyKicOverlay applies the CNI plugin needed to make kic work
func (k *Bootstrapper) applyKicOverlay(cfg config.ClusterConfig) error {
<<<<<<< HEAD
	cmd := exec.Command("sudo",
=======
	// Allow no more than 5 seconds for apply kic overlay
	ctx, cancel := context.WithTimeout(context.Background(), 5*time.Second)
	defer cancel()
	cmd := exec.CommandContext(ctx, "sudo",
>>>>>>> 25267795
		path.Join(vmpath.GuestPersistentDir, "binaries", cfg.KubernetesConfig.KubernetesVersion, "kubectl"), "create", fmt.Sprintf("--kubeconfig=%s", path.Join(vmpath.GuestPersistentDir, "kubeconfig")),
		"-f", "-")
	b := bytes.Buffer{}
	if err := kicCNIConfig.Execute(&b, struct{ ImageName string }{ImageName: kic.OverlayImage}); err != nil {
		return err
	}
	cmd.Stdin = bytes.NewReader(b.Bytes())
	if rr, err := k.c.RunCmd(cmd); err != nil {
		return errors.Wrapf(err, "cmd: %s output: %s", rr.Command(), rr.Output())
	}
	return nil
}

// applyNodeLabels applies minikube labels to all the nodes
func (k *Bootstrapper) applyNodeLabels(cfg config.ClusterConfig) error {
	// time cluster was created. time format is based on ISO 8601 (RFC 3339)
	// converting - and : to _ because of kubernetes label restriction
	createdAtLbl := "minikube.k8s.io/updated_at=" + time.Now().Format("2006_01_02T15_04_05_0700")
	verLbl := "minikube.k8s.io/version=" + version.GetVersion()
	commitLbl := "minikube.k8s.io/commit=" + version.GetGitCommitID()
	nameLbl := "minikube.k8s.io/name=" + cfg.Name

	// Allow no more than 5 seconds for applying labels
	ctx, cancel := context.WithTimeout(context.Background(), 5*time.Second)
	defer cancel()
	// example:
	// sudo /var/lib/minikube/binaries/v1.17.3/kubectl label nodes minikube.k8s.io/version=v1.7.3 minikube.k8s.io/commit=aa91f39ffbcf27dcbb93c4ff3f457c54e585cf4a-dirty minikube.k8s.io/name=p1 minikube.k8s.io/updated_at=2020_02_20T12_05_35_0700 --all --overwrite --kubeconfig=/var/lib/minikube/kubeconfig
	cmd := exec.CommandContext(ctx, "sudo",
		path.Join(vmpath.GuestPersistentDir, "binaries", cfg.KubernetesConfig.KubernetesVersion, "kubectl"),
		"label", "nodes", verLbl, commitLbl, nameLbl, createdAtLbl, "--all", "--overwrite",
		fmt.Sprintf("--kubeconfig=%s", path.Join(vmpath.GuestPersistentDir, "kubeconfig")))

	if _, err := k.c.RunCmd(cmd); err != nil {
		return errors.Wrapf(err, "applying node labels")
	}
	return nil
}

// elevateKubeSystemPrivileges gives the kube-system service account cluster admin privileges to work with RBAC.
func (k *Bootstrapper) elevateKubeSystemPrivileges(cfg config.ClusterConfig) error {
	start := time.Now()
	// Allow no more than 5 seconds for creating cluster role bindings
	ctx, cancel := context.WithTimeout(context.Background(), 5*time.Second)
	defer cancel()
	rbacName := "minikube-rbac"
	// kubectl create clusterrolebinding minikube-rbac --clusterrole=cluster-admin --serviceaccount=kube-system:default
	cmd := exec.CommandContext(ctx, "sudo",
		path.Join(vmpath.GuestPersistentDir, "binaries", cfg.KubernetesConfig.KubernetesVersion, "kubectl"),
		"create", "clusterrolebinding", rbacName, "--clusterrole=cluster-admin", "--serviceaccount=kube-system:default",
		fmt.Sprintf("--kubeconfig=%s", path.Join(vmpath.GuestPersistentDir, "kubeconfig")))
	rr, err := k.c.RunCmd(cmd)
	if err != nil {
		// Error from server (AlreadyExists): clusterrolebindings.rbac.authorization.k8s.io "minikube-rbac" already exists
		if strings.Contains(rr.Output(), fmt.Sprintf("Error from server (AlreadyExists)")) {
			glog.Infof("rbac %q already exists not need to re-create.", rbacName)
			return nil
		}
	}
	glog.Infof("duration metric: took %s to wait for elevateKubeSystemPrivileges.", time.Since(start))
	return err
}<|MERGE_RESOLUTION|>--- conflicted
+++ resolved
@@ -482,14 +482,10 @@
 
 // applyKicOverlay applies the CNI plugin needed to make kic work
 func (k *Bootstrapper) applyKicOverlay(cfg config.ClusterConfig) error {
-<<<<<<< HEAD
-	cmd := exec.Command("sudo",
-=======
 	// Allow no more than 5 seconds for apply kic overlay
 	ctx, cancel := context.WithTimeout(context.Background(), 5*time.Second)
 	defer cancel()
 	cmd := exec.CommandContext(ctx, "sudo",
->>>>>>> 25267795
 		path.Join(vmpath.GuestPersistentDir, "binaries", cfg.KubernetesConfig.KubernetesVersion, "kubectl"), "create", fmt.Sprintf("--kubeconfig=%s", path.Join(vmpath.GuestPersistentDir, "kubeconfig")),
 		"-f", "-")
 	b := bytes.Buffer{}
