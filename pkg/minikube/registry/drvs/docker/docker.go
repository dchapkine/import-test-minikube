--- conflicted
+++ resolved
@@ -45,16 +45,6 @@
 
 func configure(mc config.MachineConfig) (interface{}, error) {
 	return kic.NewDriver(kic.Config{
-<<<<<<< HEAD
-		MachineName:  mc.Name,
-		StorePath:    localpath.MiniPath(),
-		ImageDigest:  kic.BaseImage,
-		CPU:          mc.CPUs,
-		Memory:       mc.Memory,
-		HostBindPort: mc.KubernetesConfig.NodePort,
-		OCIBinary:    oci.Docker,
-	}), nil
-=======
 		MachineName:   mc.Name,
 		StorePath:     localpath.MiniPath(),
 		ImageDigest:   kic.BaseImage,
@@ -62,9 +52,7 @@
 		Memory:        mc.Memory,
 		OCIBinary:     oci.Docker,
 		APIServerPort: mc.Nodes[0].Port,
-	})
-
->>>>>>> 86790638
+	}), nil
 }
 
 func status() registry.State {
