/*
Copyright 2019 The Kubernetes Authors All rights reserved.

Licensed under the Apache License, Version 2.0 (the "License");
you may not use this file except in compliance with the License.
You may obtain a copy of the License at

    http://www.apache.org/licenses/LICENSE-2.0

Unless required by applicable law or agreed to in writing, software
distributed under the License is distributed on an "AS IS" BASIS,
WITHOUT WARRANTIES OR CONDITIONS OF ANY KIND, either express or implied.
See the License for the specific language governing permissions and
limitations under the License.
*/

package docker

import (
	"fmt"
	"os/exec"

	"github.com/docker/machine/libmachine/drivers"
	"k8s.io/minikube/pkg/drivers/kic"
	"k8s.io/minikube/pkg/drivers/kic/oci"
	"k8s.io/minikube/pkg/minikube/config"
	"k8s.io/minikube/pkg/minikube/driver"
	"k8s.io/minikube/pkg/minikube/localpath"
	"k8s.io/minikube/pkg/minikube/registry"
)

func init() {
	if err := registry.Register(registry.DriverDef{
		Name:     driver.Docker,
		Config:   configure,
		Init:     func() drivers.Driver { return kic.NewDriver(kic.Config{OCIBinary: oci.Docker}) },
		Status:   status,
		Priority: registry.Discouraged, // experimental
	}); err != nil {
		panic(fmt.Sprintf("register failed: %v", err))
	}
}

<<<<<<< HEAD
func configure(mc config.MachineConfig) (interface{}, error) {
	img, err := kic.ImageForVersion(mc.KubernetesConfig.KubernetesVersion)
	if err != nil {
		glog.Errorf("err to getting kic image for %s: imgesha:%s", img, mc.KubernetesConfig.KubernetesVersion)
	}
	return kic.NewDriver(kic.Config{
		MachineName:   mc.Name,
		StorePath:     localpath.MiniPath(),
		ImageDigest:   img,
		CPU:           mc.CPUs,
		Memory:        mc.Memory,
		APIServerPort: mc.NodeBindPort,
		OCIBinary:     "docker",
	}), nil
=======
func configure(mc config.MachineConfig) interface{} {
	return kic.NewDriver(kic.Config{
		MachineName:  mc.Name,
		StorePath:    localpath.MiniPath(),
		ImageDigest:  kic.BaseImage,
		CPU:          mc.CPUs,
		Memory:       mc.Memory,
		HostBindPort: mc.KubernetesConfig.NodePort,
		OCIBinary:    oci.Docker,
	})
>>>>>>> 0a9e8b03

}

func status() registry.State {
	_, err := exec.LookPath("docker")
	if err != nil {
		return registry.State{Error: err, Installed: false, Healthy: false, Fix: "Docker is required.", Doc: "https://minikube.sigs.k8s.io/docs/reference/drivers/kic/"}
	}

	err = exec.Command("docker", "info").Run()
	if err != nil {
		return registry.State{Error: err, Installed: true, Healthy: false, Fix: "Docker is not running. Try: restarting docker desktop."}
	}

	return registry.State{Installed: true, Healthy: true}
}<|MERGE_RESOLUTION|>--- conflicted
+++ resolved
@@ -41,23 +41,7 @@
 	}
 }
 
-<<<<<<< HEAD
 func configure(mc config.MachineConfig) (interface{}, error) {
-	img, err := kic.ImageForVersion(mc.KubernetesConfig.KubernetesVersion)
-	if err != nil {
-		glog.Errorf("err to getting kic image for %s: imgesha:%s", img, mc.KubernetesConfig.KubernetesVersion)
-	}
-	return kic.NewDriver(kic.Config{
-		MachineName:   mc.Name,
-		StorePath:     localpath.MiniPath(),
-		ImageDigest:   img,
-		CPU:           mc.CPUs,
-		Memory:        mc.Memory,
-		APIServerPort: mc.NodeBindPort,
-		OCIBinary:     "docker",
-	}), nil
-=======
-func configure(mc config.MachineConfig) interface{} {
 	return kic.NewDriver(kic.Config{
 		MachineName:  mc.Name,
 		StorePath:    localpath.MiniPath(),
@@ -66,9 +50,7 @@
 		Memory:       mc.Memory,
 		HostBindPort: mc.KubernetesConfig.NodePort,
 		OCIBinary:    oci.Docker,
-	})
->>>>>>> 0a9e8b03
-
+	}), nil
 }
 
 func status() registry.State {
