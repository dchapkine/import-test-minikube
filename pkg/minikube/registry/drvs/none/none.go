// +build linux

/*
Copyright 2018 The Kubernetes Authors All rights reserved.

Licensed under the Apache License, Version 2.0 (the "License");
you may not use this file except in compliance with the License.
You may obtain a copy of the License at

    http://www.apache.org/licenses/LICENSE-2.0

Unless required by applicable law or agreed to in writing, software
distributed under the License is distributed on an "AS IS" BASIS,
WITHOUT WARRANTIES OR CONDITIONS OF ANY KIND, either express or implied.
See the License for the specific language governing permissions and
limitations under the License.
*/

package none

import (
	"fmt"
	"os/exec"

	"github.com/docker/machine/libmachine/drivers"
	"k8s.io/minikube/pkg/drivers/none"
	"k8s.io/minikube/pkg/minikube/config"
	"k8s.io/minikube/pkg/minikube/driver"
	"k8s.io/minikube/pkg/minikube/localpath"
	"k8s.io/minikube/pkg/minikube/registry"
)

func init() {
	if err := registry.Register(registry.DriverDef{
		Name:     driver.None,
		Config:   configure,
		Init:     func() drivers.Driver { return none.NewDriver(none.Config{}) },
		Status:   status,
		Priority: registry.Discouraged, // requires root
	}); err != nil {
		panic(fmt.Sprintf("register failed: %v", err))
	}
}

func configure(mc config.MachineConfig) (interface{}, error) {
	return none.NewDriver(none.Config{
		MachineName:      mc.Name,
		StorePath:        localpath.MiniPath(),
<<<<<<< HEAD
		ContainerRuntime: mc.ContainerRuntime,
	}), nil
=======
		ContainerRuntime: mc.KubernetesConfig.ContainerRuntime,
	})
>>>>>>> 86790638
}

func status() registry.State {
	_, err := exec.LookPath("systemctl")
	if err != nil {
		return registry.State{Error: err, Fix: "Use a systemd based Linux distribution", Doc: "https://minikube.sigs.k8s.io/docs/reference/drivers/none/"}
	}
	return registry.State{Installed: true, Healthy: true}
}<|MERGE_RESOLUTION|>--- conflicted
+++ resolved
@@ -46,13 +46,8 @@
 	return none.NewDriver(none.Config{
 		MachineName:      mc.Name,
 		StorePath:        localpath.MiniPath(),
-<<<<<<< HEAD
-		ContainerRuntime: mc.ContainerRuntime,
+		ContainerRuntime: mc.KubernetesConfig.ContainerRuntime,
 	}), nil
-=======
-		ContainerRuntime: mc.KubernetesConfig.ContainerRuntime,
-	})
->>>>>>> 86790638
 }
 
 func status() registry.State {
