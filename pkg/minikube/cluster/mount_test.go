--- conflicted
+++ resolved
@@ -28,13 +28,8 @@
 	T    *testing.T
 }
 
-<<<<<<< HEAD
 func newMockMountRunner(t *testing.T) *mockMountRunner {
 	return &mockMountRunner{
-=======
-func newMockMountHost(t *testing.T) *mockMountHost {
-	return &mockMountHost{
->>>>>>> 0b21fc31
 		T:    t,
 		cmds: []string{},
 	}
@@ -91,16 +86,12 @@
 	}
 	for _, tc := range tests {
 		t.Run(tc.name, func(t *testing.T) {
-<<<<<<< HEAD
-			h := newMockMountRunner(t)
-=======
-			h := newMockMountHost(t)
->>>>>>> 0b21fc31
-			err := Mount(h, tc.source, tc.target, tc.cfg)
+			r := newMockMountRunner(t)
+			err := Mount(r, tc.source, tc.target, tc.cfg)
 			if err != nil {
 				t.Fatalf("Mount(%s, %s, %+v): %v", tc.source, tc.target, tc.cfg, err)
 			}
-			if diff := cmp.Diff(h.cmds, tc.want); diff != "" {
+			if diff := cmp.Diff(r.cmds, tc.want); diff != "" {
 				t.Errorf("command diff (-want +got): %s", diff)
 			}
 		})
@@ -108,18 +99,14 @@
 }
 
 func TestUnmount(t *testing.T) {
-<<<<<<< HEAD
-	h := newMockMountRunner(t)
-=======
-	h := newMockMountHost(t)
->>>>>>> 0b21fc31
-	err := Unmount(h, "/mnt")
+	r := newMockMountRunner(t)
+	err := Unmount(r, "/mnt")
 	if err != nil {
 		t.Fatalf("Unmount(/mnt): %v", err)
 	}
 
 	want := []string{"findmnt -T /mnt | grep /mnt && sudo umount /mnt || true"}
-	if diff := cmp.Diff(h.cmds, want); diff != "" {
+	if diff := cmp.Diff(r.cmds, want); diff != "" {
 		t.Errorf("command diff (-want +got): %s", diff)
 	}
 }