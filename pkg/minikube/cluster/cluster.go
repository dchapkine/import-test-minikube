/*
Copyright 2016 The Kubernetes Authors All rights reserved.

Licensed under the Apache License, Version 2.0 (the "License");
you may not use this file except in compliance with the License.
You may obtain a copy of the License at

    http://www.apache.org/licenses/LICENSE-2.0

Unless required by applicable law or agreed to in writing, software
distributed under the License is distributed on an "AS IS" BASIS,
WITHOUT WARRANTIES OR CONDITIONS OF ANY KIND, either express or implied.
See the License for the specific language governing permissions and
limitations under the License.
*/

package cluster

import (
	"encoding/json"
	"flag"
	"fmt"
	"math"
	"net"
	"os/exec"
	"regexp"
	"strconv"
	"strings"
	"time"

	"github.com/docker/machine/libmachine"
	"github.com/docker/machine/libmachine/engine"
	"github.com/docker/machine/libmachine/host"
	"github.com/docker/machine/libmachine/mcnerror"
	"github.com/docker/machine/libmachine/provision"
	"github.com/docker/machine/libmachine/ssh"
	"github.com/docker/machine/libmachine/state"
	"github.com/golang/glog"
	"github.com/pkg/errors"
	"github.com/shirou/gopsutil/cpu"
	"github.com/shirou/gopsutil/disk"
	"github.com/shirou/gopsutil/mem"
	"github.com/spf13/viper"
	cfg "k8s.io/minikube/pkg/minikube/config"
	"k8s.io/minikube/pkg/minikube/constants"
	"k8s.io/minikube/pkg/minikube/exit"
	"k8s.io/minikube/pkg/minikube/out"
	"k8s.io/minikube/pkg/minikube/registry"
	"k8s.io/minikube/pkg/util"
	pkgutil "k8s.io/minikube/pkg/util"
)

// hostRunner is a minimal host.Host based interface for running commands
type hostRunner interface {
	RunSSHCommand(string) (string, error)
}

var (
	// The maximum the guest VM clock is allowed to be ahead and behind. This value is intentionally
	// large to allow for inaccurate methodology, but still small enough so that certificates are likely valid.
	maxClockDesyncSeconds = 2.1
)

// This init function is used to set the logtostderr variable to false so that INFO level log info does not clutter the CLI
// INFO lvl logging is displayed due to the kubernetes api calling flag.Set("logtostderr", "true") in its init()
// see: https://github.com/kubernetes/kubernetes/blob/master/pkg/kubectl/util/logs/logs.go#L32-L34
func init() {
	if err := flag.Set("logtostderr", "false"); err != nil {
		exit.WithError("unable to set logtostderr", err)
	}

	// Setting the default client to native gives much better performance.
	ssh.SetDefaultClient(ssh.Native)
}

// CacheISO downloads and caches ISO.
func CacheISO(config cfg.MachineConfig) error {
	if localDriver(config.VMDriver) {
		return nil
	}
	return config.Downloader.CacheMinikubeISOFromURL(config.MinikubeISO)
}

// StartHost starts a host VM.
func StartHost(api libmachine.API, config cfg.MachineConfig) (*host.Host, error) {
	exists, err := api.Exists(cfg.GetMachineName())
	if err != nil {
		return nil, errors.Wrapf(err, "exists: %s", cfg.GetMachineName())
	}
	if !exists {
		glog.Infoln("Machine does not exist... provisioning new machine")
		glog.Infof("Provisioning machine with config: %+v", config)
		return createHost(api, config)
	}

	glog.Infoln("Skipping create...Using existing machine configuration")

	h, err := api.Load(cfg.GetMachineName())
	if err != nil {
		return nil, errors.Wrap(err, "Error loading existing host. Please try running [minikube delete], then run [minikube start] again.")
	}

	if h.Driver.DriverName() != config.VMDriver {
		out.T(out.Empty, "\n")
		out.WarningT(`Ignoring --vm-driver={{.driver_name}}, as the existing "{{.profile_name}}" VM was created using the {{.driver_name2}} driver.`,
			out.V{"driver_name": config.VMDriver, "profile_name": cfg.GetMachineName(), "driver_name2": h.Driver.DriverName()})
		out.WarningT("To switch drivers, you may create a new VM using `minikube start -p <name> --vm-driver={{.driver_name}}`", out.V{"driver_name": config.VMDriver})
		out.WarningT("Alternatively, you may delete the existing VM using `minikube delete -p {{.profile_name}}`", out.V{"profile_name": cfg.GetMachineName()})
		out.T(out.Empty, "\n")
	} else if exists && cfg.GetMachineName() == constants.DefaultMachineName {
		out.T(out.Tip, "Tip: Use 'minikube start -p <name>' to create a new cluster, or 'minikube delete' to delete this one.")
	}

	s, err := h.Driver.GetState()
	glog.Infoln("Machine state: ", s)
	if err != nil {
		return nil, errors.Wrap(err, "Error getting state for host")
	}

	if s == state.Running {
		out.T(out.Running, `Re-using the currently running {{.driver_name}} VM for "{{.profile_name}}" ...`, out.V{"driver_name": h.Driver.DriverName(), "profile_name": cfg.GetMachineName()})
	} else {
		out.T(out.Restarting, `Restarting existing {{.driver_name}} VM for "{{.profile_name}}" ...`, out.V{"driver_name": h.Driver.DriverName(), "profile_name": cfg.GetMachineName()})
		if err := h.Driver.Start(); err != nil {
			return nil, errors.Wrap(err, "start")
		}
		if err := api.Save(h); err != nil {
			return nil, errors.Wrap(err, "save")
		}
	}

	e := engineOptions(config)
	glog.Infof("engine options: %+v", e)

	err = configureHost(h, e)
	if err != nil {
		return nil, err
	}
	return h, nil
}

// localDriver returns whether or not the driver should be considered local
func localDriver(name string) bool {
	if name == constants.DriverNone || name == constants.DriverMock {
		return true
	}
	return false
}

// configureHost handles any post-powerup configuration required
func configureHost(h *host.Host, e *engine.Options) error {
	glog.Infof("configureHost: %T %+v", h, h)
	// Slightly counter-intuitive, but this is what DetectProvisioner & ConfigureAuth block on.
	out.T(out.Waiting, "Waiting for SSH access ...", out.V{})

	if len(e.Env) > 0 {
		h.HostOptions.EngineOptions.Env = e.Env
		glog.Infof("Detecting provisioner ...")
		provisioner, err := provision.DetectProvisioner(h.Driver)
		if err != nil {
			return errors.Wrap(err, "detecting provisioner")
		}
		glog.Infof("Provisioning: %+v", *h.HostOptions)
		if err := provisioner.Provision(*h.HostOptions.SwarmOptions, *h.HostOptions.AuthOptions, *h.HostOptions.EngineOptions); err != nil {
			return errors.Wrap(err, "provision")
		}
	}

	if !localDriver(h.Driver.DriverName()) {
		glog.Infof("Configuring auth for driver %s ...", h.Driver.DriverName())
		if err := h.ConfigureAuth(); err != nil {
			return &util.RetriableError{Err: errors.Wrap(err, "Error configuring auth on host")}
		}
		return ensureSyncedGuestClock(h)
	}

	return nil
}

// ensureGuestClockSync ensures that the guest system clock is relatively in-sync
func ensureSyncedGuestClock(h hostRunner) error {
	d, err := guestClockDelta(h, time.Now())
	if err != nil {
		glog.Warningf("Unable to measure system clock delta: %v", err)
		return nil
	}
	if math.Abs(d.Seconds()) < maxClockDesyncSeconds {
		glog.Infof("guest clock delta is within tolerance: %s", d)
		return nil
	}
	if err := adjustGuestClock(h, time.Now()); err != nil {
		return errors.Wrap(err, "adjusting system clock")
	}
	return nil
}

// guestClockDelta returns the approximate difference between the host and guest system clock
// NOTE: This does not currently take into account ssh latency.
func guestClockDelta(h hostRunner, local time.Time) (time.Duration, error) {
	out, err := h.RunSSHCommand("date +%s.%N")
	if err != nil {
		return 0, errors.Wrap(err, "get clock")
	}
	glog.Infof("guest clock: %s", out)
	ns := strings.Split(strings.TrimSpace(out), ".")
	secs, err := strconv.ParseInt(strings.TrimSpace(ns[0]), 10, 64)
	if err != nil {
		return 0, errors.Wrap(err, "atoi")
	}
	nsecs, err := strconv.ParseInt(strings.TrimSpace(ns[1]), 10, 64)
	if err != nil {
		return 0, errors.Wrap(err, "atoi")
	}
	// NOTE: In a synced state, remote is a few hundred ms ahead of local
	remote := time.Unix(secs, nsecs)
	d := remote.Sub(local)
	glog.Infof("Guest: %s Remote: %s (delta=%s)", remote, local, d)
	return d, nil
}

// adjustSystemClock adjusts the guest system clock to be nearer to the host system clock
func adjustGuestClock(h hostRunner, t time.Time) error {
	out, err := h.RunSSHCommand(fmt.Sprintf("sudo date -s @%d", t.Unix()))
	glog.Infof("clock set: %s (err=%v)", out, err)
	return err
}

// trySSHPowerOff runs the poweroff command on the guest VM to speed up deletion
func trySSHPowerOff(h *host.Host) {
	s, err := h.Driver.GetState()
	if err != nil {
		glog.Warningf("unable to get state: %v", err)
		return
	}
	if s != state.Running {
		glog.Infof("host is in state %s", s)
		return
	}

	out.T(out.Shutdown, `Powering off "{{.profile_name}}" via SSH ...`, out.V{"profile_name": cfg.GetMachineName()})
	out, err := h.RunSSHCommand("sudo poweroff")
	// poweroff always results in an error, since the host disconnects.
	glog.Infof("poweroff result: out=%s, err=%v", out, err)
}

// StopHost stops the host VM, saving state to disk.
func StopHost(api libmachine.API) error {
	host, err := api.Load(cfg.GetMachineName())
	if err != nil {
		return errors.Wrapf(err, "load")
	}
	out.T(out.Stopping, `Stopping "{{.profile_name}}" in {{.driver_name}} ...`, out.V{"profile_name": cfg.GetMachineName(), "driver_name": host.DriverName})
	if err := host.Stop(); err != nil {
		alreadyInStateError, ok := err.(mcnerror.ErrHostAlreadyInState)
		if ok && alreadyInStateError.State == state.Stopped {
			return nil
		}
		return &util.RetriableError{Err: errors.Wrapf(err, "Stop: %s", cfg.GetMachineName())}
	}
	return nil
}

// DeleteHost deletes the host VM.
func DeleteHost(api libmachine.API) error {
	host, err := api.Load(cfg.GetMachineName())
	if err != nil {
		return errors.Wrap(err, "load")
	}
	// This is slow if SSH is not responding, but HyperV hangs otherwise, See issue #2914
	if host.Driver.DriverName() == constants.DriverHyperv {
		trySSHPowerOff(host)
	}

	out.T(out.DeletingHost, `Deleting "{{.profile_name}}" in {{.driver_name}} ...`, out.V{"profile_name": cfg.GetMachineName(), "driver_name": host.DriverName})
	if err := host.Driver.Remove(); err != nil {
		return errors.Wrap(err, "host remove")
	}
	if err := api.Remove(cfg.GetMachineName()); err != nil {
		return errors.Wrap(err, "api remove")
	}
	return nil
}

// GetHostStatus gets the status of the host VM.
func GetHostStatus(api libmachine.API) (string, error) {
	exists, err := api.Exists(cfg.GetMachineName())
	if err != nil {
		return "", errors.Wrapf(err, "%s exists", cfg.GetMachineName())
	}
	if !exists {
		return state.None.String(), nil
	}

	host, err := api.Load(cfg.GetMachineName())
	if err != nil {
		return "", errors.Wrapf(err, "load")
	}

	s, err := host.Driver.GetState()
	if err != nil {
		return "", errors.Wrap(err, "state")
	}
	return s.String(), nil
}

// GetHostDriverIP gets the ip address of the current minikube cluster
func GetHostDriverIP(api libmachine.API, machineName string) (net.IP, error) {
	host, err := CheckIfHostExistsAndLoad(api, machineName)
	if err != nil {
		return nil, err
	}

	ipStr, err := host.Driver.GetIP()
	if err != nil {
		return nil, errors.Wrap(err, "getting IP")
	}
	ip := net.ParseIP(ipStr)
	if ip == nil {
		return nil, fmt.Errorf("parsing IP: %s", ipStr)
	}
	return ip, nil
}

func engineOptions(config cfg.MachineConfig) *engine.Options {
	o := engine.Options{
		Env:              config.DockerEnv,
		InsecureRegistry: append([]string{pkgutil.DefaultServiceCIDR}, config.InsecureRegistry...),
		RegistryMirror:   config.RegistryMirror,
		ArbitraryFlags:   config.DockerOpt,
	}
	return &o
}

type hostInfo struct {
	Memory   int
	CPUs     int
	DiskSize int
}

func megs(bytes uint64) int {
	return int(bytes / 1024 / 1024)
}

func getHostInfo() (*hostInfo, error) {
	i, err := cpu.Info()
	if err != nil {
		glog.Warningf("Unable to get cpu info: %v", err)
		return nil, err
	}
	v, err := mem.VirtualMemory()
	if err != nil {
		glog.Warningf("Unable to get mem info: %v", err)
		return nil, err
	}
	d, err := disk.Usage("/")
	if err != nil {
		glog.Warningf("Unable to get disk info: %v", err)
		return nil, err
	}

	var info hostInfo
	info.CPUs = len(i)
	info.Memory = megs(v.Total)
	info.DiskSize = megs(d.Total)
	return &info, nil
}

func createHost(api libmachine.API, config cfg.MachineConfig) (*host.Host, error) {
	if config.VMDriver == constants.DriverVmwareFusion && viper.GetBool(cfg.ShowDriverDeprecationNotification) {
		out.WarningT(`The vmwarefusion driver is deprecated and support for it will be removed in a future release.
			Please consider switching to the new vmware unified driver, which is intended to replace the vmwarefusion driver.
			See https://github.com/kubernetes/minikube/blob/master/docs/drivers.md#vmware-unified-driver for more information.
			To disable this message, run [minikube config set ShowDriverDeprecationNotification false]`)
	}
<<<<<<< HEAD
	if config.VMDriver != constants.DriverNone {
		out.T(out.StartingVM, "Creating {{.driver_name}} VM (CPUs={{.number_of_cpus}}, Memory={{.memory_size}}MB, Disk={{.disk_size}}MB) ...", out.V{"driver_name": config.VMDriver, "number_of_cpus": config.CPUs, "memory_size": config.Memory, "disk_size": config.DiskSize})

=======
	if !localDriver(config.VMDriver) {
		console.OutT(console.StartingVM, "Creating {{.driver_name}} VM (CPUs={{.number_of_cpus}}, Memory={{.memory_size}MB, Disk={{.disk_size}}MB) ...", console.Arg{"driver_name": config.VMDriver, "number_of_cpus": config.CPUs, "memory_size": config.Memory, "disk_size": config.DiskSize})
>>>>>>> 784717c0
	} else {
		info, err := getHostInfo()
		if err == nil {
			out.T(out.StartingNone, "Running on localhost (CPUs={{.number_of_cpus}}, Memory={{.memory_size}}MB, Disk={{.disk_size}}MB) ...", out.V{"number_of_cpus": info.CPUs, "memory_size": info.Memory, "disk_size": info.DiskSize})
		}
	}

	def, err := registry.Driver(config.VMDriver)
	if err != nil {
		if err == registry.ErrDriverNotFound {
<<<<<<< HEAD
			exit.UsageT("unsupported driver: {{.driver_name}}", out.V{"driver_name": config.VMDriver})
=======
			return nil, fmt.Errorf("unsupported driver: %s", config.VMDriver)
>>>>>>> 784717c0
		}
		return nil, errors.Wrap(err, "error getting driver")
	}

	driver := def.ConfigCreator(config)
	data, err := json.Marshal(driver)
	if err != nil {
		return nil, errors.Wrap(err, "marshal")
	}

	h, err := api.NewHost(config.VMDriver, data)
	if err != nil {
		return nil, errors.Wrap(err, "new host")
	}

	h.HostOptions.AuthOptions.CertDir = constants.GetMinipath()
	h.HostOptions.AuthOptions.StorePath = constants.GetMinipath()
	h.HostOptions.EngineOptions = engineOptions(config)

	if err := api.Create(h); err != nil {
		// Wait for all the logs to reach the client
		time.Sleep(2 * time.Second)
		return nil, errors.Wrap(err, "create")
	}

	if err := api.Save(h); err != nil {
		return nil, errors.Wrap(err, "save")
	}
	return h, nil
}

// GetHostDockerEnv gets the necessary docker env variables to allow the use of docker through minikube's vm
func GetHostDockerEnv(api libmachine.API) (map[string]string, error) {
	host, err := CheckIfHostExistsAndLoad(api, cfg.GetMachineName())
	if err != nil {
		return nil, errors.Wrap(err, "Error checking that api exists and loading it")
	}
	ip, err := host.Driver.GetIP()
	if err != nil {
		return nil, errors.Wrap(err, "Error getting ip from host")
	}

	tcpPrefix := "tcp://"
	port := "2376"

	envMap := map[string]string{
		"DOCKER_TLS_VERIFY": "1",
		"DOCKER_HOST":       tcpPrefix + net.JoinHostPort(ip, port),
		"DOCKER_CERT_PATH":  constants.MakeMiniPath("certs"),
	}
	return envMap, nil
}

// GetVMHostIP gets the ip address to be used for mapping host -> VM and VM -> host
func GetVMHostIP(host *host.Host) (net.IP, error) {
	switch host.DriverName {
	case constants.DriverKvm2:
		return net.ParseIP("192.168.39.1"), nil
	case constants.DriverHyperv:
		re := regexp.MustCompile(`"VSwitch": "(.*?)",`)
		// TODO(aprindle) Change this to deserialize the driver instead
		hypervVirtualSwitch := re.FindStringSubmatch(string(host.RawDriver))[1]
		ip, err := getIPForInterface(fmt.Sprintf("vEthernet (%s)", hypervVirtualSwitch))
		if err != nil {
			return []byte{}, errors.Wrap(err, fmt.Sprintf("ip for interface (%s)", hypervVirtualSwitch))
		}
		return ip, nil
	case constants.DriverVirtualbox:
		out, err := exec.Command(detectVBoxManageCmd(), "showvminfo", host.Name, "--machinereadable").Output()
		if err != nil {
			return []byte{}, errors.Wrap(err, "vboxmanage")
		}
		re := regexp.MustCompile(`hostonlyadapter2="(.*?)"`)
		iface := re.FindStringSubmatch(string(out))[1]
		ip, err := getIPForInterface(iface)
		if err != nil {
			return []byte{}, errors.Wrap(err, "Error getting VM/Host IP address")
		}
		return ip, nil
	case constants.DriverHyperkit:
		return net.ParseIP("192.168.64.1"), nil
	case constants.DriverVmware:
		vmIPString, err := host.Driver.GetIP()
		if err != nil {
			return []byte{}, errors.Wrap(err, "Error getting VM IP address")
		}
		vmIP := net.ParseIP(vmIPString).To4()
		if vmIP == nil {
			return []byte{}, errors.Wrap(err, "Error converting VM IP address to IPv4 address")
		}
		return net.IPv4(vmIP[0], vmIP[1], vmIP[2], byte(1)), nil
	default:
		return []byte{}, errors.New("Error, attempted to get host ip address for unsupported driver")
	}
}

// Based on code from http://stackoverflow.com/questions/23529663/how-to-get-all-addresses-and-masks-from-local-interfaces-in-go
func getIPForInterface(name string) (net.IP, error) {
	i, _ := net.InterfaceByName(name)
	addrs, _ := i.Addrs()
	for _, a := range addrs {
		if ipnet, ok := a.(*net.IPNet); ok {
			if ip := ipnet.IP.To4(); ip != nil {
				return ip, nil
			}
		}
	}
	return nil, errors.Errorf("Error finding IPV4 address for %s", name)
}

// CheckIfHostExistsAndLoad checks if a host exists, and loads it if it does
func CheckIfHostExistsAndLoad(api libmachine.API, machineName string) (*host.Host, error) {
	exists, err := api.Exists(machineName)
	if err != nil {
		return nil, errors.Wrapf(err, "Error checking that machine exists: %s", machineName)
	}
	if !exists {
		return nil, errors.Errorf("Machine does not exist for api.Exists(%s)", machineName)
	}

	host, err := api.Load(machineName)
	if err != nil {
		return nil, errors.Wrapf(err, "Error loading store for: %s", machineName)
	}
	return host, nil
}

// CreateSSHShell creates a new SSH shell / client
func CreateSSHShell(api libmachine.API, args []string) error {
	machineName := cfg.GetMachineName()
	host, err := CheckIfHostExistsAndLoad(api, machineName)
	if err != nil {
		return errors.Wrap(err, "host exists and load")
	}

	currentState, err := host.Driver.GetState()
	if err != nil {
		return errors.Wrap(err, "state")
	}

	if currentState != state.Running {
		return errors.Errorf("%q is not running", machineName)
	}

	client, err := host.CreateSSHClient()
	if err != nil {
		return errors.Wrap(err, "Creating ssh client")
	}
	return client.Shell(args...)
}

// EnsureMinikubeRunningOrExit checks that minikube has a status available and that
// the status is `Running`, otherwise it will exit
func EnsureMinikubeRunningOrExit(api libmachine.API, exitStatus int) {
	s, err := GetHostStatus(api)
	if err != nil {
		exit.WithError("Error getting machine status", err)
	}
	if s != state.Running.String() {
		exit.WithCodeT(exit.Unavailable, "minikube is not running, so the service cannot be accessed")
	}
}<|MERGE_RESOLUTION|>--- conflicted
+++ resolved
@@ -372,14 +372,8 @@
 			See https://github.com/kubernetes/minikube/blob/master/docs/drivers.md#vmware-unified-driver for more information.
 			To disable this message, run [minikube config set ShowDriverDeprecationNotification false]`)
 	}
-<<<<<<< HEAD
-	if config.VMDriver != constants.DriverNone {
-		out.T(out.StartingVM, "Creating {{.driver_name}} VM (CPUs={{.number_of_cpus}}, Memory={{.memory_size}}MB, Disk={{.disk_size}}MB) ...", out.V{"driver_name": config.VMDriver, "number_of_cpus": config.CPUs, "memory_size": config.Memory, "disk_size": config.DiskSize})
-
-=======
 	if !localDriver(config.VMDriver) {
-		console.OutT(console.StartingVM, "Creating {{.driver_name}} VM (CPUs={{.number_of_cpus}}, Memory={{.memory_size}MB, Disk={{.disk_size}}MB) ...", console.Arg{"driver_name": config.VMDriver, "number_of_cpus": config.CPUs, "memory_size": config.Memory, "disk_size": config.DiskSize})
->>>>>>> 784717c0
+		out.T(out.StartingVM, "Creating {{.driver_name}} VM (CPUs={{.number_of_cpus}}, Memory={{.memory_size}MB, Disk={{.disk_size}}MB) ...", console.Arg{"driver_name": config.VMDriver, "number_of_cpus": config.CPUs, "memory_size": config.Memory, "disk_size": config.DiskSize})
 	} else {
 		info, err := getHostInfo()
 		if err == nil {
@@ -390,11 +384,7 @@
 	def, err := registry.Driver(config.VMDriver)
 	if err != nil {
 		if err == registry.ErrDriverNotFound {
-<<<<<<< HEAD
-			exit.UsageT("unsupported driver: {{.driver_name}}", out.V{"driver_name": config.VMDriver})
-=======
 			return nil, fmt.Errorf("unsupported driver: %s", config.VMDriver)
->>>>>>> 784717c0
 		}
 		return nil, errors.Wrap(err, "error getting driver")
 	}
