--- conflicted
+++ resolved
@@ -450,17 +450,12 @@
 // GetVMHostIP gets the ip address to be used for mapping host -> VM and VM -> host
 func GetVMHostIP(host *host.Host) (net.IP, error) {
 	switch host.DriverName {
-<<<<<<< HEAD
 	case constants.DriverGeneric:
 		ip, err := host.Driver.GetIP()
 		if err != nil {
 			return []byte{}, errors.Wrap(err, "Error getting VM/Host IP address")
 		}
 		return net.ParseIP(ip), nil
-	case constants.DriverKvmOld:
-		return net.ParseIP("192.168.42.1"), nil
-=======
->>>>>>> 3a93e459
 	case constants.DriverKvm2:
 		return net.ParseIP("192.168.39.1"), nil
 	case constants.DriverHyperv:
