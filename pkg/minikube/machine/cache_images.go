/*
Copyright 2016 The Kubernetes Authors All rights reserved.

Licensed under the Apache License, Version 2.0 (the "License");
you may not use this file except in compliance with the License.
You may obtain a copy of the License at

    http://www.apache.org/licenses/LICENSE-2.0

Unless required by applicable law or agreed to in writing, software
distributed under the License is distributed on an "AS IS" BASIS,
WITHOUT WARRANTIES OR CONDITIONS OF ANY KIND, either express or implied.
See the License for the specific language governing permissions and
limitations under the License.
*/

package machine

import (
	"io/ioutil"
	"os"
	"os/exec"
	"path"
	"path/filepath"
	"runtime"
	"strings"
	"sync"

	"github.com/golang/glog"
	"github.com/google/go-containerregistry/pkg/authn"
	"github.com/google/go-containerregistry/pkg/name"
	"github.com/google/go-containerregistry/pkg/v1/remote"
	"github.com/google/go-containerregistry/pkg/v1/tarball"
	"github.com/pkg/errors"
	"golang.org/x/sync/errgroup"
	"k8s.io/minikube/pkg/minikube/assets"
	"k8s.io/minikube/pkg/minikube/bootstrapper"
	"k8s.io/minikube/pkg/minikube/config"
	"k8s.io/minikube/pkg/minikube/constants"
	"k8s.io/minikube/pkg/minikube/cruntime"
	"k8s.io/minikube/pkg/minikube/sshutil"
)

const tempLoadDir = "/tmp"

var getWindowsVolumeName = getWindowsVolumeNameCmd

// loadImageLock is used to serialize image loads to avoid overloading the guest VM
var loadImageLock sync.Mutex

<<<<<<< HEAD
func CacheImagesForBootstrapper(imageRepository string, version string, clusterBootstrapper string) error {
	images := bootstrapper.GetCachedImageList(imageRepository, version, clusterBootstrapper)
=======
// CacheImagesForBootstrapper will cache images for a bootstrapper
func CacheImagesForBootstrapper(version string, clusterBootstrapper string) error {
	images := bootstrapper.GetCachedImageList(version, clusterBootstrapper)
>>>>>>> 27564809

	if err := CacheImages(images, constants.ImageCacheDir); err != nil {
		return errors.Wrapf(err, "Caching images for %s", clusterBootstrapper)
	}

	return nil
}

// CacheImages will cache images on the host
//
// The cache directory currently caches images using the imagename_tag
// For example, k8s.gcr.io/kube-addon-manager:v6.5 would be
// stored at $CACHE_DIR/k8s.gcr.io/kube-addon-manager_v6.5
func CacheImages(images []string, cacheDir string) error {
	var g errgroup.Group
	for _, image := range images {
		image := image
		g.Go(func() error {
			dst := filepath.Join(cacheDir, image)
			dst = sanitizeCacheDir(dst)
			if err := CacheImage(image, dst); err != nil {
				return errors.Wrapf(err, "caching image %s", dst)
			}
			return nil
		})
	}
	if err := g.Wait(); err != nil {
		return errors.Wrap(err, "caching images")
	}
	glog.Infoln("Successfully cached all images.")
	return nil
}

// LoadImages loads previously cached images into the container runtime
func LoadImages(cmd bootstrapper.CommandRunner, images []string, cacheDir string) error {
	var g errgroup.Group
	// Load profile cluster config from file
	cc, err := config.Load()
	if err != nil && !os.IsNotExist(err) {
		glog.Errorln("Error loading profile config: ", err)
	}
	for _, image := range images {
		image := image
		g.Go(func() error {
			src := filepath.Join(cacheDir, image)
			src = sanitizeCacheDir(src)
			if err := LoadFromCacheBlocking(cmd, cc.KubernetesConfig, src); err != nil {
				return errors.Wrapf(err, "loading image %s", src)
			}
			return nil
		})
	}
	if err := g.Wait(); err != nil {
		return errors.Wrap(err, "loading cached images")
	}
	glog.Infoln("Successfully loaded all cached images.")
	return nil
}

// CacheAndLoadImages caches and loads images
func CacheAndLoadImages(images []string) error {
	if err := CacheImages(images, constants.ImageCacheDir); err != nil {
		return err
	}
	api, err := NewAPIClient()
	if err != nil {
		return err
	}
	defer api.Close()
	h, err := api.Load(config.GetMachineName())
	if err != nil {
		return err
	}

	client, err := sshutil.NewSSHClient(h.Driver)
	if err != nil {
		return err
	}
	cmdRunner, err := bootstrapper.NewSSHRunner(client), nil
	if err != nil {
		return err
	}

	return LoadImages(cmdRunner, images, constants.ImageCacheDir)
}

// # ParseReference cannot have a : in the directory path
func sanitizeCacheDir(image string) string {
	if runtime.GOOS == "windows" && hasWindowsDriveLetter(image) {
		// not sanitize Windows drive letter.
		return image[:2] + strings.Replace(image[2:], ":", "_", -1)
	}
	return strings.Replace(image, ":", "_", -1)
}

func hasWindowsDriveLetter(s string) bool {
	if len(s) < 3 {
		return false
	}

	drive := s[:3]
	for _, b := range "CDEFGHIJKLMNOPQRSTUVWXYZABcdefghijklmnopqrstuvwxyzab" {
		if d := string(b) + ":"; drive == d+`\` || drive == d+`/` {
			return true
		}
	}

	return false
}

// Replace a drive letter to a volume name.
func replaceWinDriveLetterToVolumeName(s string) (string, error) {
	vname, err := getWindowsVolumeName(s[:1])
	if err != nil {
		return "", err
	}
	path := vname + s[3:]

	return path, nil
}

func getWindowsVolumeNameCmd(d string) (string, error) {
	cmd := exec.Command("wmic", "volume", "where", "DriveLetter = '"+d+":'", "get", "DeviceID")

	stdout, err := cmd.Output()
	if err != nil {
		return "", err
	}

	outs := strings.Split(strings.Replace(string(stdout), "\r", "", -1), "\n")

	var vname string
	for _, l := range outs {
		s := strings.TrimSpace(l)
		if strings.HasPrefix(s, `\\?\Volume{`) && strings.HasSuffix(s, `}\`) {
			vname = s
			break
		}
	}

	if vname == "" {
		return "", errors.New("failed to get a volume GUID")
	}

	return vname, nil
}

// LoadFromCacheBlocking loads images from cache, blocking until loaded
func LoadFromCacheBlocking(cr bootstrapper.CommandRunner, k8s config.KubernetesConfig, src string) error {
	glog.Infoln("Loading image from cache at ", src)
	filename := filepath.Base(src)
	for {
		if _, err := os.Stat(src); err == nil {
			break
		}
	}
	dst := path.Join(tempLoadDir, filename)
	f, err := assets.NewFileAsset(src, tempLoadDir, filename, "0777")
	if err != nil {
		return errors.Wrapf(err, "creating copyable file asset: %s", filename)
	}
	if err := cr.Copy(f); err != nil {
		return errors.Wrap(err, "transferring cached image")
	}

	r, err := cruntime.New(cruntime.Config{Type: k8s.ContainerRuntime, Runner: cr})
	if err != nil {
		return errors.Wrap(err, "runtime")
	}
	loadImageLock.Lock()
	defer loadImageLock.Unlock()

	err = r.LoadImage(dst)
	if err != nil {
		return errors.Wrapf(err, "%s load %s", r.Name(), dst)
	}

	if err := cr.Run("sudo rm -rf " + dst); err != nil {
		return errors.Wrap(err, "deleting temp docker image location")
	}
	glog.Infof("Successfully loaded image %s from cache", src)
	return nil
}

// DeleteFromImageCacheDir deletes images from the cache
func DeleteFromImageCacheDir(images []string) error {
	for _, image := range images {
		path := filepath.Join(constants.ImageCacheDir, image)
		path = sanitizeCacheDir(path)
		glog.Infoln("Deleting image in cache at ", path)
		if err := os.Remove(path); err != nil {
			return err
		}
	}
	return cleanImageCacheDir()
}

func cleanImageCacheDir() error {
	err := filepath.Walk(constants.ImageCacheDir, func(path string, info os.FileInfo, err error) error {
		// If error is not nil, it's because the path was already deleted and doesn't exist
		// Move on to next path
		if err != nil {
			return nil
		}
		// Check if path is directory
		if !info.IsDir() {
			return nil
		}
		// If directory is empty, delete it
		entries, err := ioutil.ReadDir(path)
		if err != nil {
			return err
		}
		if len(entries) == 0 {
			if err = os.Remove(path); err != nil {
				return err
			}
		}
		return nil
	})
	return err
}

func getDstPath(image, dst string) (string, error) {
	if runtime.GOOS == "windows" && hasWindowsDriveLetter(dst) {
		// ParseReference does not support a Windows drive letter.
		// Therefore, will replace the drive letter to a volume name.
		var err error
		if dst, err = replaceWinDriveLetterToVolumeName(dst); err != nil {
			return "", errors.Wrap(err, "parsing docker archive dst ref: replace a Win drive letter to a volume name")
		}
	}

	return dst, nil
}

// CacheImage caches an image
func CacheImage(image, dst string) error {
	glog.Infof("Attempting to cache image: %s at %s\n", image, dst)
	if _, err := os.Stat(dst); err == nil {
		return nil
	}

	dstPath, err := getDstPath(image, dst)
	if err != nil {
		return errors.Wrap(err, "getting destination path")
	}

	if err := os.MkdirAll(filepath.Dir(dstPath), 0777); err != nil {
		return errors.Wrapf(err, "making cache image directory: %s", dst)
	}

	tag, err := name.NewTag(image, name.WeakValidation)
	if err != nil {
		return errors.Wrap(err, "creating docker image name")
	}

	img, err := remote.Image(tag, remote.WithAuthFromKeychain(authn.DefaultKeychain))
	if err != nil {
		return errors.Wrap(err, "fetching remote image")
	}

	glog.Infoln("OPENING: ", dstPath)
	f, err := os.Create(dstPath)
	if err != nil {
		return err
	}
	defer f.Close()
	return tarball.Write(tag, img, nil, f)
}<|MERGE_RESOLUTION|>--- conflicted
+++ resolved
@@ -48,14 +48,9 @@
 // loadImageLock is used to serialize image loads to avoid overloading the guest VM
 var loadImageLock sync.Mutex
 
-<<<<<<< HEAD
+// CacheImagesForBootstrapper will cache images for a bootstrapper
 func CacheImagesForBootstrapper(imageRepository string, version string, clusterBootstrapper string) error {
 	images := bootstrapper.GetCachedImageList(imageRepository, version, clusterBootstrapper)
-=======
-// CacheImagesForBootstrapper will cache images for a bootstrapper
-func CacheImagesForBootstrapper(version string, clusterBootstrapper string) error {
-	images := bootstrapper.GetCachedImageList(version, clusterBootstrapper)
->>>>>>> 27564809
 
 	if err := CacheImages(images, constants.ImageCacheDir); err != nil {
 		return errors.Wrapf(err, "Caching images for %s", clusterBootstrapper)
