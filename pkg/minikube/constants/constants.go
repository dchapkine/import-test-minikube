/*
Copyright 2016 The Kubernetes Authors All rights reserved.

Licensed under the Apache License, Version 2.0 (the "License");
you may not use this file except in compliance with the License.
You may obtain a copy of the License at

    http://www.apache.org/licenses/LICENSE-2.0

Unless required by applicable law or agreed to in writing, software
distributed under the License is distributed on an "AS IS" BASIS,
WITHOUT WARRANTIES OR CONDITIONS OF ANY KIND, either express or implied.
See the License for the specific language governing permissions and
limitations under the License.
*/

package constants

import (
	"fmt"
	"os"
	"path/filepath"
	"runtime"
	"strings"
	"time"

	"github.com/blang/semver"
	"github.com/golang/glog"
	"k8s.io/client-go/tools/clientcmd"
	"k8s.io/client-go/util/homedir"
	minikubeVersion "k8s.io/minikube/pkg/version"
)

// APIServerPort is the port that the API server should listen on.
const (
	APIServerName    = "minikubeCA"
	ClusterDNSDomain = "cluster.local"
)

const MinikubeHome = "MINIKUBE_HOME"

// Minipath is the path to the user's minikube dir
func GetMinipath() string {
	if os.Getenv(MinikubeHome) == "" {
		return DefaultMinipath
	}
	if filepath.Base(os.Getenv(MinikubeHome)) == ".minikube" {
		return os.Getenv(MinikubeHome)
	}
	return filepath.Join(os.Getenv(MinikubeHome), ".minikube")
}

// SupportedVMDrivers is a list of supported drivers on all platforms. Currently
// used in gendocs.
var SupportedVMDrivers = [...]string{
	"virtualbox",
	"parallels",
	"vmwarefusion",
	"kvm",
	"xhyve",
	"hyperv",
	"hyperkit",
	"kvm2",
	"vmware",
	"none",
}

var DefaultMinipath = filepath.Join(homedir.HomeDir(), ".minikube")

// KubeconfigPath is the path to the Kubernetes client config
var KubeconfigPath = clientcmd.RecommendedHomeFile

// KubeconfigEnvVar is the env var to check for the Kubernetes client config
var KubeconfigEnvVar = clientcmd.RecommendedConfigPathEnvVar

// MinikubeContext is the kubeconfig context name used for minikube
const MinikubeContext = "minikube"

// MinikubeEnvPrefix is the prefix for the environmental variables
const MinikubeEnvPrefix = "MINIKUBE"

// DefaultMachineName is the default name for the VM
const DefaultMachineName = "minikube"

// DefaultNodeName is the default name for the kubeadm node within the VM
const DefaultNodeName = "minikube"

// The name of the default storage class provisioner
const DefaultStorageClassProvisioner = "standard"

// Used to modify the cache field in the config file
const Cache = "cache"

func TunnelRegistryPath() string {
	return filepath.Join(GetMinipath(), "tunnels.json")
}

// MakeMiniPath is a utility to calculate a relative path to our directory.
func MakeMiniPath(fileName ...string) string {
	args := []string{GetMinipath()}
	args = append(args, fileName...)
	return filepath.Join(args...)
}

func SupportedArchTag(hasAmdTag bool) string {
	if runtime.GOARCH == "s390x" {
		return "-s390x"
	} else {
		if hasAmdTag == true {
			return "-amd64"
		} else {
			return ""
		}
	}
}

var MountProcessFileName = ".mount-process"

const (
	DefaultKeepContext  = false
	ShaSuffix           = ".sha256"
	DefaultMemory       = 2048
	DefaultCPUS         = 2
	DefaultDiskSize     = "20g"
	MinimumDiskSizeMB   = 2000
	DefaultVMDriver     = "virtualbox"
	DefaultStatusFormat = `host: {{.Host}}
kubelet: {{.Kubelet}}
apiserver: {{.ApiServer}}
kubectl: {{.Kubeconfig}}
`
	DefaultAddonListFormat     = "- {{.AddonName}}: {{.AddonStatus}}\n"
	DefaultConfigViewFormat    = "- {{.ConfigKey}}: {{.ConfigValue}}\n"
	DefaultCacheListFormat     = "{{.CacheImage}}\n"
	GithubMinikubeReleasesURL  = "https://storage.googleapis.com/minikube/releases.json"
	DefaultWait                = 20
	DefaultInterval            = 6
	DefaultK8sClientTimeout    = 60 * time.Second
	DefaultClusterBootstrapper = "kubeadm"
)

var DefaultIsoUrl = fmt.Sprintf("https://storage.googleapis.com/%s/minikube-%s.iso", minikubeVersion.GetIsoPath(), minikubeVersion.GetIsoVersion())
var DefaultIsoShaUrl = DefaultIsoUrl + ShaSuffix

var DefaultKubernetesVersion = "v1.13.4"

var ConfigFilePath = MakeMiniPath("config")
var ConfigFile = MakeMiniPath("config", "config.json")

// GetProfileFile returns the Minikube profile config file
func GetProfileFile(profile string) string {
	return filepath.Join(GetMinipath(), "profiles", profile, "config.json")
}

<<<<<<< HEAD
var LocalkubeDownloadURLPrefix = "https://storage.googleapis.com/minikube/k8sReleases/"
var LocalkubeLinuxFilename = "localkube-linux" + SupportedArchTag(true)

=======
>>>>>>> 5313c195
// DockerAPIVersion is the API version implemented by Docker running in the minikube VM.
const DockerAPIVersion = "1.35"

const ReportingURL = "https://clouderrorreporting.googleapis.com/v1beta1/projects/k8s-minikube/events:report?key=AIzaSyACUwzG0dEPcl-eOgpDKnyKoUFgHdfoFuA"

const AddonsPath = "/etc/kubernetes/addons"
const FilesPath = "/files"

const (
	KubeletServiceFile      = "/lib/systemd/system/kubelet.service"
	KubeletSystemdConfFile  = "/etc/systemd/system/kubelet.service.d/10-kubeadm.conf"
	KubeadmConfigFile       = "/var/lib/kubeadm.yaml"
	DefaultCNIConfigPath    = "/etc/cni/net.d/k8s.conf"
	DefaultRktNetConfigPath = "/etc/rkt/net.d/k8s.conf"
)

const (
	DefaultUfsPort       = "5640"
	DefaultUfsDebugLvl   = 0
	DefaultMountEndpoint = "/minikube-host"
	DefaultMsize         = 262144
	DefaultMountVersion  = "9p2000.L"
)

func GetKubernetesReleaseURL(binaryName, version string) string {
	return fmt.Sprintf("https://storage.googleapis.com/kubernetes-release/release/%s/bin/linux/%s/%s", version, runtime.GOARCH, binaryName)
}

func GetKubernetesReleaseURLSha1(binaryName, version string) string {
	return fmt.Sprintf("%s.sha1", GetKubernetesReleaseURL(binaryName, version))
}

const IsMinikubeChildProcess = "IS_MINIKUBE_CHILD_PROCESS"
const DriverNone = "none"
const FileScheme = "file"

<<<<<<< HEAD
var LocalkubeCachedImages = []string{
	// Dashboard
	"k8s.gcr.io/kubernetes-dashboard" + SupportedArchTag(true) + ":v1.8.1",

	// DNS
	"k8s.gcr.io/k8s-dns-kube-dns" + SupportedArchTag(true) + ":1.14.5",
	"k8s.gcr.io/k8s-dns-dnsmasq-nanny" + SupportedArchTag(true) + ":1.14.5",
	"k8s.gcr.io/k8s-dns-sidecar" + SupportedArchTag(true) + ":1.14.5",

	// Addon Manager
	"k8s.gcr.io/kube-addon-manager" + SupportedArchTag(false) + ":v6.5",

	// Pause
	"k8s.gcr.io/pause" + SupportedArchTag(true) + ":3.0",

	//Storage Provisioner
	"gcr.io/k8s-minikube/storage-provisioner" + SupportedArchTag(false) + ":v1.8.0",
}

=======
>>>>>>> 5313c195
func GetKubeadmCachedImages(kubernetesVersionStr string) []string {

	var images = []string{
		"k8s.gcr.io/kube-proxy" + SupportedArchTag(true) + ":" + kubernetesVersionStr,
		"k8s.gcr.io/kube-scheduler" + SupportedArchTag(true) + ":" + kubernetesVersionStr,
		"k8s.gcr.io/kube-controller-manager" + SupportedArchTag(true) + ":" + kubernetesVersionStr,
		"k8s.gcr.io/kube-apiserver" + SupportedArchTag(true) + ":" + kubernetesVersionStr,
	}

	ge_v1_13 := semver.MustParseRange(">=1.13.0")
	v1_12 := semver.MustParseRange(">=1.12.0 <1.13.0")
	v1_11 := semver.MustParseRange(">=1.11.0 <1.12.0")
	v1_10 := semver.MustParseRange(">=1.10.0 <1.11.0")
	v1_9 := semver.MustParseRange(">=1.9.0 <1.10.0")
	v1_8 := semver.MustParseRange(">=1.8.0 <1.9.0")

	kubernetesVersion, err := semver.Make(strings.TrimPrefix(kubernetesVersionStr, minikubeVersion.VersionPrefix))
	if err != nil {
		glog.Errorln("Error parsing version semver: ", err)
	}

	if ge_v1_13(kubernetesVersion) {
		images = append(images, []string{
			"k8s.gcr.io/pause-amd64:3.1",
			"k8s.gcr.io/pause:3.1",
			"k8s.gcr.io/k8s-dns-kube-dns-amd64:1.14.8",
			"k8s.gcr.io/k8s-dns-dnsmasq-nanny-amd64:1.14.8",
			"k8s.gcr.io/k8s-dns-sidecar-amd64:1.14.8",
			"k8s.gcr.io/etcd-amd64:3.2.24",
			"k8s.gcr.io/coredns:1.2.6",
		}...)

	} else if v1_12(kubernetesVersion) {
		images = append(images, []string{
			"k8s.gcr.io/pause-amd64:3.1",
			"k8s.gcr.io/pause:3.1",
			"k8s.gcr.io/k8s-dns-kube-dns-amd64:1.14.8",
			"k8s.gcr.io/k8s-dns-dnsmasq-nanny-amd64:1.14.8",
			"k8s.gcr.io/k8s-dns-sidecar-amd64:1.14.8",
			"k8s.gcr.io/etcd-amd64:3.2.24",
			"k8s.gcr.io/coredns:1.2.2",
		}...)

	} else if v1_11(kubernetesVersion) {
		images = append(images, []string{
			"k8s.gcr.io/pause-amd64:3.1",
			"k8s.gcr.io/pause:3.1",
			"k8s.gcr.io/k8s-dns-kube-dns-amd64:1.14.8",
			"k8s.gcr.io/k8s-dns-dnsmasq-nanny-amd64:1.14.8",
			"k8s.gcr.io/k8s-dns-sidecar-amd64:1.14.8",
			"k8s.gcr.io/etcd-amd64:3.2.18",
			"k8s.gcr.io/coredns:1.1.3",
		}...)

	} else if v1_10(kubernetesVersion) {
		images = append(images, []string{
			"k8s.gcr.io/pause" + SupportedArchTag(true) + ":3.1",
			"k8s.gcr.io/k8s-dns-kube-dns" + SupportedArchTag(true) + ":1.14.8",
			"k8s.gcr.io/k8s-dns-dnsmasq-nanny" + SupportedArchTag(true) + ":1.14.8",
			"k8s.gcr.io/k8s-dns-sidecar" + SupportedArchTag(true) + ":1.14.8",
			"k8s.gcr.io/etcd" + SupportedArchTag(true) + ":3.1.12",
		}...)

	} else if v1_9(kubernetesVersion) {
		images = append(images, []string{
			"k8s.gcr.io/pause" + SupportedArchTag(true) + ":3.0",
			"k8s.gcr.io/k8s-dns-kube-dns" + SupportedArchTag(true) + ":1.14.7",
			"k8s.gcr.io/k8s-dns-dnsmasq-nanny" + SupportedArchTag(true) + ":1.14.7",
			"k8s.gcr.io/k8s-dns-sidecar" + SupportedArchTag(true) + ":1.14.7",
			"k8s.gcr.io/etcd" + SupportedArchTag(true) + ":3.1.10",
		}...)

	} else if v1_8(kubernetesVersion) {
		images = append(images, []string{
			"k8s.gcr.io/pause" + SupportedArchTag(true) + ":3.0",
			"k8s.gcr.io/k8s-dns-kube-dns" + SupportedArchTag(true) + ":1.14.5",
			"k8s.gcr.io/k8s-dns-dnsmasq-nanny" + SupportedArchTag(true) + ":1.14.5",
			"k8s.gcr.io/k8s-dns-sidecar" + SupportedArchTag(true) + ":1.14.5",
			"k8s.gcr.io/etcd" + SupportedArchTag(true) + ":3.0.17",
		}...)
	}

	images = append(images, []string{
<<<<<<< HEAD
		"k8s.gcr.io/kubernetes-dashboard" + SupportedArchTag(true) + ":v1.8.1",
		"k8s.gcr.io/kube-addon-manager" + SupportedArchTag(false) + ":v8.6",
		"gcr.io/k8s-minikube/storage-provisioner" + SupportedArchTag(false) + ":v1.8.1",
=======
		"k8s.gcr.io/kubernetes-dashboard-amd64:v1.10.1",
		"k8s.gcr.io/kube-addon-manager:v8.6",
		"gcr.io/k8s-minikube/storage-provisioner:v1.8.1",
>>>>>>> 5313c195
	}...)

	return images
}

var ImageCacheDir = MakeMiniPath("cache", "images")

const (
	// GvisorFilesPath is the path to the gvisor files saved by go-bindata
	GvisorFilesPath = "/tmp/gvisor"
	// ContainerdConfigTomlPath is the path to the containerd config.toml
	ContainerdConfigTomlPath = "/etc/containerd/config.toml"
	// GvisorContainerdShimTomlPath is the path to gvisor-containerd-shim.toml
	GvisorContainerdShimTomlPath = "/etc/containerd/gvisor-containerd-shim.toml"
	// StoredContainerdConfigTomlPath is the path where the default config.toml will be stored
	StoredContainerdConfigTomlPath = "/tmp/config.toml"

	//GvisorConfigTomlTargetName is the go-bindata target name for the gvisor config.toml
	GvisorConfigTomlTargetName = "gvisor-config.toml"
	// GvisorContainerdShimTargetName is the go-bindata target name for gvisor-containerd-shim
	GvisorContainerdShimTargetName = "gvisor-containerd-shim.toml"

	// GvisorContainerdShimURL is the url to download gvisor-containerd-shim
	GvisorContainerdShimURL = "https://github.com/google/gvisor-containerd-shim/releases/download/v0.0.1-rc.0/gvisor-containerd-shim-v0.0.1-rc.0.linux-amd64"
	// GvisorURL is the url to download gvisor
	GvisorURL = "https://storage.googleapis.com/gvisor/releases/nightly/2018-12-07/runsc"
)<|MERGE_RESOLUTION|>--- conflicted
+++ resolved
@@ -152,12 +152,6 @@
 	return filepath.Join(GetMinipath(), "profiles", profile, "config.json")
 }
 
-<<<<<<< HEAD
-var LocalkubeDownloadURLPrefix = "https://storage.googleapis.com/minikube/k8sReleases/"
-var LocalkubeLinuxFilename = "localkube-linux" + SupportedArchTag(true)
-
-=======
->>>>>>> 5313c195
 // DockerAPIVersion is the API version implemented by Docker running in the minikube VM.
 const DockerAPIVersion = "1.35"
 
@@ -194,28 +188,6 @@
 const DriverNone = "none"
 const FileScheme = "file"
 
-<<<<<<< HEAD
-var LocalkubeCachedImages = []string{
-	// Dashboard
-	"k8s.gcr.io/kubernetes-dashboard" + SupportedArchTag(true) + ":v1.8.1",
-
-	// DNS
-	"k8s.gcr.io/k8s-dns-kube-dns" + SupportedArchTag(true) + ":1.14.5",
-	"k8s.gcr.io/k8s-dns-dnsmasq-nanny" + SupportedArchTag(true) + ":1.14.5",
-	"k8s.gcr.io/k8s-dns-sidecar" + SupportedArchTag(true) + ":1.14.5",
-
-	// Addon Manager
-	"k8s.gcr.io/kube-addon-manager" + SupportedArchTag(false) + ":v6.5",
-
-	// Pause
-	"k8s.gcr.io/pause" + SupportedArchTag(true) + ":3.0",
-
-	//Storage Provisioner
-	"gcr.io/k8s-minikube/storage-provisioner" + SupportedArchTag(false) + ":v1.8.0",
-}
-
-=======
->>>>>>> 5313c195
 func GetKubeadmCachedImages(kubernetesVersionStr string) []string {
 
 	var images = []string{
@@ -299,15 +271,9 @@
 	}
 
 	images = append(images, []string{
-<<<<<<< HEAD
-		"k8s.gcr.io/kubernetes-dashboard" + SupportedArchTag(true) + ":v1.8.1",
-		"k8s.gcr.io/kube-addon-manager" + SupportedArchTag(false) + ":v8.6",
-		"gcr.io/k8s-minikube/storage-provisioner" + SupportedArchTag(false) + ":v1.8.1",
-=======
 		"k8s.gcr.io/kubernetes-dashboard-amd64:v1.10.1",
 		"k8s.gcr.io/kube-addon-manager:v8.6",
 		"gcr.io/k8s-minikube/storage-provisioner:v1.8.1",
->>>>>>> 5313c195
 	}...)
 
 	return images
