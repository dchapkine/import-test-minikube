--- conflicted
+++ resolved
@@ -19,14 +19,11 @@
 var (
 	KubeadmImages = map[string]map[string]string{
 		"v1.27.0-rc.0": {
-<<<<<<< HEAD
-=======
 			"coredns/coredns": "v1.10.1",
 			"etcd":            "3.5.7-0",
 			"pause":           "3.9",
 		},
 		"v1.27.0-beta.0": {
->>>>>>> f1c02b54
 			"coredns/coredns": "v1.10.1",
 			"etcd":            "3.5.7-0",
 			"pause":           "3.9",
