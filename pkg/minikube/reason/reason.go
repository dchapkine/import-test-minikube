/*
Copyright 2020 The Kubernetes Authors All rights reserved.

Licensed under the Apache License, Version 2.0 (the "License");
you may not use this file except in compliance with the License.
You may obtain a copy of the License at

    http://www.apache.org/licenses/LICENSE-2.0

Unless required by applicable law or agreed to in writing, software
distributed under the License is distributed on an "AS IS" BASIS,
WITHOUT WARRANTIES OR CONDITIONS OF ANY KIND, either express or implied.
See the License for the specific language governing permissions and
limitations under the License.
*/

/*
Copyright 2020 The Kubernetes Authors All rights reserved.

Licensed under the Apache License, Version 2.0 (the Kind{ID: "License", ExitCode: });
you may not use this file except in compliance with the License.
You may obtain a copy of the License at

    http://www.apache.org/licenses/LICENSE-2.0

Unless required by applicable law or agreed to in writing, software
distributed under the License is distributed on an Kind{ID: "AS IS", ExitCode: } BASIS,
WITHOUT WARRANTIES OR CONDITIONS OF ANY KIND, either express or implied.
See the License for the specific language governing permissions and
limitations under the License.
*/

package reason

import (
	"fmt"

	"k8s.io/minikube/pkg/minikube/style"
)

const issueBase = "https://github.com/kubernetes/minikube/issues"

// Kind describes reason metadata
type Kind struct {
	// ID is an unique and stable string describing a reason
	ID string
	// ExitCode to be used (defaults to 1)
	ExitCode int
	// Style is what emoji prefix to use for this reason
	Style style.Enum

	// Advice is actionable text that the user should follow
	Advice string
	// URL is a reference URL for more information
	URL string
	// Issues are a list of related issues to this issue
	Issues []int
	// Show the new issue link
	NewIssueLink bool
	// Do not attempt to match this reason to a specific known issue
	NoMatch bool
}

// IssueURLs returns URLs for issues
func (k *Kind) IssueURLs() []string {
	is := []string{}
	for _, i := range k.Issues {
		is = append(is, fmt.Sprintf("%s/%d", issueBase, i))
	}
	return is
}

// Sections are ordered roughly by stack dependencies
var (
	Usage                 = Kind{ID: "MK_USAGE", ExitCode: ExProgramUsage}
	UsageNoProfileRunning = Kind{ID: "MK_USAGE_NO_PROFILE", ExitCode: ExProgramUsage,
		Advice: `You can create one using 'minikube start'.
		`,
		Style: style.Caching,
	}
	Interrupted = Kind{ID: "MK_INTERRUPTED", ExitCode: ExProgramConflict}

	WrongBinaryWSL = Kind{ID: "MK_WRONG_BINARY_WSL", ExitCode: ExProgramUnsupported}

	NewAPIClient             = Kind{ID: "MK_NEW_APICLIENT", ExitCode: ExProgramError}
	InternalAddonEnable      = Kind{ID: "MK_ADDON_ENABLE", ExitCode: ExProgramError}
	InternalAddConfig        = Kind{ID: "MK_ADD_CONFIG", ExitCode: ExProgramError}
	InternalBindFlags        = Kind{ID: "MK_BIND_FLAGS", ExitCode: ExProgramError}
	InternalBootstrapper     = Kind{ID: "MK_BOOTSTRAPPER", ExitCode: ExProgramError}
	InternalCacheList        = Kind{ID: "MK_CACHE_LIST", ExitCode: ExProgramError}
	InternalCacheLoad        = Kind{ID: "MK_CACHE_LOAD", ExitCode: ExProgramError}
	InternalCommandRunner    = Kind{ID: "MK_COMMAND_RUNNER", ExitCode: ExProgramError}
	InternalCompletion       = Kind{ID: "MK_COMPLETION", ExitCode: ExProgramError}
	InternalConfigSet        = Kind{ID: "MK_CONFIG_SET", ExitCode: ExProgramError}
	InternalConfigUnset      = Kind{ID: "MK_CONFIG_UNSET", ExitCode: ExProgramError}
	InternalConfigView       = Kind{ID: "MK_CONFIG_VIEW", ExitCode: ExProgramError}
	InternalDelConfig        = Kind{ID: "MK_DEL_CONFIG", ExitCode: ExProgramError}
	InternalDisable          = Kind{ID: "MK_DISABLE", ExitCode: ExProgramError}
	InternalDockerScript     = Kind{ID: "MK_DOCKER_SCRIPT", ExitCode: ExProgramError}
	InternalEnable           = Kind{ID: "MK_ENABLE", ExitCode: ExProgramError}
	InternalFlagsBind        = Kind{ID: "MK_FLAGS_BIND", ExitCode: ExProgramError}
	InternalFlagSet          = Kind{ID: "MK_FLAGS_SET", ExitCode: ExProgramError}
	InternalFormatUsage      = Kind{ID: "MK_FORMAT_USAGE", ExitCode: ExProgramError}
	InternalGenerateDocs     = Kind{ID: "MK_GENERATE_DOCS", ExitCode: ExProgramError}
	InternalJSONMarshal      = Kind{ID: "MK_JSON_MARSHAL", ExitCode: ExProgramError}
	InternalKubernetesClient = Kind{ID: "MK_K8S_CLIENT", ExitCode: ExControlPlaneUnavailable}
	InternalListConfig       = Kind{ID: "MK_LIST_CONFIG", ExitCode: ExProgramError}
	InternalLogtostderrFlag  = Kind{ID: "MK_LOGTOSTDERR_FLAG", ExitCode: ExProgramError}
	InternalLogFollow        = Kind{ID: "MK_LOG_FOLLOW", ExitCode: ExProgramError}
	InternalNewRuntime       = Kind{ID: "MK_NEW_RUNTIME", ExitCode: ExProgramError}
	InternalOutputUsage      = Kind{ID: "MK_OUTPUT_USAGE", ExitCode: ExProgramError}
	InternalRuntime          = Kind{ID: "MK_RUNTIME", ExitCode: ExProgramError}
	InternalReservedProfile  = Kind{ID: "MK_RESERVED_PROFILE", ExitCode: ExProgramConflict}
	InternalEnvScript        = Kind{ID: "MK_ENV_SCRIPT", ExitCode: ExProgramError}
	InternalShellDetect      = Kind{ID: "MK_SHELL_DETECT", ExitCode: ExProgramError}
	InternalStatusJSON       = Kind{ID: "MK_STATUS_JSON", ExitCode: ExProgramError}
	InternalStatusText       = Kind{ID: "MK_STATUS_TEXT", ExitCode: ExProgramError}
	InternalUnsetScript      = Kind{ID: "MK_UNSET_SCRIPT", ExitCode: ExProgramError}
	InternalViewExec         = Kind{ID: "MK_VIEW_EXEC", ExitCode: ExProgramError}
	InternalViewTmpl         = Kind{ID: "MK_VIEW_TMPL", ExitCode: ExProgramError}
	InternalYamlMarshal      = Kind{ID: "MK_YAML_MARSHAL", ExitCode: ExProgramError}
	InternalCredsNotFound    = Kind{ID: "MK_CREDENTIALS_NOT_FOUND", ExitCode: ExProgramNotFound, Style: style.Shrug}
	InternalCredsNotNeeded   = Kind{ID: "MK_CREDENTIALS_NOT_NEEDED", ExitCode: ExProgramNotFound, Style: style.Shrug}
	InternalSemverParse      = Kind{ID: "MK_SEMVER_PARSE", ExitCode: ExProgramError}
	DaemonizeError           = Kind{ID: "MK_DAEMONIZE", ExitCode: ExProgramError}

	RsrcInsufficientCores             = Kind{ID: "RSRC_INSUFFICIENT_CORES", ExitCode: ExInsufficientCores, Style: style.UnmetRequirement}
	RsrcInsufficientDarwinDockerCores = Kind{
		ID:       "RSRC_DOCKER_CORES",
		ExitCode: ExInsufficientCores,
		Advice: `1. Click on "Docker for Desktop" menu icon
			2. Click "Preferences"
			3. Click "Resources"
			4. Increase "CPUs" slider bar to 2 or higher
			5. Click "Apply & Restart"`,
		Style: style.UnmetRequirement,
		URL:   "https://docs.docker.com/docker-for-mac/#resources",
	}

	RsrcInsufficientWindowsDockerCores = Kind{
		ID:       "RSRC_DOCKER_CORES",
		ExitCode: ExInsufficientCores,
		Advice: `1. Open the "Docker Desktop" menu by clicking the Docker icon in the system tray
		2. Click "Settings"
		3. Click "Resources"
		4. Increase "CPUs" slider bar to 2 or higher
		5. Click "Apply & Restart"`,
		URL:   "https://docs.docker.com/docker-for-windows/#resources",
		Style: style.UnmetRequirement,
	}

	RsrcInsufficientReqMemory           = Kind{ID: "RSRC_INSUFFICIENT_REQ_MEMORY", ExitCode: ExInsufficientMemory, Style: style.UnmetRequirement}
	RsrcInsufficientSysMemory           = Kind{ID: "RSRC_INSUFFICIENT_SYS_MEMORY", ExitCode: ExInsufficientMemory, Style: style.UnmetRequirement}
	RsrcInsufficientContainerMemory     = Kind{ID: "RSRC_INSUFFICIENT_CONTAINER_MEMORY", ExitCode: ExInsufficientMemory, Style: style.UnmetRequirement}
	RsrcInsufficientWindowsDockerMemory = Kind{
		ID:       "RSRC_DOCKER_MEMORY",
		ExitCode: ExInsufficientMemory,
		Advice: `1. Open the "Docker Desktop" menu by clicking the Docker icon in the system tray
		2. Click "Settings"
		3. Click "Resources"
		4. Increase "Memory" slider bar to {{.recommend}} or higher
		5. Click "Apply & Restart"`,
		URL:   "https://docs.docker.com/docker-for-windows/#resources",
		Style: style.UnmetRequirement,
	}
	RsrcInsufficientDarwinDockerMemory = Kind{
		ID:       "RSRC_DOCKER_MEMORY",
		ExitCode: ExInsufficientMemory,
		Advice: `1. Click on "Docker for Desktop" menu icon
			2. Click "Preferences"
			3. Click "Resources"
			4. Increase "Memory" slider bar to {{.recommend}} or higher
			5. Click "Apply & Restart"`,
		Style: style.UnmetRequirement,
		URL:   "https://docs.docker.com/docker-for-mac/#resources",
	}

	RsrcInsufficientDockerStorage = Kind{
		ID:       "RSRC_DOCKER_STORAGE",
		ExitCode: ExInsufficientStorage,
		Advice: `Try one or more of the following to free up space on the device:
	
			1. Run "docker system prune" to remove unused Docker data (optionally with "-a")
			2. Increase the storage allocated to Docker for Desktop by clicking on:
				Docker icon > Preferences > Resources > Disk Image Size
			3. Run "minikube ssh -- docker system prune" if using the Docker container runtime`,
		Issues: []int{9024},
	}
	RsrcInsufficientPodmanStorage = Kind{
		ID:       "RSRC_PODMAN_STORAGE",
		ExitCode: ExInsufficientStorage,
		Advice: `Try one or more of the following to free up space on the device:
	
			1. Run "sudo podman system prune" to remove unused podman data
			2. Run "minikube ssh -- docker system prune" if using the Docker container runtime`,
		Issues: []int{9024},
	}

	RsrcInsufficientStorage = Kind{ID: "RSRC_INSUFFICIENT_STORAGE", ExitCode: ExInsufficientStorage, Style: style.UnmetRequirement}

	HostHomeMkdir      = Kind{ID: "HOST_HOME_MKDIR", ExitCode: ExHostPermission}
	HostHomeChown      = Kind{ID: "HOST_HOME_CHOWN", ExitCode: ExHostPermission}
	HostBrowser        = Kind{ID: "HOST_BROWSER", ExitCode: ExHostError}
	HostConfigLoad     = Kind{ID: "HOST_CONFIG_LOAD", ExitCode: ExHostConfig}
	HostHomePermission = Kind{
		ID:       "HOST_HOME_PERMISSION",
		ExitCode: ExHostPermission,
		Advice:   "Your user lacks permissions to the minikube profile directory. Run: 'sudo chown -R $USER $HOME/.minikube; chmod -R u+wrx $HOME/.minikube' to fix",
		Issues:   []int{9165},
	}

	HostCurrentUser         = Kind{ID: "HOST_CURRENT_USER", ExitCode: ExHostConfig}
	HostDelCache            = Kind{ID: "HOST_DEL_CACHE", ExitCode: ExHostError}
	HostKillMountProc       = Kind{ID: "HOST_KILL_MOUNT_PROC", ExitCode: ExHostError}
	HostKubeconfigUnset     = Kind{ID: "HOST_KUBECNOFIG_UNSET", ExitCode: ExHostConfig}
	HostKubeconfigUpdate    = Kind{ID: "HOST_KUBECONFIG_UPDATE", ExitCode: ExHostConfig}
	HostKubeconfigDeleteCtx = Kind{ID: "HOST_KUBECONFIG_DELETE_CTX", ExitCode: ExHostConfig}
	HostKubectlProxy        = Kind{ID: "HOST_KUBECTL_PROXY", ExitCode: ExHostError}
	HostMountPid            = Kind{ID: "HOST_MOUNT_PID", ExitCode: ExHostError}
	HostPathMissing         = Kind{ID: "HOST_PATH_MISSING", ExitCode: ExHostNotFound}
	HostPathStat            = Kind{ID: "HOST_PATH_STAT", ExitCode: ExHostError}
	HostPurge               = Kind{ID: "HOST_PURGE", ExitCode: ExHostError}
	HostSaveProfile         = Kind{ID: "HOST_SAVE_PROFILE", ExitCode: ExHostConfig}

	ProviderNotFound    = Kind{ID: "PROVIDER_NOT_FOUND", ExitCode: ExProviderNotFound}
	ProviderUnavailable = Kind{ID: "PROVIDER_UNAVAILABLE", ExitCode: ExProviderNotFound, Style: style.Shrug}

	DrvCPEndpoint = Kind{ID: "DRV_CP_ENDPOINT",
		Advice: `Recreate the cluster by running:
		minikube delete {{.profileArg}}
		minikube start {{.profileArg}}`,
		ExitCode: ExDriverError,
		Style:    style.Failure,
	}
	DrvPortForward        = Kind{ID: "DRV_PORT_FORWARD", ExitCode: ExDriverError}
	DrvUnsupportedMulti   = Kind{ID: "DRV_UNSUPPORTED_MULTINODE", ExitCode: ExDriverConflict}
	DrvUnsupportedOS      = Kind{ID: "DRV_UNSUPPORTED_OS", ExitCode: ExDriverUnsupported}
	DrvUnsupportedProfile = Kind{ID: "DRV_UNSUPPORTED_PROFILE", ExitCode: ExDriverUnsupported}
	DrvNotFound           = Kind{ID: "DRV_NOT_FOUND", ExitCode: ExDriverNotFound}
	DrvNotDetected        = Kind{ID: "DRV_NOT_DETECTED", ExitCode: ExDriverNotFound}
	DrvAsRoot             = Kind{ID: "DRV_AS_ROOT", ExitCode: ExDriverPermission}
	DrvNeedsRoot          = Kind{ID: "DRV_NEEDS_ROOT", ExitCode: ExDriverPermission}
	DrvNeedsAdministrator = Kind{ID: "DRV_NEEDS_ADMINISTRATOR", ExitCode: ExDriverPermission}

	GuestCacheLoad        = Kind{ID: "GUEST_CACHE_LOAD", ExitCode: ExGuestError}
	GuestCert             = Kind{ID: "GUEST_CERT", ExitCode: ExGuestError}
	GuestCpConfig         = Kind{ID: "GUEST_CP_CONFIG", ExitCode: ExGuestConfig}
	GuestDeletion         = Kind{ID: "GUEST_DELETION", ExitCode: ExGuestError}
	GuestImageLoad        = Kind{ID: "GUEST_IMAGE_LOAD", ExitCode: ExGuestError}
<<<<<<< HEAD
	GuestImageBuild       = Kind{ID: "GUEST_IMAGE_BUILD", ExitCode: ExGuestError}
=======
	GuestImageRemove      = Kind{ID: "GUEST_IMAGE_REMOVE", ExitCode: ExGuestError}
>>>>>>> 0de446dc
	GuestLoadHost         = Kind{ID: "GUEST_LOAD_HOST", ExitCode: ExGuestError}
	GuestMount            = Kind{ID: "GUEST_MOUNT", ExitCode: ExGuestError}
	GuestMountConflict    = Kind{ID: "GUEST_MOUNT_CONFLICT", ExitCode: ExGuestConflict}
	GuestNodeAdd          = Kind{ID: "GUEST_NODE_ADD", ExitCode: ExGuestError}
	GuestNodeDelete       = Kind{ID: "GUEST_NODE_DELETE", ExitCode: ExGuestError}
	GuestNodeProvision    = Kind{ID: "GUEST_NODE_PROVISION", ExitCode: ExGuestError}
	GuestNodeRetrieve     = Kind{ID: "GUEST_NODE_RETRIEVE", ExitCode: ExGuestNotFound}
	GuestNodeStart        = Kind{ID: "GUEST_NODE_START", ExitCode: ExGuestError}
	GuestPause            = Kind{ID: "GUEST_PAUSE", ExitCode: ExGuestError}
	GuestProfileDeletion  = Kind{ID: "GUEST_PROFILE_DELETION", ExitCode: ExGuestError}
	GuestProvision        = Kind{ID: "GUEST_PROVISION", ExitCode: ExGuestError}
	GuestStart            = Kind{ID: "GUEST_START", ExitCode: ExGuestError}
	GuestStatus           = Kind{ID: "GUEST_STATUS", ExitCode: ExGuestError}
	GuestStopTimeout      = Kind{ID: "GUEST_STOP_TIMEOUT", ExitCode: ExGuestTimeout}
	GuestUnpause          = Kind{ID: "GUEST_UNPAUSE", ExitCode: ExGuestError}
	GuestDrvMismatch      = Kind{ID: "GUEST_DRIVER_MISMATCH", ExitCode: ExGuestConflict, Style: style.Conflict}
	GuestMissingConntrack = Kind{ID: "GUEST_MISSING_CONNTRACK", ExitCode: ExGuestUnsupported}

	IfHostIP    = Kind{ID: "IF_HOST_IP", ExitCode: ExLocalNetworkError}
	IfMountIP   = Kind{ID: "IF_MOUNT_IP", ExitCode: ExLocalNetworkError}
	IfMountPort = Kind{ID: "IF_MOUNT_PORT", ExitCode: ExLocalNetworkError}
	IfSSHClient = Kind{ID: "IF_SSH_CLIENT", ExitCode: ExLocalNetworkError}

	InetCacheBinaries      = Kind{ID: "INET_CACHE_BINARIES", ExitCode: ExInternetError}
	InetCacheKubectl       = Kind{ID: "INET_CACHE_KUBECTL", ExitCode: ExInternetError}
	InetCacheTar           = Kind{ID: "INET_CACHE_TAR", ExitCode: ExInternetError}
	InetGetVersions        = Kind{ID: "INET_GET_VERSIONS", ExitCode: ExInternetError}
	InetRepo               = Kind{ID: "INET_REPO", ExitCode: ExInternetError}
	InetReposUnavailable   = Kind{ID: "INET_REPOS_UNAVAILABLE", ExitCode: ExInternetError}
	InetVersionUnavailable = Kind{ID: "INET_VERSION_UNAVAILABLE", ExitCode: ExInternetUnavailable}
	InetVersionEmpty       = Kind{ID: "INET_VERSION_EMPTY", ExitCode: ExInternetConfig}

	RuntimeEnable  = Kind{ID: "RUNTIME_ENABLE", ExitCode: ExRuntimeError}
	RuntimeCache   = Kind{ID: "RUNTIME_CACHE", ExitCode: ExRuntimeError}
	RuntimeRestart = Kind{ID: "RUNTIME_RESTART", ExitCode: ExRuntimeError}

	SvcCheckTimeout = Kind{ID: "SVC_CHECK_TIMEOUT", ExitCode: ExSvcTimeout}
	SvcTimeout      = Kind{ID: "SVC_TIMEOUT", ExitCode: ExSvcTimeout}
	SvcList         = Kind{ID: "SVC_LIST", ExitCode: ExSvcError}
	SvcTunnelStart  = Kind{ID: "SVC_TUNNEL_START", ExitCode: ExSvcError}
	SvcTunnelStop   = Kind{ID: "SVC_TUNNEL_STOP", ExitCode: ExSvcError}
	SvcURLTimeout   = Kind{ID: "SVC_URL_TIMEOUT", ExitCode: ExSvcTimeout}
	SvcNotFound     = Kind{ID: "SVC_NOT_FOUND", ExitCode: ExSvcNotFound}

	EnvDriverConflict    = Kind{ID: "ENV_DRIVER_CONFLICT", ExitCode: ExDriverConflict}
	EnvMultiConflict     = Kind{ID: "ENV_MULTINODE_CONFLICT", ExitCode: ExGuestConflict}
	EnvDockerUnavailable = Kind{ID: "ENV_DOCKER_UNAVAILABLE", ExitCode: ExRuntimeUnavailable}
	EnvPodmanUnavailable = Kind{ID: "ENV_PODMAN_UNAVAILABLE", ExitCode: ExRuntimeUnavailable}

	AddonUnsupported = Kind{ID: "SVC_ADDON_UNSUPPORTED", ExitCode: ExSvcUnsupported}
	AddonNotEnabled  = Kind{ID: "SVC_ADDON_NOT_ENABLED", ExitCode: ExProgramConflict}

	KubernetesInstallFailed                  = Kind{ID: "K8S_INSTALL_FAILED", ExitCode: ExControlPlaneError}
	KubernetesInstallFailedRuntimeNotRunning = Kind{ID: "K8S_INSTALL_FAILED_CONTAINER_RUNTIME_NOT_RUNNING", ExitCode: ExRuntimeNotRunning}
	KubernetesTooOld                         = Kind{ID: "K8S_OLD_UNSUPPORTED", ExitCode: ExControlPlaneUnsupported}
	KubernetesDowngrade                      = Kind{
		ID:       "K8S_DOWNGRADE_UNSUPPORTED",
		ExitCode: ExControlPlaneUnsupported,
		Advice: `1) Recreate the cluster with Kubernetes {{.new}}, by running:
	  
		  minikube delete{{.profile}}
		  minikube start{{.profile}} --kubernetes-version={{.prefix}}{{.new}}
	  
		2) Create a second cluster with Kubernetes {{.new}}, by running:
	  
		  minikube start -p {{.suggestedName}} --kubernetes-version={{.prefix}}{{.new}}
	  
		3) Use the existing cluster at version Kubernetes {{.old}}, by running:
	  
		  minikube start{{.profile}} --kubernetes-version={{.prefix}}{{.old}}
		`,
		Style: style.SeeNoEvil,
	}
)<|MERGE_RESOLUTION|>--- conflicted
+++ resolved
@@ -247,11 +247,8 @@
 	GuestCpConfig         = Kind{ID: "GUEST_CP_CONFIG", ExitCode: ExGuestConfig}
 	GuestDeletion         = Kind{ID: "GUEST_DELETION", ExitCode: ExGuestError}
 	GuestImageLoad        = Kind{ID: "GUEST_IMAGE_LOAD", ExitCode: ExGuestError}
-<<<<<<< HEAD
+	GuestImageRemove      = Kind{ID: "GUEST_IMAGE_REMOVE", ExitCode: ExGuestError}
 	GuestImageBuild       = Kind{ID: "GUEST_IMAGE_BUILD", ExitCode: ExGuestError}
-=======
-	GuestImageRemove      = Kind{ID: "GUEST_IMAGE_REMOVE", ExitCode: ExGuestError}
->>>>>>> 0de446dc
 	GuestLoadHost         = Kind{ID: "GUEST_LOAD_HOST", ExitCode: ExGuestError}
 	GuestMount            = Kind{ID: "GUEST_MOUNT", ExitCode: ExGuestError}
 	GuestMountConflict    = Kind{ID: "GUEST_MOUNT_CONFLICT", ExitCode: ExGuestConflict}
