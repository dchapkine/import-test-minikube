--- conflicted
+++ resolved
@@ -29,7 +29,6 @@
 
 const defaultReservationPeriod = 1 * time.Minute
 
-<<<<<<< HEAD
 var (
 	// valid private network subnets (RFC1918)
 	privateSubnets = []net.IPNet{
@@ -50,9 +49,6 @@
 		},
 	}
 )
-=======
-var reservedSubnets = sync.Map{}
->>>>>>> 503dce08
 
 // Parameters contains main network parameters.
 type Parameters struct {
