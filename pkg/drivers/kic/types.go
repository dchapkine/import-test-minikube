/*
Copyright 2019 The Kubernetes Authors All rights reserved.

Licensed under the Apache License, Version 2.0 (the "License");
you may not use this file except in compliance with the License.
You may obtain a copy of the License at

    http://www.apache.org/licenses/LICENSE-2.0

Unless required by applicable law or agreed to in writing, software
distributed under the License is distributed on an "AS IS" BASIS,
WITHOUT WARRANTIES OR CONDITIONS OF ANY KIND, either express or implied.
See the License for the specific language governing permissions and
limitations under the License.
*/

package kic

import (
	"fmt"

	"k8s.io/minikube/pkg/drivers/kic/oci"
)

const (
	// Version is the current version of kic
<<<<<<< HEAD
	Version = "v0.0.39-1684174587-16506"

	// SHA of the kic base image
	baseImageSHA = "51a39835ef9010573e2f8e27e53af170f9243edf03a82d5d26375d9511de970f"
=======
	Version = "v0.0.39-1683580114-16069"

	// SHA of the kic base image
	baseImageSHA = "6c7bb1051911da0c2d7a414b8e1bebd8ab4c6015c82be5a2716c237af0c1a8ba"
>>>>>>> 17d52a20
	// The name of the GCR kicbase repository
	gcrRepo = "gcr.io/k8s-minikube/kicbase-builds"
	// The name of the Dockerhub kicbase repository
	dockerhubRepo = "docker.io/kicbase/build"
)

var (
	// BaseImage is the base image is used to spin up kic containers. it uses same base-image as kind.
	BaseImage = fmt.Sprintf("%s:%s@sha256:%s", gcrRepo, Version, baseImageSHA)

	// FallbackImages are backup base images in case gcr isn't available
	FallbackImages = []string{
		// the fallback of BaseImage in case gcr.io is not available. stored in docker hub
		// same image is push to https://github.com/kicbase/stable
		fmt.Sprintf("%s:%s@sha256:%s", dockerhubRepo, Version, baseImageSHA),
		// try without sha because #11068
		fmt.Sprintf("%s:%s", gcrRepo, Version),
		fmt.Sprintf("%s:%s", dockerhubRepo, Version),
	}
)

// Config is configuration for the kic driver used by registry
type Config struct {
	ClusterName       string            // The cluster the container belongs to
	MachineName       string            // maps to the container name being created
	CPU               int               // Number of CPU cores assigned to the container
	Memory            int               // max memory in MB
	StorePath         string            // libmachine store path
	OCIBinary         string            // oci tool to use (docker, podman,...)
	ImageDigest       string            // image name with sha to use for the node
	Mounts            []oci.Mount       // mounts
	APIServerPort     int               // Kubernetes api server port inside the container
	PortMappings      []oci.PortMapping // container port mappings
	Envs              map[string]string // key,value of environment variables passed to the node
	KubernetesVersion string            // Kubernetes version to install
	ContainerRuntime  string            // container runtime kic is running
	Network           string            // network to run with kic
	Subnet            string            // subnet to be used on kic cluster
	StaticIP          string            // static IP for the kic cluster
	ExtraArgs         []string          // a list of any extra option to pass to oci binary during creation time, for example --expose 8080...
	ListenAddress     string            // IP Address to listen to
}<|MERGE_RESOLUTION|>--- conflicted
+++ resolved
@@ -24,17 +24,10 @@
 
 const (
 	// Version is the current version of kic
-<<<<<<< HEAD
-	Version = "v0.0.39-1684174587-16506"
-
-	// SHA of the kic base image
-	baseImageSHA = "51a39835ef9010573e2f8e27e53af170f9243edf03a82d5d26375d9511de970f"
-=======
 	Version = "v0.0.39-1683580114-16069"
 
 	// SHA of the kic base image
 	baseImageSHA = "6c7bb1051911da0c2d7a414b8e1bebd8ab4c6015c82be5a2716c237af0c1a8ba"
->>>>>>> 17d52a20
 	// The name of the GCR kicbase repository
 	gcrRepo = "gcr.io/k8s-minikube/kicbase-builds"
 	// The name of the Dockerhub kicbase repository
