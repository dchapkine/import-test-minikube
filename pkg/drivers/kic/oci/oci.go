/*
Copyright 2019 The Kubernetes Authors All rights reserved.

Licensed under the Apache License, Version 2.0 (the "License");
you may not use this file except in compliance with the License.
You may obtain a copy of the License at

    http://www.apache.org/licenses/LICENSE-2.0

Unless required by applicable law or agreed to in writing, software
distributed under the License is distributed on an "AS IS" BASIS,
WITHOUT WARRANTIES OR CONDITIONS OF ANY KIND, either express or implied.
See the License for the specific language governing permissions and
limitations under the License.
*/

package oci

import (
	"bufio"
	"bytes"
	"context"
	"fmt"
	"net/url"
	"os"
	"os/exec"
	"runtime"
	"strconv"
	"strings"
	"time"

	"github.com/docker/machine/libmachine/state"
	"github.com/pkg/errors"

	"k8s.io/klog/v2"

	"k8s.io/minikube/pkg/minikube/constants"
	"k8s.io/minikube/pkg/minikube/out"
	"k8s.io/minikube/pkg/util/retry"
)

// DeleteContainersByLabel deletes all containers that have a specific label
// if there no containers found with the given 	label, it will return nil
func DeleteContainersByLabel(ociBin string, label string) []error {
	var deleteErrs []error

	cs, err := ListContainersByLabel(ociBin, label)
	if err != nil {
		return []error{fmt.Errorf("listing containers by label %q", label)}
	}

	if len(cs) == 0 {
		return nil
	}

	for _, c := range cs {
		_, err := ContainerStatus(ociBin, c)
		// only try to delete if docker/podman inspect returns
		// if it doesn't it means docker daemon is stuck and needs restart
		if err != nil {
			deleteErrs = append(deleteErrs, errors.Wrapf(err, "delete container %s: %s daemon is stuck. please try again!", c, ociBin))
			klog.Errorf("%s daemon seems to be stuck. Please try restarting your %s. :%v", ociBin, ociBin, err)
			continue
		}
		if err := ShutDown(ociBin, c); err != nil {
			klog.Infof("couldn't shut down %s (might be okay): %v ", c, err)
		}

		if _, err := runCmd(exec.Command(ociBin, "rm", "-f", "-v", c)); err != nil {
			deleteErrs = append(deleteErrs, errors.Wrapf(err, "delete container %s: output %s", c, err))
		}

	}
	return deleteErrs
}

// DeleteContainer deletes a container by ID or Name
func DeleteContainer(ociBin string, name string) error {
	_, err := ContainerStatus(ociBin, name)
	if err == context.DeadlineExceeded {
		out.WarningT("{{.ocibin}} is taking an unsually long time to respond, consider restarting {{.ocibin}}", out.V{"ociBin": ociBin})
	} else if err != nil {
		klog.Warningf("error getting container status, will try to delete anyways: %v", err)
	}
	// try to delete anyways
	if err := ShutDown(ociBin, name); err != nil {
		klog.Infof("couldn't shut down %s (might be okay): %v ", name, err)
	}

	if _, err := runCmd(exec.Command(ociBin, "rm", "-f", "-v", name)); err != nil {
		return errors.Wrapf(err, "delete %s", name)
	}
	return nil
}

// PrepareContainerNode sets up the container node before CreateContainerNode is called.
// For the container runtime, it creates a volume which will be mounted into kic
func PrepareContainerNode(p CreateParams) error {
	if err := createVolume(p.OCIBinary, p.Name, p.Name); err != nil {
		return errors.Wrapf(err, "creating volume for %s container", p.Name)
	}
	klog.Infof("Successfully created a %s volume %s", p.OCIBinary, p.Name)
	if err := prepareVolume(p.OCIBinary, p.Image, p.Name); err != nil {
		return errors.Wrapf(err, "preparing volume for %s container", p.Name)
	}
	klog.Infof("Successfully prepared a %s volume %s", p.OCIBinary, p.Name)
	return nil
}

// CreateContainerNode creates a new container node
func CreateContainerNode(p CreateParams) error {
	// on windows os, if docker desktop is using Windows Containers. Exit early with error
	if p.OCIBinary == Docker && runtime.GOOS == "windows" {
		info, err := DaemonInfo(p.OCIBinary)
		if info.OSType == "windows" {
			return ErrWindowsContainers
		}
		if err != nil {
			klog.Warningf("error getting dameon info: %v", err)
			return errors.Wrap(err, "daemon info")
		}
	}

	runArgs := []string{
		"-d", // run the container detached
		"-t", // allocate a tty for entrypoint logs
		// running containers in a container requires privileged
		// NOTE: we could try to replicate this with --cap-add, and use less
		// privileges, but this flag also changes some mounts that are necessary
		// including some ones docker would otherwise do by default.
		// for now this is what we want. in the future we may revisit this.
		"--privileged",
		"--security-opt", "seccomp=unconfined", //  ignore seccomp
		"--tmpfs", "/tmp", // various things depend on working /tmp
		"--tmpfs", "/run", // systemd wants a writable /run
		// logs,pods be stroed on  filesystem vs inside container,
		// some k8s things want /lib/modules
		"-v", "/lib/modules:/lib/modules:ro",
		"--hostname", p.Name, // make hostname match container name
		"--name", p.Name, // ... and set the container name
		"--label", fmt.Sprintf("%s=%s", CreatedByLabelKey, "true"),
		// label the node with the cluster ID
		"--label", p.ClusterLabel,
		// label the node with the role ID
		"--label", fmt.Sprintf("%s=%s", nodeRoleLabelKey, p.Role),
		// label th enode wuth the node ID
		"--label", p.NodeLabel,
	}
	memcgSwap := true
	if runtime.GOOS == "linux" {
		if _, err := os.Stat("/sys/fs/cgroup/memory/memsw.limit_in_bytes"); os.IsNotExist(err) {
			// requires CONFIG_MEMCG_SWAP_ENABLED or cgroup_enable=memory in grub
			klog.Warning("Your kernel does not support swap limit capabilities or the cgroup is not mounted.")
			memcgSwap = false
		}
	}

	// https://www.freedesktop.org/wiki/Software/systemd/ContainerInterface/
	var virtualization string
	if p.OCIBinary == Podman { // enable execing in /var
		// podman mounts var/lib with no-exec by default  https://github.com/containers/libpod/issues/5103
		runArgs = append(runArgs, "--volume", fmt.Sprintf("%s:/var:exec", p.Name))

		if memcgSwap {
			runArgs = append(runArgs, fmt.Sprintf("--memory=%s", p.Memory))
			// Disable swap by setting the value to match
			runArgs = append(runArgs, fmt.Sprintf("--memory-swap=%s", p.Memory))
		}

		virtualization = "podman" // VIRTUALIZATION_PODMAN
	}
	if p.OCIBinary == Docker {
		// to provide a static IP for docker
		if p.Network != "" && p.IP != "" {
			runArgs = append(runArgs, "--network", p.Network)
			runArgs = append(runArgs, "--ip", p.IP)
		}
		runArgs = append(runArgs, "--volume", fmt.Sprintf("%s:/var", p.Name))
		// ignore apparmore github actions docker: https://github.com/kubernetes/minikube/issues/7624
		runArgs = append(runArgs, "--security-opt", "apparmor=unconfined")

		runArgs = append(runArgs, fmt.Sprintf("--memory=%s", p.Memory))
		// Disable swap by setting the value to match
		runArgs = append(runArgs, fmt.Sprintf("--memory-swap=%s", p.Memory))

		virtualization = "docker" // VIRTUALIZATION_DOCKER
	}

	cpuCfsPeriod := true
	cpuCfsQuota := true
	if runtime.GOOS == "linux" {
		if _, err := os.Stat("/sys/fs/cgroup/cpu/cpu.cfs_period_us"); os.IsNotExist(err) {
			cpuCfsPeriod = false
		}
		if _, err := os.Stat("/sys/fs/cgroup/cpu/cpu.cfs_quota_us"); os.IsNotExist(err) {
			cpuCfsQuota = false
		}
		if !cpuCfsPeriod || !cpuCfsQuota {
			// requires CONFIG_CFS_BANDWIDTH
			klog.Warning("Your kernel does not support CPU cfs period/quota or the cgroup is not mounted.")
		}
	}

	if cpuCfsPeriod && cpuCfsQuota {
		runArgs = append(runArgs, fmt.Sprintf("--cpus=%s", p.CPUs))
	}

	runArgs = append(runArgs, "-e", fmt.Sprintf("%s=%s", "container", virtualization))

	for key, val := range p.Envs {
		runArgs = append(runArgs, "-e", fmt.Sprintf("%s=%s", key, val))
	}

	// adds node specific args
	runArgs = append(runArgs, p.ExtraArgs...)

	if enabled := isUsernsRemapEnabled(p.OCIBinary); enabled {
		// We need this argument in order to make this command work
		// in systems that have userns-remap enabled on the docker daemon
		runArgs = append(runArgs, "--userns=host")
	}

	if err := createContainer(p.OCIBinary, p.Image, withRunArgs(runArgs...), withMounts(p.Mounts), withPortMappings(p.PortMappings)); err != nil {
		return errors.Wrap(err, "create container")
	}

	checkRunning := func() error {
		r, err := ContainerRunning(p.OCIBinary, p.Name)
		if err != nil {
			return fmt.Errorf("temporary error checking running for %q : %v", p.Name, err)
		}
		if !r {
			return fmt.Errorf("temporary error created container %q is not running yet", p.Name)
		}
		s, err := ContainerStatus(p.OCIBinary, p.Name)
		if err != nil {
			return fmt.Errorf("temporary error checking status for %q : %v", p.Name, err)
		}
		if s != state.Running {
			return fmt.Errorf("temporary error created container %q is not running yet", p.Name)
		}
		if !iptablesFileExists(p.OCIBinary, p.Name) {
			return fmt.Errorf("iptables file doesn't exist, see #8179")
		}
		klog.Infof("the created container %q has a running status.", p.Name)
		return nil
	}

	if err := retry.Expo(checkRunning, 15*time.Millisecond, 25*time.Second); err != nil {
		excerpt := LogContainerDebug(p.OCIBinary, p.Name)
		_, err := DaemonInfo(p.OCIBinary)
		if err != nil {
			return errors.Wrapf(ErrDaemonInfo, "container name %q", p.Name)
		}

		return errors.Wrapf(ErrExitedUnexpectedly, "container name %q: log: %s", p.Name, excerpt)
	}

	return nil
}

// CreateContainer creates a container with "docker/podman run"
func createContainer(ociBin string, image string, opts ...createOpt) error {
	o := &createOpts{}
	for _, opt := range opts {
		o = opt(o)
	}
	// convert mounts to container run args
	runArgs := o.RunArgs
	for _, mount := range o.Mounts {
		runArgs = append(runArgs, generateMountBindings(mount)...)
	}
	for _, portMapping := range o.PortMappings {
		runArgs = append(runArgs, generatePortMappings(portMapping)...)
	}
	// construct the actual docker run argv
	args := []string{"run"}

	// to run nested container from privileged container in podman https://bugzilla.redhat.com/show_bug.cgi?id=1687713
	// only add when running locally (linux), when running remotely it needs to be configured on server in libpod.conf
	if ociBin == Podman && runtime.GOOS == "linux" {
		args = append(args, "--cgroup-manager", "cgroupfs")
	}

	args = append(args, runArgs...)
	args = append(args, image)
	args = append(args, o.ContainerArgs...)

	if rr, err := runCmd(exec.Command(ociBin, args...)); err != nil {
		// full error: docker: Error response from daemon: Range of CPUs is from 0.01 to 8.00, as there are only 8 CPUs available.
		if strings.Contains(rr.Output(), "Range of CPUs is from") && strings.Contains(rr.Output(), "CPUs available") { // CPUs available
			return ErrCPUCountLimit
		}
		// example: docker: Error response from daemon: Address already in use.
		if strings.Contains(rr.Output(), "Address already in use") {
			return ErrIPinUse
		}
		return err
	}

	return nil
}

// StartContainer starts a container with "docker/podman start"
func StartContainer(ociBin string, container string) error {
	// construct the actual docker start argv
	args := []string{"start"}

	// to run nested container from privileged container in podman https://bugzilla.redhat.com/show_bug.cgi?id=1687713
	// only add when running locally (linux), when running remotely it needs to be configured on server in libpod.conf
	if ociBin == Podman && runtime.GOOS == "linux" {
		args = append(args, "--cgroup-manager", "cgroupfs")
	}

	args = append(args, container)

	if _, err := runCmd(exec.Command(ociBin, args...)); err != nil {
		return err
	}

	return nil
}

// ContainerID returns id of a container name
func ContainerID(ociBin string, nameOrID string) (string, error) {
	rr, err := runCmd(exec.Command(ociBin, "container", "inspect", "-f", "{{.Id}}", nameOrID))
	if err != nil { // don't return error if not found, only return empty string
		if strings.Contains(rr.Stdout.String(), "Error: No such object:") ||
			strings.Contains(rr.Stdout.String(), "Error: No such container:") ||
			strings.Contains(rr.Stdout.String(), "unable to find") ||
			strings.Contains(rr.Stdout.String(), "Error: error inspecting object") ||
			strings.Contains(rr.Stdout.String(), "Error: error looking up container") ||
			strings.Contains(rr.Stdout.String(), "no such container") {
			err = nil
		}
		return "", err
	}
	return rr.Stdout.String(), nil
}

// ContainerExists checks if container name exists (either running or exited)
func ContainerExists(ociBin string, name string, warnSlow ...bool) (bool, error) {
	rr, err := runCmd(exec.Command(ociBin, "ps", "-a", "--format", "{{.Names}}"), warnSlow...)
	if err != nil {
		return false, err
	}

	containers := strings.Split(rr.Stdout.String(), "\n")
	for _, c := range containers {
		if strings.TrimSpace(c) == name {
			return true, nil
		}
	}

	return false, nil
}

// IsCreatedByMinikube returns true if the container was created by minikube
// with default assumption that it is not created by minikube when we don't know for sure
func IsCreatedByMinikube(ociBin string, nameOrID string) bool {
	rr, err := runCmd(exec.Command(ociBin, "container", "inspect", nameOrID, "--format", "{{.Config.Labels}}"))
	if err != nil {
		return false
	}

	if strings.Contains(rr.Stdout.String(), fmt.Sprintf("%s:true", CreatedByLabelKey)) {
		return true
	}

	return false
}

// ListOwnedContainers lists all the containres that kic driver created on user's machine using a label
func ListOwnedContainers(ociBin string) ([]string, error) {
	return ListContainersByLabel(ociBin, ProfileLabelKey)
}

// inspect return low-level information on containers
func inspect(ociBin string, containerNameOrID, format string) ([]string, error) {
	cmd := exec.Command(ociBin, "container", "inspect",
		"-f", format,
		containerNameOrID) // ... against the "node" container
	var buff bytes.Buffer
	cmd.Stdout = &buff
	cmd.Stderr = &buff
	_, err := runCmd(cmd)
	scanner := bufio.NewScanner(&buff)
	var lines []string
	for scanner.Scan() {
		lines = append(lines, scanner.Text())
	}
	return lines, err
}

/*
This is adapated from:
https://github.com/kubernetes/kubernetes/blob/07a5488b2a8f67add543da72e8819407d8314204/pkg/kubelet/dockershim/helpers.go#L115-L155
*/
// generateMountBindings converts the mount list to a list of strings that
// can be understood by docker
// '<HostPath>:<ContainerPath>[:options]', where 'options'
// is a comma-separated list of the following strings:
// 'ro', if the path is read only
// 'Z', if the volume requires SELinux relabeling
func generateMountBindings(mounts ...Mount) []string {
	result := make([]string, 0, len(mounts))
	for _, m := range mounts {
		bind := fmt.Sprintf("%s:%s", m.HostPath, m.ContainerPath)
		var attrs []string
		if m.Readonly {
			attrs = append(attrs, "ro")
		}
		// Only request relabeling if the pod provides an SELinux context. If the pod
		// does not provide an SELinux context relabeling will label the volume with
		// the container's randomly allocated MCS label. This would restrict access
		// to the volume to the container which mounts it first.
		if m.SelinuxRelabel {
			attrs = append(attrs, "Z")
		}
		switch m.Propagation {
		case MountPropagationNone:
			// noop, private is default
		case MountPropagationBidirectional:
			attrs = append(attrs, "rshared")
		case MountPropagationHostToContainer:
			attrs = append(attrs, "rslave")
		default:
			// Falls back to "private"
		}

		if len(attrs) > 0 {
			bind = fmt.Sprintf("%s:%s", bind, strings.Join(attrs, ","))
		}
		// our specific modification is the following line: make this a docker flag
		bind = fmt.Sprintf("--volume=%s", bind)
		result = append(result, bind)
	}
	return result
}

// isUsernsRemapEnabled checks if userns-remap is enabled in docker
func isUsernsRemapEnabled(ociBin string) bool {
	cmd := exec.Command(ociBin, "info", "--format", "'{{json .SecurityOptions}}'")
	var buff bytes.Buffer
	cmd.Stdout = &buff
	cmd.Stderr = &buff

	if _, err := runCmd(cmd); err != nil {
		return false
	}

	scanner := bufio.NewScanner(&buff)
	var lines []string

	for scanner.Scan() {
		lines = append(lines, scanner.Text())
	}

	if len(lines) > 0 {
		if strings.Contains(lines[0], "name=userns") {
			return true
		}
	}

	return false
}

func generatePortMappings(portMappings ...PortMapping) []string {
	result := make([]string, 0, len(portMappings))
	for _, pm := range portMappings {
		// let docker pick a host port by leaving it as ::
		// example --publish=127.0.0.17::8443 will get a random host port for 8443
		publish := fmt.Sprintf("--publish=::%d", pm.ContainerPort)
		result = append(result, publish)
	}
	return result
}

// withRunArgs sets the args for docker run
// as in the args portion of `docker run args... image containerArgs...`
func withRunArgs(args ...string) createOpt {
	return func(r *createOpts) *createOpts {
		r.RunArgs = args
		return r
	}
}

// withMounts sets the container mounts
func withMounts(mounts []Mount) createOpt {
	return func(r *createOpts) *createOpts {
		r.Mounts = mounts
		return r
	}
}

// withPortMappings sets the container port mappings to the host
func withPortMappings(portMappings []PortMapping) createOpt {
	return func(r *createOpts) *createOpts {
		r.PortMappings = portMappings
		return r
	}
}

// ListContainersByLabel returns all the container names with a specified label
func ListContainersByLabel(ociBin string, label string, warnSlow ...bool) ([]string, error) {
	rr, err := runCmd(exec.Command(ociBin, "ps", "-a", "--filter", fmt.Sprintf("label=%s", label), "--format", "{{.Names}}"), warnSlow...)
	if err != nil {
		return nil, err
	}
	s := bufio.NewScanner(bytes.NewReader(rr.Stdout.Bytes()))
	var names []string
	for s.Scan() {
		n := strings.TrimSpace(s.Text())
		if n != "" {
			names = append(names, n)
		}
	}
	return names, err
}

// PointToHostDockerDaemon will unset env variables that point to docker inside minikube
// to make sure it points to the docker daemon installed by user.
func PointToHostDockerDaemon() error {
<<<<<<< HEAD
	p := os.Getenv(constants.MinikubeActiveDockerdEnv)
	if p == "" {
		// No docker-env vars to unset
		return nil
	}

	klog.Infof("shell is pointing to dockerd inside minikube. will unset to use host")

	for i := range constants.DockerDaemonEnvs {
		e := constants.DockerDaemonEnvs[i]
		err := os.Setenv(e, "")
		if err != nil {
			return errors.Wrapf(err, "resetting %s env", e)
		}
=======

	if p := os.Getenv(constants.MinikubeActiveDockerdEnv); p != "" {
		klog.Infof("shell is pointing to dockerd inside minikube. will unset to use host")
		for _, e := range constants.DockerDaemonEnvs {
			if err := resetEnv(e); err != nil {
				return err
			}
		}
	}

	return nil
}
>>>>>>> 2179b048

func resetEnv(key string) error {
	v := os.Getenv(constants.MinikubeExistingPrefix + key)
	if v == "" {
		if err := os.Unsetenv(key); err != nil {
			return errors.Wrapf(err, "resetting %s env", key)
		}
		return nil
	}
	if err := os.Setenv(key, v); err != nil {
		return errors.Wrapf(err, "resetting %s env", key)
	}
	return nil
}

// PointToHostPodman will unset env variables that point to podman inside minikube
func PointToHostPodman() error {
	p := os.Getenv(constants.MinikubeActivePodmanEnv)
	if p != "" {
		klog.Infof("shell is pointing to podman inside minikube. will unset to use host")
	}

	for i := range constants.PodmanRemoteEnvs {
		e := constants.PodmanRemoteEnvs[i]
		err := os.Setenv(e, "")
		if err != nil {
			return errors.Wrapf(err, "resetting %s env", e)
		}

	}
	return nil
}

// ContainerRunning returns running state of a container
func ContainerRunning(ociBin string, name string, warnSlow ...bool) (bool, error) {
	rr, err := runCmd(exec.Command(ociBin, "container", "inspect", name, "--format={{.State.Running}}"), warnSlow...)
	if err != nil {
		return false, err
	}
	return strconv.ParseBool(strings.TrimSpace(rr.Stdout.String()))
}

// ContainerStatus returns status of a container running,exited,...
func ContainerStatus(ociBin string, name string, warnSlow ...bool) (state.State, error) {
	cmd := exec.Command(ociBin, "container", "inspect", name, "--format={{.State.Status}}")
	rr, err := runCmd(cmd, warnSlow...)
	o := strings.TrimSpace(rr.Stdout.String())
	switch o {
	case "configured":
		return state.Stopped, nil
	case "running":
		return state.Running, nil
	case "exited":
		return state.Stopped, nil
	case "paused":
		return state.Paused, nil
	case "restarting":
		return state.Starting, nil
	case "dead":
		return state.Error, nil
	default:
		return state.None, errors.Wrapf(err, "unknown state %q", name)
	}
}

// ShutDown will run command to shut down the container
// to ensure the containers process and networking bindings are all closed
// to avoid containers getting stuck before delete https://github.com/kubernetes/minikube/issues/7657
func ShutDown(ociBin string, name string) error {
	if _, err := runCmd(exec.Command(ociBin, "exec", "--privileged", "-t", name, "/bin/bash", "-c", "sudo init 0")); err != nil {
		klog.Infof("error shutdown %s: %v", name, err)
	}
	// helps with allowing docker realize the container is exited and report its status correctly.
	time.Sleep(time.Second * 1)
	// wait till it is stoped
	stopped := func() error {
		st, err := ContainerStatus(ociBin, name)
		if st == state.Stopped {
			klog.Infof("container %s status is %s", name, st)
			return nil
		}
		if err != nil {
			klog.Infof("temporary error verifying shutdown: %v", err)
		}
		klog.Infof("temporary error: container %s status is %s but expect it to be exited", name, st)
		return errors.Wrap(err, "couldn't verify container is exited. %v")
	}
	if err := retry.Expo(stopped, time.Millisecond*500, time.Second*20); err != nil {
		return errors.Wrap(err, "verify shutdown")
	}
	klog.Infof("Successfully shutdown container %s", name)
	return nil
}

// iptablesFileExists checks if /var/lib/dpkg/alternatives/iptables exists in minikube
// this file is necessary for the entrypoint script to pass
// TODO: https://github.com/kubernetes/minikube/issues/8179
func iptablesFileExists(ociBin string, nameOrID string) bool {
	file := "/var/lib/dpkg/alternatives/iptables"
	_, err := runCmd(exec.Command(ociBin, "exec", nameOrID, "stat", file), false)
	if err != nil {
		klog.Warningf("error checking if %s exists: %v", file, err)
		return false
	}
	return true
}

// DaemonHost returns the ip/hostname where OCI daemon service for driver is running
// For Podman it's always DefaultBindIPV4
// For Docker return the host part of DOCKER_HOST environment variable if set
// or DefaultBindIPV4 otherwise
func DaemonHost(driver string) string {
	if driver != Docker {
		return DefaultBindIPV4
	}
	if dh := os.Getenv(constants.DockerHostEnv); dh != "" {
		if u, err := url.Parse(dh); err == nil {
			if u.Host != "" {
				return u.Hostname()
			}
		}
	}
	return DefaultBindIPV4
}

// IsExternalDaemonHost returns whether or not the OCI runtime is running on an external/virtual host
// For Podman driver it's always false for now
// For Docker driver return true if DOCKER_HOST is set to a URI, and the URI contains a host item
func IsExternalDaemonHost(driver string) bool {
	if driver != Docker {
		return false
	}
	if dh := os.Getenv(constants.DockerHostEnv); dh != "" {
		if u, err := url.Parse(dh); err == nil {
			return u.Host != ""
		}
	}
	return false
}<|MERGE_RESOLUTION|>--- conflicted
+++ resolved
@@ -521,23 +521,6 @@
 // PointToHostDockerDaemon will unset env variables that point to docker inside minikube
 // to make sure it points to the docker daemon installed by user.
 func PointToHostDockerDaemon() error {
-<<<<<<< HEAD
-	p := os.Getenv(constants.MinikubeActiveDockerdEnv)
-	if p == "" {
-		// No docker-env vars to unset
-		return nil
-	}
-
-	klog.Infof("shell is pointing to dockerd inside minikube. will unset to use host")
-
-	for i := range constants.DockerDaemonEnvs {
-		e := constants.DockerDaemonEnvs[i]
-		err := os.Setenv(e, "")
-		if err != nil {
-			return errors.Wrapf(err, "resetting %s env", e)
-		}
-=======
-
 	if p := os.Getenv(constants.MinikubeActiveDockerdEnv); p != "" {
 		klog.Infof("shell is pointing to dockerd inside minikube. will unset to use host")
 		for _, e := range constants.DockerDaemonEnvs {
@@ -549,7 +532,6 @@
 
 	return nil
 }
->>>>>>> 2179b048
 
 func resetEnv(key string) error {
 	v := os.Getenv(constants.MinikubeExistingPrefix + key)
