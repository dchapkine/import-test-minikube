/*
Copyright 2020 The Kubernetes Authors All rights reserved.

Licensed under the Apache License, Version 2.0 (the "License");
you may not use this file except in compliance with the License.
You may obtain a copy of the License at

    http://www.apache.org/licenses/LICENSE-2.0

Unless required by applicable law or agreed to in writing, software
distributed under the License is distributed on an "AS IS" BASIS,
WITHOUT WARRANTIES OR CONDITIONS OF ANY KIND, either express or implied.
See the License for the specific language governing permissions and
limitations under the License.
*/

package oci

import (
<<<<<<< HEAD
	"fmt"
	"os/exec"
	"path"
=======
	"bufio"
	"bytes"
	"fmt"
	"os/exec"
>>>>>>> 9d058cd1
	"strings"

	"github.com/golang/glog"
	"github.com/pkg/errors"
	"k8s.io/minikube/pkg/minikube/localpath"
)

// DeleteAllVolumesByLabel deletes all volumes that have a specific label
// if there is no volume to delete it will return nil
func DeleteAllVolumesByLabel(ociBin string, label string) []error {
	var deleteErrs []error
	glog.Infof("trying to delete all %s volumes with label %s", ociBin, label)
	if ociBin == Docker {
		if err := PointToHostDockerDaemon(); err != nil {
			return []error{errors.Wrap(err, "point host docker-daemon")}
		}
	}

	vs, err := allVolumesByLabel(ociBin, label)
	if err != nil {
		return []error{fmt.Errorf("listing volumes by label %q: %v", label, err)}
	}

	for _, v := range vs {
		cmd := exec.Command(ociBin, "volume", "rm", "--force", v)
		if out, err := cmd.CombinedOutput(); err != nil {
			deleteErrs = append(deleteErrs, fmt.Errorf("deleting volume %s: output: %s", v, string(out)))
		}
	}
	return deleteErrs
}

// PruneAllVolumesByLabel deletes all volumes that have a specific label
// if there is no volume to delete it will return nil
// example: docker volume prune -f --filter label=name.minikube.sigs.k8s.io=minikube
func PruneAllVolumesByLabel(ociBin string, label string) []error {
	var deleteErrs []error
	glog.Infof("trying to prune all %s volumes with label %s", ociBin, label)
	if ociBin == Docker {
		if err := PointToHostDockerDaemon(); err != nil {
			return []error{errors.Wrap(err, "point host docker-daemon")}
		}
	}

	// try to prune afterwards just in case delete didn't go through
	cmd := exec.Command(ociBin, "volume", "prune", "-f", "--filter", "label="+label)
	if out, err := cmd.CombinedOutput(); err != nil {
		deleteErrs = append(deleteErrs, errors.Wrapf(err, "prune volume by label %s: %s", label, string(out)))
	}
	return deleteErrs
}

// allVolumesByLabel returns name of all docker volumes by a specific label
// will not return error if there is no volume found.
func allVolumesByLabel(ociBin string, label string) ([]string, error) {
	cmd := exec.Command(ociBin, "volume", "ls", "--filter", "label="+label, "--format", "{{.Name}}")
	stdout, err := cmd.Output()
	s := bufio.NewScanner(bytes.NewReader(stdout))
	var vols []string
	for s.Scan() {
		v := strings.TrimSpace(s.Text())
		if v != "" {
			vols = append(vols, v)
		}
	}
	return vols, err
}

func CreatePreloadedImagesVolume(kicVersion, k8sVersion string) (string, error) {
	if err := PointToHostDockerDaemon(); err != nil {
		return "", errors.Wrap(err, "point host docker-daemon")
	}
	volumeName := fmt.Sprintf("%s-k8s-%s", kicVersion, k8sVersion)
	if dockerVolumeExists(volumeName) {
		return volumeName, nil
	}
	if err := createDockerVolume(volumeName); err != nil {
		return "", errors.Wrap(err, "creating docker volume")
	}
	targetDir := localpath.MakeMiniPath("cache", "preloaded-tarball")
	tarballPath := path.Join(targetDir, fmt.Sprintf("%s-k8s-%s.tar", kicVersion, k8sVersion))

	if err := extractTarballToVolume(tarballPath, volumeName); err != nil {
		return "", errors.Wrap(err, "extracting tarball to volume")
	}
	return volumeName, nil
}

func dockerVolumeExists(name string) bool {
	if err := PointToHostDockerDaemon(); err != nil {
		return false
	}
	cmd := exec.Command(Docker, "volume", "ls", "-q")
	out, err := cmd.CombinedOutput()
	if err != nil {
		return false
	}
	names := strings.Split(string(out), "\n")
	for _, n := range names {
		if n == name {
			return true
		}
	}
	return false
}

func extractTarballToVolume(tarballPath, volumeName string) error {
	if err := PointToHostDockerDaemon(); err != nil {
		return errors.Wrap(err, "point host docker-daemon")
	}
	cmd := exec.Command(Docker, "-v", fmt.Sprintf("%s:/preloaded.tar:ro", tarballPath), "-v", fmt.Sprintf("%s:/extractDir", volumeName), "busybox", "tar", "xvf", "/preloaded.tar", "-C", "/extractDir")
	fmt.Println(cmd.Args)
	if out, err := cmd.CombinedOutput(); err != nil {
		return errors.Wrapf(err, "output %s", string(out))
	}
	return nil
}

// createDockerVolume creates a docker volume to be attached to the container with correct labels and prefixes based on profile name
// Caution ! if volume already exists does NOT return an error and will not apply the minikube labels on it.
// TODO: this should be fixed as a part of https://github.com/kubernetes/minikube/issues/6530
func createDockerVolume(name string) error {
	if err := PointToHostDockerDaemon(); err != nil {
		return errors.Wrap(err, "point host docker-daemon")
	}
	cmd := exec.Command(Docker, "volume", "create", name, "--label", fmt.Sprintf("%s=%s", ProfileLabelKey, name), "--label", fmt.Sprintf("%s=%s", CreatedByLabelKey, "true"))
	if out, err := cmd.CombinedOutput(); err != nil {
		return errors.Wrapf(err, "output %s", string(out))
	}
	return nil
}<|MERGE_RESOLUTION|>--- conflicted
+++ resolved
@@ -17,16 +17,11 @@
 package oci
 
 import (
-<<<<<<< HEAD
-	"fmt"
-	"os/exec"
-	"path"
-=======
 	"bufio"
 	"bytes"
 	"fmt"
 	"os/exec"
->>>>>>> 9d058cd1
+	"path"
 	"strings"
 
 	"github.com/golang/glog"
